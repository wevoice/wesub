
from settings import *
#from dev_settings import *

ROOT_URLCONF = 'urls'

DATABASES = {
    'default': {
        'ENGINE': 'django.db.backends.sqlite3',
        'NAME': rel('unisubs.sqlite3'), 
    }
}


HAYSTACK_SOLR_URL = 'http://localhost:38983/solr/testing'

CELERY_ALWAYS_EAGER = True

INSTALLED_APPS += ('django_nose', )
INSTALLED_APPS = list(INSTALLED_APPS)
INSTALLED_APPS.remove('unisubs')
TEST_RUNNER = 'django_nose.NoseTestSuiteRunner'


SITE_ID = 4
SITE_NAME = 'unisubs-dev'

TWITTER_CONSUMER_KEY = '6lHYqtxzQBD3lQ55Chi6Zg'
TWITTER_CONSUMER_SECRET = 'ApkJPIIbBKp3Wph0JBoAg2Nsk1Z5EG6PFTevNpd5Y00'

VIMEO_API_KEY = 'e1a46f832f8dfa99652781ee0b39df12'
VIMEO_API_SECRET = 'bdaeb531298eeee1'

PISTON_DISPLAY_ERRORS = True

COMPRESS_URL = "/"

RECAPTCHA_SECRET = ""

<<<<<<< HEAD
MEDIA_URL = ""
COMPRESS_MEDIA = not DEBUG
MEDIA_URL_BASE = MEDIA_URL
if COMPRESS_MEDIA:
    MEDIA_URL += "%s/%s/" % (COMPRESS_OUTPUT_DIRNAME, LAST_COMMIT_GUID.split("/")[1])
=======
STATIC_URL = ""
COMPRESS_MEDIA = not DEBUG
STATIC_URL_BASE = STATIC_URL
if COMPRESS_MEDIA:
    STATIC_URL += "%s/%s/" % (COMPRESS_OUTPUT_DIRNAME, LAST_COMMIT_GUID.split("/")[1])
>>>>>>> 609d30e0
<|MERGE_RESOLUTION|>--- conflicted
+++ resolved
@@ -37,16 +37,9 @@
 
 RECAPTCHA_SECRET = ""
 
-<<<<<<< HEAD
-MEDIA_URL = ""
-COMPRESS_MEDIA = not DEBUG
-MEDIA_URL_BASE = MEDIA_URL
-if COMPRESS_MEDIA:
-    MEDIA_URL += "%s/%s/" % (COMPRESS_OUTPUT_DIRNAME, LAST_COMMIT_GUID.split("/")[1])
-=======
 STATIC_URL = ""
 COMPRESS_MEDIA = not DEBUG
 STATIC_URL_BASE = STATIC_URL
 if COMPRESS_MEDIA:
     STATIC_URL += "%s/%s/" % (COMPRESS_OUTPUT_DIRNAME, LAST_COMMIT_GUID.split("/")[1])
->>>>>>> 609d30e0
+

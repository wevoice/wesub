{% load feedback %}
<!DOCTYPE html PUBLIC "-//W3C//DTD XHTML 1.0 Strict//EN"
          "http://www.w3.org/TR/xhtml1/DTD/xhtml1-strict.dtd">
<html xmlns="http://www.w3.org/1999/xhtml" xml:lang="en" lang="en">
<head>
  <meta http-equiv="Content-Type" content="text/html; charset=utf-8"/>
{% block css %}

<link href="{{ MEDIA_URL }}css/mirosubs-mainsite.css" media="all" type="text/css" rel="stylesheet" />

{% endblock %}
<script src="http://ajax.googleapis.com/ajax/libs/jquery/1.3.2/jquery.min.js" type="text/javascript"></script>
<script src="{{ MEDIA_URL }}js/jquery.form.js" type="text/javascript"></script>
{% block scripts %}{% endblock %}
<title>Universal Subtitles - Free and open tools for creating captions, subtitles, and translations for video.</title>
</head>
<body {% block body_attrs %}{% endblock %}>
  <script type="text/javascript">

      var _gaq = _gaq || [];
      _gaq.push(['_setAccount', 'UA-XXXXX-X']);
      _gaq.push(['_trackPageview']);
    
      (function() {
        var ga = document.createElement('script'); ga.type = 'text/javascript'; ga.async = true;
        ga.src = ('https:' == document.location.protocol ? 'https://ssl' : 'http://www') + '.google-analytics.com/ga.js';
        var s = document.getElementsByTagName('script')[0]; s.parentNode.insertBefore(ga, s);
      })();

  </script>
{% comment %}
  <div class="note"><strong>Note:</strong> this site is in early testing stages.  Please only use it experimentally, with audiences that enjoy experiments.  <a href="#">Learn more</a>. </div>
{% endcomment %}
    <div class="cloud">
    <div class="watercolor">

    <div class="wrapper">

      {% block extra_body %}{% endblock %}
      <div class="header">
        <div class="top_bar">
     
        {% if messages %}
          <div id="messages">
            {% for message in messages %}
              <p>{{ message }}</p>
            {% endfor %}
          </div>
          
          
        {% endif %}

<!--temporary spacer-->
<div style="height:33px;"></div>

{% comment %}
        <div class="accountstatus">
<p></p>
          {% if request.user.is_authenticated %}
            <p>Logged in as <a href="{% url profiles:my_profile %}">{{ request.user }}</a>  <a href="{% url logout %}">Logout</a>         

         {% else %}
            <p><a href="{% url auth:login %}">Login</a>
               <a href="{% url auth:login %}">Create account</a>
              
            </p>
          {% endif %}

        </div>
{% endcomment %} 
         
          
      </div>
      

        <h1>
          {% block logo %}<a href="/">Miro Subs Alpha</a>{% endblock %}
          <span class="project">a project of the participatory culture foundation</span>
        </h1>


        <ul class="nav">
<<<<<<< HEAD
          <li class="first try_link"><a href="{% url demo %}"><span>Try the Demo</span></a></li>
          <li class="blog_link"><a href="http://blog.universalsubtitles.org"><span>Read Our Blog</span></a></li>
          <li class="faq_link"><a href="{% url faq_page %}"><span>FAQ</span></a></li>
=======
          <li class="first"><a href="{% url demo %}"><span>Try the Demo</span></a></li>
          <li><a href="http://blog.universalsubtitles.org"><span>Read Our Blog</span></a></li>
          <li><a href="/faq"><span>FAQ</span></a></li>
{% comment %}
>>>>>>> f4a0ce85
          {% if user.is_authenticated %}
              <li class="login_link"><a href="{% url logout %}"><span>Logout</span></a></li>
          {% else %}
              <li class="login_link"><a href="{% url auth:login %}"><span>Login</span></a></li>
          {% endif %}
<<<<<<< HEAD
          <li class="last about_link last_nav"><a href="/about"><span>About Us</span></a></li>
=======
{% endcomment %}
          <li class="search last_nav"><a href="/about"><span>About Us</span></a></li>
>>>>>>> f4a0ce85
        </ul>
      </div>
      
      <div class="content">
      {% block main_content %}
      
      
      {% endblock %}
      </div>

      
      </div>
      {% block feedback_form %}
        {% feedback_form %}
      {% endblock %}
     <div class="footer">
     
<div class="floatleft">
Universal Subtitles is a project of <a
href="http://participatoryculture.org/">PCF</a>.  
</div>   

<div class="floatright">
<a href="http://www.facebook.com/pages/Universal-Subtitles/112574762094219">Facebook</a> 
<a href="http://twitter.com/universalsubs">Twitter</a>
<a href="mailto:universalsubtitles@pculture.org">Contact Us</a>
</div>      
      </div> 

 </div>
      
 
  </div>
</body>
</html><|MERGE_RESOLUTION|>--- conflicted
+++ resolved
@@ -80,27 +80,33 @@
 
 
         <ul class="nav">
-<<<<<<< HEAD
+
+
+
           <li class="first try_link"><a href="{% url demo %}"><span>Try the Demo</span></a></li>
           <li class="blog_link"><a href="http://blog.universalsubtitles.org"><span>Read Our Blog</span></a></li>
           <li class="faq_link"><a href="{% url faq_page %}"><span>FAQ</span></a></li>
-=======
-          <li class="first"><a href="{% url demo %}"><span>Try the Demo</span></a></li>
-          <li><a href="http://blog.universalsubtitles.org"><span>Read Our Blog</span></a></li>
-          <li><a href="/faq"><span>FAQ</span></a></li>
-{% comment %}
->>>>>>> f4a0ce85
+
+
+
+
           {% if user.is_authenticated %}
               <li class="login_link"><a href="{% url logout %}"><span>Logout</span></a></li>
           {% else %}
               <li class="login_link"><a href="{% url auth:login %}"><span>Login</span></a></li>
           {% endif %}
-<<<<<<< HEAD
+
+
           <li class="last about_link last_nav"><a href="/about"><span>About Us</span></a></li>
-=======
-{% endcomment %}
-          <li class="search last_nav"><a href="/about"><span>About Us</span></a></li>
->>>>>>> f4a0ce85
+
+
+
+
+
+
+
+
+
         </ul>
       </div>
       

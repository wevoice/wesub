--- conflicted
+++ resolved
@@ -114,12 +114,6 @@
 </head>
 <body {% block body_attrs %}{% endblock %}>
 {% csrf_token %}
-<<<<<<< HEAD
-{% block feedback-button %}
-  <a href="https://universalsubtitles.tenderapp.com/" class="feedback_tab" target="_blank">{% trans "Feedback" %}</a>
-{% endblock %}
-=======
->>>>>>> 94974fd0
 
 {% comment %}
 <!--[if lte IE 6]>

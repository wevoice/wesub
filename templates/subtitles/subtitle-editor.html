<<<<<<< HEAD
{% load i18n media_bundle %}
=======
{% load i18n media_compressor new_subtitles_tags %}
>>>>>>> f30e132b
<!DOCTYPE html>
<html ng-app="amara.SubtitleEditor"
    subtitle-editor
    ng-controller="AppController"
    lang="{{ language.language_code }}"
    ng-mousemove="handleAppMouseMove($event)"
    ng-click="handleAppMouseClick($event)">
<head>

    <meta charset="utf-8" />
    <title>
        {% blocktrans with language.get_language_code_display as language %}
            Editing {{ language }} subtitles for &ldquo;{{ video }}&rdquo; - Amara
        {% endblocktrans %}
    </title>

    {% media_bundle "editor.css" %}

    <script type="text/javascript">
        var editorData = {{ editor_data|safe }};
        window.Amara = window.Amara || {};
        window.Amara.conf = window.Amara.conf || {};
        window.Amara.conf.STATIC_ROOT_URL = '{{ STATIC_URL }}';
    </script>

    <!--[if IE]>
        <style type="text/css">
            .group {
                display: block;
                zoom: 1;
            }
        </style>
    <![endif]-->

    <!--[if lt IE 9]>
        <script src="//html5shiv.googlecode.com/svn/trunk/html5.js"></script>
    <![endif]-->

</head>
<body ng-class="{ 'timeline-shown': timelineShown, 'loading-finished': loadingFinished }">
    <aside class="freeze-box" id="loading"><h1>{% trans "Loading subtitle editor&hellip;" %}</h1></aside>
    <header class="main group ng-cloak" ng-cloak>
        <section class="site left column">
            <h1>Amara</h1>
	    <div class="video-title">
                <a title="{% trans "Edit title and description" %}" href="#" ng-click="onTitleClicked($event)"><img src="{{ STATIC_URL }}images/subtitle-editor/glyphicons_030_pencil.png"></img></a>
                <a title="{% trans "Edit title and description" %}" href="#" ng-click="onTitleClicked($event)">[[ displayedTitle() ]]
                </a>
	    </div>
        </section>
        <section class="video center column ng-cloak">
        </section>
        <section ng-cloak class="ng-cloak session right column group">
            {% if DEBUG %}
                <button href="#" ng-click="dialogManager.onOpenClick('debug', $event)">Debug</button>
            {% endif %}
            <button class="discard" ng-click="onExitClicked($event)">Exit</button>
            <button ng-click="onLegacyEditorClicked($event)">Legacy Editor</button>
            <button class="save" ng-disabled="!session.unsavedChanges()" ng-click="onSaveClicked($event)">Save</button>
        </section>
    </header>
    <section class="main ng-cloak" ng-cloak>
      <section class="left column">
        <div class="help-panel" ng-controller="WorkflowProgressionController">
          <!-- not ready for release just yet
               <a class="advanced" ng-click="showAdvancedModal()">Advanced &raquo;</a>
               -->
	  
          <h1>{% trans "Keyboard controls" %}&nbsp;&nbsp;&nbsp;<a href="" ng-click="onMoreControlsClicked($event)">{% trans "more commands" %} &#187;</a></h1>
	  <div ng-show="workflow.stage == 'type'">
	    <div class="instruction-item reddish-pink-key clickable" ng-click="handleMouseKeyDown('9')">
	      <div class="key-pattern">Tab</div>
	      <div class="shortcut-desc">{% trans "Play / Pause" %}</div>
	    </div>
	    <div class="instruction-item lighter-blue-key clickable" ng-click="handleMouseKeyDown('9-shift')">
	      <div class="key-pattern">Shift</div>
	      <div class="key-pattern small">+</div>
	      <div class="key-pattern">Tab</div>
	      <div class="shortcut-desc">{% trans "Skip back" %}</div>
	    </div>
	    <div class="instruction-item blue-key">
	      <div class="key-pattern">Shift</div>
	      <div class="key-pattern small">+</div>
	      <div class="key-pattern">Enter</div>
	      <div class="shortcut-desc">{% trans "Insert a line break" %}</div>
	    </div>
	  </div>
	  <div ng-show="workflow.stage == 'sync'">
	    <div class="instruction-item reddish-pink-key clickable" ng-click="handleMouseKeyDown('9')">
	      <div class="key-pattern">Tab</div>
	      <div class="shortcut-desc">{% trans "Play / Pause" %}</div>
	    </div>
	    <div class="instruction-item lighter-blue-key clickable" ng-click="handleMouseKeyDown('9-shift')">
	      <div class="key-pattern">Shift</div>
	      <div class="key-pattern small">+</div>
	      <div class="key-pattern">Tab</div>
	      <div class="shortcut-desc">{% trans "Skip back" %}</div>
	    </div>
	    <div class="key-row">
	      <div class="instruction-item teal-key clickable" ng-click="handleMouseKeyDown('40')">
		<div class="key-pattern small">
		  <img src="{{ STATIC_URL }}images/subtitle-editor/down_arrow.png"></img></div>
		<div class="shortcut-desc">{% trans "Start subtitle" %}</div>
	      </div>
              <div class="instruction-item-small"></div>
	      <div class="instruction-item blue-key clickable" ng-click="handleMouseKeyDown('38')">
		<div class="key-pattern small">
		  <img src="{{ STATIC_URL }}images/subtitle-editor/up_arrow.png"></img></div>
		<div class="shortcut-desc">{% trans "End subtitle" %}</div>
	      </div>
	    </div>
	  </div>
	  <div ng-show="(workflow.stage == 'review') || (workflow.stage == 'title')">
	    <div class="instruction-item reddish-pink-key clickable" ng-click="handleMouseKeyDown('9')">
	      <div class="key-pattern">Tab</div>
	      <div class="shortcut-desc">{% trans "Play / Pause" %}</div>
	    </div>
	    <div class="instruction-item lighter-blue-key clickable" ng-click="handleMouseKeyDown('9-shift')">
	      <div class="key-pattern">Shift</div>
	      <div class="key-pattern small">+</div>
	      <div class="key-pattern">Tab</div>
	      <div class="shortcut-desc">{% trans "Skip back" %}</div>
	    </div>
	    <div class="instruction-item blue-key">
	      <div class="key-pattern">Shift</div>
	      <div class="key-pattern small">+</div>
	      <div class="key-pattern">Enter</div>
	      <div class="shortcut-desc">{% trans "Insert a line break" %}</div>
	    </div>
	  </div>
          <ng-switch on="showTeamGuidelines()">
	    <a class="guidelines-link" ng-switch-when="true" title="" href="" ng-click="onGuidelinesClicked($event)">[[ teamName ]] Guidelines &#187;</a>
	    <a class="guidelines-link" ng-switch-when="false" title="" href="" ng-click="onGuidelinesClicked($event)">{% trans "Subtitling Guidelines" %} &#187;</a>
	  </ng-switch>
	</div>
        <div class="language-selections group toolbar"
             language-selector
             ng-controller="LanguageSelectorController">
          <div class="select">
            <select name="language"
                    ng-model='language'
                    ng-options="(item.name + (item.isPrimaryAudioLanguage? ' (original)' : '')) for item in languages | orderBy:'name'">
            </select>
          </div>
          <div class="select">
            <select name="version" class="version-select">
              <option
                 ng-repeat='thisVersion in versions'
                 ng-selected='version == thisVersion'
                 ng-disabled='thisVersion.visibility != "public"'
                 value="[[thisVersion.version_no]]">
                [[thisVersion|versionDropDownDisplay]]</option>
            </select>
          </div>
        </div>
            <div class="subtitles-wrapper">
                <div class="reference subtitles" subtitle-scroller="reference-subtitle-set">
                    <ul class="subtitle-list"
                        subtitle-repeat="referenceSubtitles.subtitleList"
                        dir="[[ referenceSubtitles.language.dir ]]"
                        read-only="yes"></ul>

                </div>
                <a ng-click="toggleScrollingSynced()"
                   ng-class="{ locked: scrollingSynced, unlocked: !scrollingSynced }"
                   class="scroll-lock">
                </a>
            </div>
        </section>
        <section class="center column">
          <div class="video" ng-controller="VideoController">
            <div class="video-container" id="video"></div>
            <div class="subtitle-overlay" dir="{{ language.dir }}" ng-show="showOverlay"><div ng-bind-html="overlayText"></div></div>
            <ul class="video-controls group">
              <li class="play-pause" ng-class="{'playing': videoState.playing}">
                <a href="#" ng-click="playPauseClicked($event)"></a>
              </li>
              <li class="time">
                <span ng-show="videoState.loaded">
                  [[ videoState.currentTime|displayTimeSeconds]] / [[ videoState.duration|displayTimeSeconds]]
                </span>
              </li>
              <li class="volume" ng-show="videoState.loaded">
                <a href="#" ng-click="volumeToggleClicked($event)"></a>
              </li>
              <li class="progress" progress-bar
                  ng-mousedown="onProgressMouseDown($event)">
                <div class="slice-left"><div></div></div>
                <div class="slice-right"><div></div></div>
                <div class="slice-mid"><div></div></div>
              </li>
            </ul>
            <div volume-bar class="volume-bar"
                 ng-mousedown="onVolumeMouseDown($event)"
                 ng-show="volumeBarVisible">
              <div class="slice1"></div>
                <div class="slice2"></div>
                <div class="slice3"></div>
            </div>
	    <div class="instructions-overlay" ng-controller="WorkflowProgressionController" ng-show="showOverlay()">
	      <div ng-show="workflow.stage == 'type'">
		<h1>{% trans "How to start making subtitles." %}</h1>
		<ul>
		  <li>{% trans "Play the video and type what you hear." %}</li>
		  <li>{% trans "Press Enter to complete a subtitle." %}</li>
		  <li>{% trans "Use the guide on the right to move to the next step." %}</li>
		</ul>
		<h1>{% trans "Press the TAB key to start!" %}</h1>
	      </div>
	      <div ng-show="workflow.stage == 'sync'">
		<h1>{% trans "Subtitle Syncing" %}</h1>
		<ul>
		  <li>{% trans "Tap the DOWN arrow to start a subtitle." %}</li>
		  <li>{% trans "Tap the UP arrow to set the end time (optional)." %}</li>
		  <li>{% trans "Use the Tools menu to hide the timeline for typing mode." %}</li>
		</ul>
		<h1>{% trans "Press the TAB key to start!" %}</h1>
	      </div>
	      <div ng-show="workflow.stage == 'title'"></div>
	      <div ng-show="workflow.stage == 'review'">
		<h1>{% trans "Review your work" %}</h1>
		<ul>
		  <li>{% trans "Watch the video and make corrections." %}</li>
		  <li>{% trans "Click Complete to sign off on your work." %}</li>
		  <li>{% trans "Use the Save button to save and finish later." %}</li>
		</ul>
		<h1>{% trans "Press the TAB key to start!" %}</h1>
	      </div>
	    </div>
          </div>
          <div class="workspace-tools group toolbar">
            <div class="subtitles-language">
              {% blocktrans with language.get_language_code_display as language %}
              Editing {{ language }}&hellip;
              {% endblocktrans %}
            </div>
	    <div class="toolbox">
	      <div class="toolbox-inside">
		<a href="#"><img src="{{ STATIC_URL }}images/subtitle-editor/glyphicons_halflings_135_wrench.png" alt="Tools"></img></a>
		<ul class="toolbox-menu">
		  <li ng-show="copyTimingEnabled()"><a href="#" class="copyover" ng-click="showCopyTimingModal($event)" title="Copy timing and paragraphs from reference language">{% trans "Copy Timing" %}</a></li>
                  <li><a href="#" ng-click="toggleTimelineShown()" class="show-timeline">
		      <span ng-show="timelineShown">{% trans "Hide" %}</span>
		      <span ng-show="!timelineShown">{% trans "Show" %}</span>
		      {% trans "Timeline" %}
                  </a></li>
		  <li><a href="#" class="clear-timing" ng-click="showClearTimingModal($event)" title="Clear timing of all subtitles">{% trans "Clear timing" %}</a></li>
		  <li><a href="#" class="clear-text" ng-click="showClearTextModal($event)" title="Clear text of all subtitles">{% trans "Clear text" %}</a></li>
		  <li><a href="#" class="revert-saved" ng-click="showResetModal($event)" title="Revert to last saved version">{% trans "Revert to last saved version" %}</a></li>
		  <li><a href="#" class="upload-subtitles" ng-click="showUploadSubtitlesModal($event)" title="Upload subtitles">{% trans "Upload subtitles" %}</a></li>
		</ul>
	      </div>
	    </div>
          </div>
          <div class="subtitles-wrapper"
               ng-controller="WorkingSubtitlesController"
               working-subtitles>
            <div class="sync-help end">
              <span class="key">
		<img src="{{ STATIC_URL }}images/subtitle-editor/up_arrow.png"></img>
              </span>
              <div class="text">End now</div>
            </div>
	    
            <div class="sync-help begin">
              <span class="key">
		<img src="{{ STATIC_URL }}images/subtitle-editor/down_arrow.png"></img>
              </span>
              <div class="text">Start now</div>
            </div>
            <div class="info-tray">
              <table>
                <tr>
                  <th>Start</th>
                  <td><em>[[ currentEdit.draft.storedSubtitle.startTime|displayTime ]]</em></td>
                </tr>
                <tr>
                  <th>End</th>
                  <td><em>[[ currentEdit.draft.storedSubtitle.endTime|displayTime ]]</em></td>
                </tr>
                <tr>
                            <th>Characters</th>
                            <td>[[ currentEdit.draft.characterCount() ]]</td>
                </tr>
                <tr class="child"
                    ng-repeat="count in currentEdit.lineCounts() track by $index">
                  <th>Line [[ $index + 1 ]]</th>
		  <td>[[ count ]]</td>
		</tr>
		<tr class="char-rate" ng-show="currentEdit.draft.isSynced()">
		  <th>Chars/sec</th>
		  <td>[[ currentEdit.draft.characterRate() ]]</td>
		</tr>
	      </table>
	    </div>

                <div class="working subtitles" subtitle-scroller="working-subtitle-set" />
                    <ul class="subtitle-list"
                        subtitle-repeat="workingSubtitles.subtitleList"
                        dir="[[ workingSubtitles.language.dir ]]"
                        id="working-subtitle-set"></ul>

                    <div ng-switch="bottomState()">
                        <a class="end"
                            id="add-sub-at-end"
                            href="#"
                            ng-switch-when="add-button"
                            ng-click="newSubtitleClicked($event)">+ New subtitle</a>
                        <span ng-switch-when="edit-help" class="end">
                            Press ENTER to save subtitle and move to next.<br />
                        </span>
                        <a class="end"
                            id="add-sub-at-end"
                            href="#"
                            ng-switch-when="type-shortcuts-help" 
                            ng-click="newSubtitleClicked($event)">
                            Press ENTER to add a new subtitle
                        </a>
                    </div>
                </div>
            </div>
        </section>
        <section class="collab column" ng-controller="CollabController">
            <a class="toggle-pane"
               ng-click="toggleDocking('pane')"
               ng-show="modulesEnabled.pane && !modulesOpen.pane">
                Open Collab
            </a>
            <aside ng-show="modulesEnabled.pane && modulesOpen.pane">
            <!--
            2534: always keep the collab panel open when we use it.
            We should uncomment this when the collab code gets integrated
                <a class="toggle-pane"
                   ng-click="toggleDocking('pane')"
                   ng-show="modulesOpen.pane">
                    Close Collab
                </a>
                -->
                <div class="notes module"
                     ng-show="modulesEnabled.notes"
                     ng-class="{open: modulesOpen.notes}">
                    <a class="title" ng-click="toggleDocking('notes')">Notes</a>
                    <div class="content" ng-show="modulesOpen.notes">
                        <textarea ng-model="collab.notes" ng-change="session.notesChanged()"></textarea>
                    </div>
                </div>
                <div class="approval module" ng-show="modulesEnabled.approval">
                    <div class="content">
                        <button class="send-back" ng-click="session.rejectTask()">Send Back</button>
                        <button ng-disabled="!canApprove()" class="approve" ng-click="session.approveTask()">Accept</button>
                    </div>
                </div>
                <p ng-show="errorMessage()" class="error">[[ errorMessage() ]]</p>
            </aside>
        </section>
        <section class="right column">
            <div class="steps-container"
                ng-controller="WorkflowProgressionController">
                <ul class="steps">
                    <li ng-class="{done: workflow.stageDone('type')}">
                    {% trans "1. Type what you hear" %}
                        <div class="substeps" ng-show="workflow.stage == 'type'">
                            <p>{% trans "Is all the content subtitled?" %}</p>
                            <button class="next-step" ng-click="onNextClicked($event)">
                              <ng-switch on="translating()">
                                <div ng-switch-when="true">{% trans "Yes, translate the title" %}</div>
                                <div ng-switch-when="false">{% trans "Yes, start syncing" %}</div>
                              </ng-switch>
                            </button>
                    </div>
                    </li>
                    <li ng-show="translating()" ng-class="{done: workflow.stageDone('title')}">
                        {% trans "2. Translate title" %}
                        <div class="substeps"
                            ng-show="workflow.stage == 'title'">
                            <ng-switch on="workflow.canMoveToNext()">
                                <p ng-switch-when="false">
                                    {% trans "Title and description were not edited yet." %}
                                </p>
                                <div ng-switch-when="true">
                                    <p>{% trans "Title and description have been edited." %}</p>
                                    <button class="next-step" ng-click="onNextClicked($event)">
                                        {% trans "Start syncing" %}
                                    </button>
                                </div>
                            </ng-switch>
                        </div>
                    </li>
                    <li ng-class="{done: workflow.stageDone('sync')}">
                        <ng-switch on="translating()">
                            <div ng-switch-when="false">{% trans "2. Sync Timing" %}</div>
                            <div ng-switch-when="true">{% trans "3. Sync Timing" %}</div>
                        </ng-switch>
                        <div class="substeps" ng-show="workflow.stage == 'sync'">
                            <ng-switch on="workflow.canMoveToNext()">
                                <p ng-switch-when="false">
                                    {% trans "Not all lines are completed." %}
                                </p>
                                <div ng-switch-when="true">
                                    <p>{% trans "All lines are completed." %}</p>
                                    <button ng-click="onNextClicked($event)">
				      {% trans "Start reviewing" %}
                                    </button>
                                </div>
                            </ng-switch>
                        </div>
                    </li>
                    <li>
                        <ng-switch on="translating()">
                            <div ng-switch-when="false">{% trans "3. Review and complete" %}</div>
                            <div ng-switch-when="true">{% trans "4. Review and complete" %}</div>
                        </ng-switch>
                        <div class="substeps"
                            ng-show="workflow.stage == 'review'">
                            <p>{% trans "Watch the video again and verify that the subtitles are complete and correct." %}</p>
                            <button class="endorse" ng-click="session.endorse()">
                                {% trans "Complete" %}
                            </button>
                        </div>
                    </li>
                </ul>
            </div>
        </section>
    </section>
    <section ng-controller="TimelineController"
        class="timeline ng-cloak"
        ng-show="timelineShown"
        ng-cloak>
        <div class="current-time-marker"></div>
        <canvas class="timing" width="100" height="65" timeline-timing></canvas>
        <div timeline-subtitles class="subtitles-container" dir="{{ language.dir }}">
        </div>
	<div class="nextSubSticker" ng-show="showUpcomingUnsyncedSubtitle">
	  <div class="subtitle">
	    <span class="handle left"></span><span class="upcomingUnsyncedSubtitleText"></span>
	  </div>
	</div>
    </section>
    <aside modal-dialog="guidelines" allow-close class="modal" role="dialog" id="guidelines-modal" tabindex="-1" aria-labeledby="guidelines-heading" dir="[[ workingSubtitles.language.dir ]]">
      <ng-switch on="showTeamGuidelines()">
	<h3 ng-switch-when="true">[[ teamName ]] Guidelines</h3>
	<h3 id="guidelines-heading" ng-switch-when="false">{% trans "Amara Style Guidelines" %}</h3>
      </ng-switch>
      <div class="modal-content" ng-show="!teamGuidelines">
	<table>
	  <tr>
	    <td>{% trans "Subtitle line length" %}</td>
	    <td>{% trans "Keep subtitle length to about 42 characters;" %}<br/>
	      {% trans "avoid more than 2 lines per subtitle." %}</td>
	  </tr>
	  <tr>
	    <td>{% trans "Minimum duration" %}</td>
	    <td>{% trans "Subtitles should not be less than 1 second." %}</td>
	  </tr>
	  <tr>
	    <td>{% trans "Maximum duration" %}</td>
	    <td>{% trans "Split subtitles lasting more than 7 seconds." %}</td>
	  </tr>
	  <tr>
	    <td>{% trans "Reading speed" %}</td>
	    <td>{% trans "8-25 characters/second is recommended;" %}<br/>
	      {% trans "8-16 characters/second for children." %}</td>
	  </tr>
	  <tr>
	    <td>{% trans "Sounds" %}</td>
	    <td>{% trans "Describe meaningful sounds that are relevant to the plot." %}<br/>
	      {% trans "ex: (water dripping)" %}</td>
	  </tr>
	  <tr>
	    <td>{% trans "Music" %}</td>
	    <td>{% trans "Describe relevant music which does not have relevant lyrics." %}<br/>
	      {% trans "ex: ♪ (jazz music) ♪" %}</td>
	  </tr>
	  <tr>
	    <td>{% trans "Speaker Identification" %}</td>
	    <td>{% trans "Use parenthesis to indicate when someone is speaking off-screen." %}<br/>
	      {% trans "ex: (Michael) Wait for me!" %}</td>
	  </tr>
	</table>
	<a class="expand-link" href="" ng-click="showAdvancedGuidelines = true" ng-init="showAdvancedGuidelines=false" ng-show="!showAdvancedGuidelines">{% trans "Show Advanced Guidelines" %} &#x25B6;</a>
	<a class="expand-link" href="" ng-click="showAdvancedGuidelines = false" ng-show="showAdvancedGuidelines">{% trans "Hide Advanced Guidelines" %} &#x25BC;</a>
	<div ng-show="showAdvancedGuidelines" id="advanced-guidelines">
	  <table>
	    <tr>
	      <td>{% trans "Translate the whole idea" %}</td>
	      <td>{% trans "Translations don't need to be word for word. Look at the context." %}<br/>
		{% trans "Make sure you are using the correct punctuation for the whole unit of text." %}
	      </td>
	    </tr>
	    <tr>
	      <td>{% trans "Maximum timing offset" %}</td>
	      <td>{% trans "Subtitles shouldn't start more than 0.5 seconds before or after the audio begins." %}</td>
	    </tr>
	    <tr>
	      <td>{% trans "On-screen texts" %}</td>
	      <td>{% trans "Translate the texts on the video that are relevant to the plot." %}</td>
	    </tr>
	    <tr>
	      <td>{% trans "Use meaningful speech" %}</td>
	      <td>{% trans "Exclude things like “um” “ah” and other disfluencies." %}</td>
	    </tr>
	    <tr>
	      <td>{% trans "Indicate inaudible parts" %}</td>
	      <td>{% trans "If the audio is inaudible, it should be marked as [inaudible]." %}</td>
	    </tr>
	    <tr>
	      <td>{% trans "Lyrics" %}</td>
	      <td>{% trans "Wrap relevant lyrics in musical notes." %}<br/>
		{% trans "ex ♪ Tell me dear Billy, ♪" %}
	      </td>
	    </tr>
	    <tr>
	      <td>{% trans "Speaker identification" %}</td>
	      <td>{% trans "Identify off-screen and unclear speakers in parentheses." %}<br/>
		{% trans "ex: (Michael) Wait for me!" %}
	      </td>
	    </tr>
	    <tr>
	      <td>{% trans "Foreign language" %}</td>
	      <td>{% trans "Identify relevant speech in foreign language. " %}<br/>
		{% trans "ex: (Russian): Thank you." %}
	      </td>
	    </tr>
	    <tr>
	      <td>{% trans "Simultaneous dialogue" %}</td>
	      <td>{% trans "Used exclusively when two speakers talk in the same subtitle. " %}<br/>
		{% trans "Each speaker should have one line, and both lines should have an hyphen. " %}<br/>
		{% trans "- Sir, you are no gentleman." %}<br/>
		{% trans "- Rhett Butler: And you, Miss, are no lady." %}
	      </td>
	    </tr>
	  </table>
	</div>
      </div>
      <div class="modal-content" ng-show="teamGuidelines">
	<div ng-show="teamTaskType() == 'subtitle'" ng-bind-html="teamGuidelines['subtitle']"></div>
	<div ng-show="teamTaskType() == 'translate'" ng-bind-html="teamGuidelines['translate']"></div>
	<div ng-show="teamTaskType() == 'review'" ng-bind-html="teamGuidelines['review']"></div>
	<a class="expand-link" href="" ng-click="showAllTeamGuidelines = true"
           ng-init="showAllTeamGuidelines=false" ng-show="!showAllTeamGuidelines">
	  {% trans "Show All Guidelines" %} &#x25B6;
	</a>
	<a class="expand-link" href="" ng-click="showAllTeamGuidelines = false"
	   ng-show="showAllTeamGuidelines">
	  {% trans "Hide All Guidelines" %} &#x25BC;
	</a>
	<div class="team-all-guidelines" ng-show="showAllTeamGuidelines" id="all-team-guidelines">
	  <h1>{% trans "Transcribing Guidelines" %}</h1>
	  <div ng-bind-html="teamGuidelines['subtitle']"></div>
	  <h1>{% trans "Translating Guidelines" %}</h1>
	  <div ng-bind-html="teamGuidelines['translate']"></div>
	  <h1>{% trans "Reviewing Guidelines" %}</h1>
	  <div ng-bind-html="teamGuidelines['review']"></div>
	</div>
      </div>
      <footer class="buttons">
	<button ng-click="dialogManager.onCloseClick($event)">
	  {% trans "Close" %}
	</button>
      </footer>
    </aside>
    <aside modal-dialog="more-controls" allow-close class="modal" role="dialog" id="more-controls-modal" tabindex="-1" aria-labeledby="more-controls-heading" dir="[[ workingSubtitles.language.dir ]]">
      <h3 id="more-controls-heading">{% trans "Keyboard Shortcuts" %}</h3>
      <div class="modal-content">
	<table>
	  <thead>
	    <tr>
	      <th>{% trans "Action" %}</th>
	      <th>{% trans "Windows / Linux" %}</th>
	      <th>{% trans "OS X" %}</th>
	    </tr>
	  </thead>
	  <tbody>
	    <tr>
	      <td> {% trans "Play / Pause video" %}</td>
	      <td> {% trans "Tab" %}</td>
	      <td> {% trans "Tab" %}</td>
	    </tr>
	    <tr>
	      <td> {% trans "Skip back 2 seconds" %}</td>
	      <td> {% trans "Shift + Tab" %}</td>
	      <td> {% trans "Shift + Tab" %}</td>
	    </tr>
	    <tr>
	      <td> {% trans "Skip back 4 seconds" %}</td>
	      <td> {% trans "Ctrl + Shift + ," %}</td>
	      <td> {% trans "CMD + Shift + ," %}</td>
	    </tr>
	    <tr>
	      <td> {% trans "Skip forward 4 seconds" %}</td>
	      <td> {% trans "Ctrl + Shift + ." %}</td>
	      <td> {% trans "CMD + Shift + ." %}</td>
	    </tr>
	    <tr>
	      <td> {% trans "Navigate to the next subtitle" %}</td>
	      <td> {% trans "ENTER" %}</td>
	      <td> {% trans "ENTER" %}</td>
	    </tr>
	    <tr>
	      <td> {% trans "Insert line break" %}</td>
	      <td> {% trans "Shift + ENTER" %}</td>
	      <td> {% trans "Shift + ENTER" %}</td>
	    </tr>
	    <tr>
	      <td> {% trans "Delete empty subtitle" %}</td>
	      <td> {% trans "ESC" %}</td>
	      <td> {% trans "ESC" %}</td>
	    </tr>
	    <tr>
	      <td> {% trans "Exit edit mode of current subtitle" %}</td>
	      <td> {% trans "ESC" %}</td>
	      <td> {% trans "ESC" %}</td>
	    </tr>
	  </tbody>
	</table>
	<a class="expand-link" href="" ng-click="showBrowserShortcuts = true" ng-init="showBrowserShortcuts=false" ng-show="!showBrowserShortcuts">{% trans "Show Browser Shortcuts" %} &#x25B6;</a>
	<a class="expand-link" href="" ng-click="showBrowserShortcuts = false" ng-show="showBrowserShortcuts">{% trans "Hide Browser Shortcuts" %} &#x25BC;</a>
	<div ng-show="showBrowserShortcuts" id="browser-shortcuts">
	  <h3> {% trans "Browser Defaults that should work" %}</h3>
	  <table>
	    <thead>
	      <tr>
		<th> {% trans "Action" %}</th>
		<th> {% trans "Windows / Linux" %}</th>
		<th> {% trans "OS X" %}</th>
	      </tr>
	    </thead>
	    <tbody>
	      <tr>
		<td> {% trans "Jump to the next whole word" %}</td>
		<td> {% trans "CTRL + RIGHT Arrow" %}</td>
		<td> {% trans "ALT + RIGHT Arrow" %}</td>
	      </tr>
	      <tr>
		<td> {% trans "Jump to the previous whole word" %}</td>
		<td> {% trans "CTRL + LEFT Arrow" %}</td>
		<td> {% trans "ALT + LEFT Arrow" %}</td>
	      </tr>
	      <tr>
		<td> {% trans "Jump to the start of the subtitle" %}</td>
		<td> {% trans "Fn + RIGHT Arrow" %}</td>
		<td> {% trans "CMD + RIGHT Arrow" %}</td>
	      </tr>
	      <tr>
		<td> {% trans "Jump to the end of the subtitle" %}</td>
		<td> {% trans "Fn + LEFT Arrow" %}</td>
		<td> {% trans "CMD + LEFT Arrow" %}</td>
	      </tr>
	      <tr>
		<td> {% trans "Delete last complete word" %}</td>
		<td> {% trans "CTRL + Backspace" %}</td>
		<td> {% trans "CMD + Backspace" %}</td>
	      </tr>
	    </tbody>
	  </table>
	  <h3> {% trans "Proposed Shortcuts (not yet implemented)" %}</h3>
	  <p>See the <a target="_blank" href="http://support.amara.org/categories/6573/forums/74605/topics/78937">Keyboard shortcuts forum page</a> to offer your opinion.</p>
	  <table>
	    <thead>
	      <tr>
		<th> {% trans "Action" %}</th>
		<th> {% trans "Windows / Linux" %}</th>
		<th> {% trans "OS X" %}</th>
	      </tr>
	    </thead>
	    <tbody>
	      <tr>
		<td> {% trans "Insert subtitle (above)" %}</td>
		<td> {% trans "Alt + i" %}</td>
		<td> {% trans "Alt + i" %}</td>
	      </tr>
	      <tr>
		<td> {% trans "Insert subtitle (below)" %}</td>
		<td> {% trans "Alt + Shift + i" %}</td>
		<td> {% trans "Alt + Shift + i" %}</td>
	      </tr>
	      <tr>
		<td> {% trans "Delete current subtitle" %}</td>
		<td> {% trans "Alt + Delete (or Backspace)" %}</td>
		<td> {% trans "Alt + Delete (or Backspace)" %}</td>
	      </tr>
	      <tr>
		<td> {% trans "Navigate to the previous line" %}</td>
		<td> {% trans "Alt + UP Arrow" %}</td>
		<td> {% trans "Alt + UP Arrow" %}</td>
	      </tr>
	      <tr>
		<td> {% trans "Undo last action" %}</td>
		<td> {% trans "CTRL + z" %}</td>
		<td> {% trans "CMD + z" %}</td>
	      </tr>
	      <tr>
		<td> {% trans "Redo last action" %}</td>
		<td> {% trans "CTRL + Shift + z" %}</td>
		<td> {% trans "CMD + Shift + z" %}</td>
	      </tr>
	      <tr>
		<td> {% trans "Save a version" %}</td>
		<td> {% trans "CTRL + s" %}</td>
		<td> {% trans "CMD + s" %}</td>
	      </tr>
	      <tr>
		<td> {% trans "Italics formatting" %}</td>
		<td> {% trans "CTRL + i" %}</td>
		<td> {% trans "CMD + i" %}</td>
	      </tr>
	      <tr>
		<td> {% trans "Bold formatting" %}</td>
		<td> {% trans "CTRL + b" %}</td>
		<td> {% trans "CMD + b" %}</td>
	      </tr>
	      <tr>
		<td> {% trans "Timeline toggle" %}</td>
		<td> {% trans "CTRL + t" %}</td>
		<td> {% trans "CMD + t" %}</td>
	      </tr>
	    </tbody>
	  </table>
	</div>
      </div>
      <footer class="buttons">
	<button ng-click="dialogManager.onCloseClick($event)">
	  {% trans "Close" %}
	</button>
      </footer>
    </aside>
    <aside modal-dialog="metadata" allow-close id="set-title-modal" class="modal" tabindex="-1" role="dialog" aria-labeledby="set-title-heading" ng-controller="SubtitleMetadataController" dir="[[ workingSubtitles.language.dir ]]">
      <form>
        <h3 id="set-title-heading">{% trans "Edit title and description" %}</h3>
        <label>{% trans "Title" %}</label>
        <textarea rows="1" class="refarea" readonly ng-show="translating()">[[ referenceSubtitles.getTitle() ]]</textarea>
        <textarea rows="1" placeholder="{% trans 'Enter Title' %}" fixsize-bind="currentSubtitles.title"></textarea>
        <div ng-repeat="(key, value) in currentSubtitles.metadata" ng-if="key == 'speaker-name'">
          <label>[[ key | metadataTypeName ]]</label>
          <textarea rows="1" class="refarea" readonly ng-show="translating()">[[ referenceSubtitles.metadata[key] ]]</textarea>
          <textarea rows="1" placeholder="Enter [[ key | metadataTypeName ]]" fixsize-bind="currentSubtitles.metadata[key]"></textarea>
        </div>
        <label>{% trans "Description" %}</label>
        <textarea rows="4" class="refarea" readonly ng-show="translating()">[[ referenceSubtitles.getDescription() ]]</textarea>
        <textarea rows="8" placeholder="{% trans 'Enter Description' %}" fixsize-bind="currentSubtitles.description"></textarea>
        <div ng-repeat="(key, value) in currentSubtitles.metadata" ng-if="key != 'speaker-name'">
          <label>[[ key | metadataTypeName ]]</label>
          <textarea rows="1" placeholder="Enter [[ key | metadataTypeName ]]" fixsize-bind="currentSubtitles.metadata[key]"></textarea>
        </div>
        <footer class="buttons">
          <button ng-click="update(currentSubtitles)">Done</button>
          <button ng-click="reset()">Cancel</button>
        </footer>
      </form>
    </aside>

    {% media_bundle "editor.js" %}
    {# include bold style too #}
    <link href='//fonts.googleapis.com/css?family=Open+Sans:400,700' rel='stylesheet' type='text/css'>
    <div id="modal-overlay" ng-class="dialogManager.overlayCSSClass()"></div>
    <aside class="freeze-box" ng-class="dialogManager.freezeBoxCSSClass()">
        <h1 ng-bind-html="dialogManager.freezeBoxText"></h1>
    </aside>
    <aside modal-dialog="generic" class="modal">
        <h3>[[ dialogManager.generic.title ]]</h3>
        <p ng-show="dialogManager.generic.text">[[ dialogManager.generic.text ]]</p>
        <footer class="buttons">
            <button ng-repeat="button in dialogManager.generic.buttons" ng-click="dialogManager.onButtonClicked(button, $event)" ng-class="button.cssClass">[[ button.text ]]</button>
        </footer>
    </aside>
    {% if DEBUG %}
    <aside modal-dialog='debug' allow-close class="modal">
        <h3>{% trans "Debugging Tools" %}</h3>
        <p>
        <label>
            <input type="checkbox" ng-model="overrides.forceSaveError"> Force Error on Save
        </label>
        </p>
        <p>
            <button ng-click="saveAutoBackup()">Save auto-backup</button>
            <button ng-click="showIdleModal()">Idle dialog</button>
            <button ng-click="showResumeSessionErrorModal()">Resume Session Error Dialog</button>
        </p>
        <footer class="buttons">
            <button ng-click="dialogManager.onCloseClick($event)">Close</button>
        </footer>
    </aside>
    {% endif %}
    <div ng-controller="SaveErrorModalController">
        <aside modal-dialog="save-error" class="modal">
            <h3>{% trans "Error saving subtitles" %}</h3>
            <ng-switch on="canUseBlobURL()">
                <div ng-switch-when="true">
                    <p>{% trans "There was an error saving your subtitles. Save your subtitles using the download button below and upload them to the system later." %}</p>
                    <p>{% trans "To avoid data corruption, please do not open the or edit the subtitles in any text editor." %}</p>
                </div>
                <div ng-switch-when="false">
                    <p>{% trans "There was an error saving your subtitles.  Copy the subtitles above and save them to your computer as subtitle_backup.dfxp. You can upload them later." %}</p>
                    <textarea class="dfxp-string">[[ dfxpString ]]</textarea>
                </div>
            </ng-switch>
            <footer class="buttons">
                <button ng-if="canUseBlobURL()" ng-click="onDownload($event)">{% trans "Download Subtitles" %}
                <button ng-click="onClose($event)">{% trans "Close Editor" %}
            </footer>
        </aside>

	<aside modal-dialog="upload-subtitles" allow-close class="modal" tabindex="-1" role="dialog">
	  <h3>{% trans 'Upload Subtitles' %}</h3>
          <p>
            {% blocktrans %}
	    Uploading subtitles saves a new (incomplete) version that you can edit and save or complete when finished. Uploaded subtitles keep their existing timecodes. You can use the Copy timing option from the Tools menu if you want to apply timing from a reference language.
            {% endblocktrans %}
          </p>
	  <p>
            {% blocktrans %}
	    Supported formats are: SRT, SSA, SBV, DFXP, TXT, and VTT. Only files ending with the correct extension, .srt, .ssa, .sbv, .txt, .vtt, .dfxp or .xml (for dfxp) are accepted.
            {% endblocktrans %}
          </p>
	  <p class="error" ng-show="uploadError">
	    {% trans "Upload failed. The file you uploaded might be invalid or an unsupported format." %}
	  </p>
	  <form method="post" id="upload-subtitles-form" action="{% url videos:upload_subtitles %}" enctype="multipart/form-data">
            {% csrf_token %}
            <input type="hidden" name="video" value="{{ video.id }}" />
            <div style="visibility: hidden">
              {{ upload_subtitles_form.language_code }}
            </div>
            <div>
              <input type="file" name="draft" id="subtitles-file-field" />
            </div>
	    <footer class="buttons">
	      <button ng-click="dialogManager.onCloseClick($event)">{% trans "Cancel" %}</button>
	      <button ng-click="submitUploadForm($event)" class="upload-subtitles-submit-button-" ng-disabled="uploading">
		<ng-switch on="uploading">
		  <span ng-switch-when="true">
		    {% trans "Uploading..." %}
		  </span>
		  <span ng-switch-default>
		    {% trans "Upload" %}
		  </span>
		</ng-switch>
	      </button>
	    </footer>
          </form>
	</aside>
        <aside modal-dialog="resume-error" class="modal">
        <h3>{% trans "Error resuming session" %}</h3>
            <ng-switch on="canUseBlobURL()">
                <div ng-switch-when="true">
                    <p>{% trans "There was an error resuming your session. Save your subtitles using the download button below and upload them to the system later." %}</p>
                    <p>{% trans "To avoid data corruption, please do not open the or edit the subtitles in any text editor." %}</p>
                </div>
                <div ng-switch-when="false">
                    <p>{% trans "There was an error resuming your session.  Copy the subtitles above and save them to your computer as subtitle_backup.dfxp. You can upload them later." %}</p>
                    <textarea class="dfxp-string">[[ dfxpString ]]</textarea>
                </div>
            </ng-switch>
            <footer class="buttons">
                <button ng-if="canUseBlobURL()" ng-click="onDownload($event)">{% trans "Download Subtitles" %}
                <button ng-click="onClose($event)">{% trans "Close Editor" %}
            </footer>
        </aside>
    </div>

    {% include "_analytics.html" %}
</body>
</html><|MERGE_RESOLUTION|>--- conflicted
+++ resolved
@@ -1,8 +1,4 @@
-<<<<<<< HEAD
 {% load i18n media_bundle %}
-=======
-{% load i18n media_compressor new_subtitles_tags %}
->>>>>>> f30e132b
 <!DOCTYPE html>
 <html ng-app="amara.SubtitleEditor"
     subtitle-editor

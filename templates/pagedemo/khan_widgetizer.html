<!DOCTYPE html> 
<html xmlns:mml="http://www.w3.org/1998/Math/MathML" xmlns:og="http://opengraphprotocol.org/schema/"
      xmlns:fb="http://www.facebook.com/2008/fbml"> 
      <head> 
        <meta http-equiv="X-UA-Compatible" content="IE=EmulateIE8"/> 
        <!--[if lte IE 6]><script src="/javascript/ie-warning.js"></script><script>window.onload=function(){e("/images/ie-warning/")}</script><![endif]--> 
 
        <script type="text/javascript"> 
            var _sf_startpt=(new Date()).getTime(); // for Chartbeat Analytics
            var KA_VERSION = '1a059c0ff555.350184545754546126';
            var FB_APP_ID = '160249463991765';
            var URL_CONTINUE = '/postlogin?continue\u003Dhttp%3A//www.khanacademy.org/v/simple\u002Dequations%3Fp%3DAlgebra';
            var USERNAME = 'Arthur Debert';
        </script> 
{% if not js_use_compiled %}
  <script type="text/javascript">
    window.DEBUG_UNISUBS = true;
  </script>
  {% include "widget/_js_base_dependencies.html" %}
  <script>
    goog.require('goog.debug.FancyWindow');
  </script>
{% endif %}
{% for dep in js_dependencies %}
  <script type="text/javascript" src="{{dep|safe}}"></script>
{% endfor %} 
        <title>Simple Equations | Khan Academy</title> 
        <meta http-equiv="Content-Type" content="text/html; charset=iso-8859-1" /> 
        <meta name="description" content="Introduction to basic algebraic equations of the form Ax=B" /> 
        <meta name="keywords" content="algebra, introduction" /> 
        
        <!-- Allows the KA FB Page Admins to see the KA stats for FB Like in FB insights START --> 
        <meta property="fb:page_id" content="159403248441" /> 
        <!-- Allows the KA FB Page Admins to see the KA stats for FB Like in FB insights END --> 
        <meta property="og:title" content="The Khan Academy"/> 
        <meta property="og:type" content="non_profit"/> 
        <meta property="og:url" content="http://www.khanacademy.org"/> 
        <meta property="og:image" content="http://www.khanacademy.org/images/handtreehorizontal_facebook.png"/> 
        <meta property="og:site_name" content="khanacademy.org"/> 
        <meta property="fb:admins" content="100000121497109,1305017"/> 
        <meta property="fb:app_id" content="160249463991765"/> 
        <meta property="og:description"
              content="The Khan Academy is a not-for-profit 501(c)(3) with the mission of providing a world-class education to anyone, anywhere.  Despite being the work of one man, Salman Khan, this 2100+ video library is the most-used educational video resource as measured by YouTube video views per day and unique users per month."/> 
        <link rel="shortcut icon" href="/favicon.ico"> 
        <link rel="apple-touch-icon" href="/images/apple-touch-icon.png"/> 
<<<<<<< HEAD
    <link rel='stylesheet' type='text/css' href='http://khanexercises.appspot.com/stylesheets/video-package/hashed-f48d273bbdcfd519f1f59c6109739724.css'/> 
 
=======
 
            <link rel='stylesheet' type='text/css' href='http://khanexercises.appspot.com/stylesheets/shared-package/hashed-c30301610c250542bfd893dbaa72e8c5.css'/>
            
    <link rel='stylesheet' type='text/css' href='http://khanexercises.appspot.com/stylesheets/video-package/hashed-f48d273bbdcfd519f1f59c6109739724.css'/>

        
>>>>>>> 2e77cd91
            <script type='text/javascript' src='http://khanexercises.appspot.com/javascript/shared-package/hashed-14a042f0fb2c9bb0b6017430b3692116.js'></script> 
        
 
        
 
<style> 
    .breadcrumbs_nav {
        font-weight: bold;
    }
    #video_dropdown {
        text-indent: 0;
        padding-left: 5px;
    }
    #video_dropdown .ui-button {
        display: block;
    }
    #video_menu {
        position: relative;
    }
    #video_menu ol {
        z-index: 2;
    }
    #video_dropdown ol {
        max-height: 20em;
        padding-left: 3em;
        overflow-y: auto;
        overflow-x: hidden;
        list-style: outside decimal;
    }
    #video_dropdown li {
        white-space: nowrap;
        font-weight: normal;
    }
    #video_dropdown li[data-selected=selected] a {
        font-weight: bold;
    }
    #video_dropdown .ui-button-text, #video_dropdown .ui-menu-item a {
        font-weight: normal;
        line-height: inherit;
        padding: 0px 25px 0px 1ex;
    }
    #video_dropdown .ui-menu-item a {
        padding: 0px 25px 0px 0px;
    }
    #video_dropdown a:visited {
        color: #DD6900;
    }
    #video_dropdown a:link:hover, #video_dropdown a:link:focus, #video_dropdown a:visited:hover, #video_dropdown a:visited:focus {
        color: #DD6900;
    }
    .prev_next_nav {
        display: block;
        margin-top: 2em;
        padding-bottom: .5ex;
    }
    .prev_next_nav a {
        text-decoration: none;
    }
    .prev_next_nav a:hover {
        text-decoration: underline;
    }
    #prev_video {
        display: block;
        float: left;
        margin-right: 1em;
        text-align: left;
        background: url(http://khanexercises.appspot.com/images/list-item-black-left.png) no-repeat 0 4px;
        padding-top: 1px;
        padding-left: 10px;
        height: 20px;
    }
    #playlists {
        display: block;
        float: left;
    }
    #next_video {
        display: block;
        float: right;
        margin-left: 1em;
        text-align: right;
        background: url(http://khanexercises.appspot.com/images/list-item-black.png) no-repeat 100% 4px;
        padding-top: 1px;
        padding-right: 10px;
        height: 20px;
    }
 
    #youtube_blocked {
        visibility: hidden;
        position: absolute;
        left: -9999px;
        color: red;
        font-weight: bold;
        clear: both;
        padding-top: 1em;
    }
    .video #description {
        padding-top: 18px;
    }
        .video #description h3 {
            display: block;
            font-size: 15px;
            overflow: hidden;
            white-space: nowrap;
            text-overflow: ellipsis;
        }
        .video #description h3 span.title {
            color: #e45c02;
        }
        .video #description h3 span.long-description {
            color: #555;
            font-weight: normal;
            position: relative;
            top: -1px;
            white-space: nowrap;
            text-overflow: ellipsis;
        }
    #page_sub_nav .breadcrumbs_nav a {
        text-decoration: none;
    }
    #page_sub_nav .breadcrumbs_nav #video_menu {
        text-transform: none;
    }
    #page_sub_nav .breadcrumbs_nav #video_dropdown {
        position: relative;
        top: -1px;    
    }
    
</style> 
<script> 
$(function(){
    $('<img width=0 height=0>').error(function() {
       $("#youtube_blocked").css("visibility", "visible").css("left", "0px").css("position", "relative");
       $("#idOVideo").hide();
       VideoStats.prepareAlternativePlayer(); // If YouTube is hidden, use the flv player for statistics
    }).attr('src', 'http://www.youtube.com/favicon.ico?' + Math.random()).appendTo('#page-container');
    $('#video_dropdown').css('display', 'inline-block');
    var menu = $('#video_dropdown ol').menu();
 
    // Set the width explicitly before positioning it absolutely to satisfy IE7.
    menu.width(menu.width()).hide().css('position', 'absolute');
 
    menu.bind("menuselect", function(e, ui){
        window.location.href = ui.item.children('a').attr('href');
    });
    $(document).bind("click focusin", function(e){
        if ($(e.target).closest("#video_dropdown").length == 0) {
            menu.hide();
        }
    });
    var button = $('#video_dropdown > a').button({
        icons: {
            secondary: 'ui-icon-triangle-1-s'
        }
    }).show().click(function(e){
        if (menu.css('display') == 'none')
            menu.show().menu("activate", e, $('#video_dropdown li[data-selected=selected]')).focus();
        else
            menu.hide();
        e.preventDefault();
    });
});
 
 
    $(function(){VideoStats.startLoggingProgress();});
 
 
</script> 
 
 
	<!-- New, faster Google Analytics async tag START --> 
	<script type="text/javascript"> 
 
	  var _gaq = _gaq || [];
	  _gaq.push(['_setAccount', 'UA-6742635-1']);
	  _gaq.push(['_setDomainName', '.khanacademy.org']);
	  _gaq.push(['_trackPageview']);
 
	  // For OER Analytics
	  _gaq.push(['ht._setAccount', 'UA-5033010-1']);
	  _gaq.push(['ht._setDomainName', '.khanacademy.org']);
	  _gaq.push(['ht._trackPageview']);
 
	</script> 
	<!-- New, faster Google Analytics async tag END --> 
 
    </head> 
    <body> 
    <div id="page-container"> 
    <div id="page-container-inner"> 
        
        <div id="fb-root"></div> 
    
    	
    	<script>document.writeln('<style scoped type="text/css">a[href="#"], .requires_script { visibility: visible; }</style>');</script> 
    
            <header> 
                <div id="top-header"> 
                    <div id="top-header-links"> 
                        <span class="page_links" id="page_auth"> 
                            
                                <span id="user-info"> 
                                    
<span class="username_and_notification ""> 
    <span class="user-notification"> 
        <a class="notification_link" href="http://khanexercises.appspot.com/discussion/videofeedbacknotificationlist"
            
                title="No new answers to your questions"
            
        > 
            
            <img src="http://khanexercises.appspot.com/images/email-gray.png" class="icon" style="width:16px;height:11px;"/></a> 
            
    </span> 
    <span class="user-name"><a href="/profile">Arthur Debert</a></span> 
</span> 
 
 
                                    <span id="badge-count-container" class="badge_count_container"> 
 
 
 
</span> 
 
                                    
                                    <span id="user-points-container"><span title="41 energy points" class="energy-points-badge" onclick="location.href='/profile'" >41</span></span> 
                                </span> 
                                <span class="separator">&nbsp;</span> 
                                <a id="page_logout" href="/logout?continue=http%3A//www.khanacademy.org/v/simple-equations%3Fp%3DAlgebra">Logout</a> 
                            
                            <span class="separator">&nbsp;</span> 
                            <a href="/contribute" id="donate-link">Donate</a> 
                            <span class="separator">&nbsp;</span> 
                            <span id="social-links"> 
                                <a class="google-analytics-link-track youtube" onclick="_gaq.push(['_trackEvent', 'Click', 'Youtube-Subscribe-Header']);" href="http://www.youtube.com/khanacademy" title="Youtube"></a> 
                                <a class="google-analytics-link-track twitter" onclick="_gaq.push(['_trackEvent', 'Click', 'Twitter-Follow-Header']);" href="http://twitter.com/khanacademy" title="Twitter"></a> 
                                <a class="google-analytics-link-track facebook" onclick="_gaq.push(['_trackEvent', 'Click', 'Facebook-Join-Header']);" href="http://www.facebook.com/khanacademy" title="Facebook"></a> 
                            </span> 
                            <span class="separator">&nbsp;</span> 
                            <span id="fb-like-badge"> 
                                <fb:like id="page_fb_like" href="http://www.khanacademy.org" layout="button_count" show_faces="false" font="arial" ref="Like-Button-Top-Header-Left"></fb:like> 
                            </span> 
                        </span> 
                    </div> 
                    <div id="logo"> 
                        <div id="logo-highlight"></div> 
                        <a id="logo-image" href="/" title="Take me home!"></a> 
                    </div> 
                    <div id="stats"> 
                        <span id="page_visitors"> 
                                <span id="page_num_visitors"> 
                                    <!-- Content will get populated by javacript at end of page --> 
                                </span>&nbsp;lessons delivered
                        </span> 
                    </div> 
                    <div class="clear"></div> 
                </div> 
                <div id="search-box"> 
                    <form id="page_search" action="/search"> 
                        <input id="search-input" type="text" placeholder="Search for a video or playlist" name="page_search_query" value='' class="ui-corner-left placeholder" /><input type="submit" value=" " id="search-submit" /> 
                    </form> 
                </div> 
                <div id="sitewide-navigation" class="action-gradient"> 
                    <nav> 
                      <span class="links"> 
                          <a href="/#browse" class="selected watch-link">Watch</a> 
                        <a href="/exercisedashboard" >Practice</a> 
                        <a href="/class_profile" >Coach</a> 
                        <a href="/contribute" >Contribute</a> 
                        <a href="/about" >About</a> 
                        </span> 
                    </nav> 
                </div> 
                <nav id="page_sub_nav"> 
                    
<span class="breadcrumbs_nav video-nav"> 
        <a href="/#browse">All videos</a> 
        <span class="breadcrumb-separator">&#187;</span> 
        <a href="/?video=simple-equations#algebra">Algebra</a> 
        <span class="breadcrumb-separator">&#187;</span> 
    <span id="video_dropdown" style="display:none;" class="selected"> 
        <a href="/video/simple-equations?playlist=Algebra">Simple Equations</a> 
        <div id="video_menu"> 
            <ol> 
                
                <li data-selected='selected'><a href="/video/simple-equations?playlist=Algebra">Simple Equations</a></li> 
                
                <li data-selected=''><a href="/video/equations-2?playlist=Algebra">Equations 2</a></li> 
                
                <li data-selected=''><a href="/video/equations-3?playlist=Algebra">Equations 3</a></li> 
                
                <li data-selected=''><a href="/video/algebra--linear-equations-4?playlist=Algebra">Algebra: Linear Equations 4</a></li> 
                
                <li data-selected=''><a href="/video/algebra--solving-inequalities?playlist=Algebra">Algebra: Solving Inequalities</a></li> 
                
                <li data-selected=''><a href="/video/algebra--graphing-lines-1?playlist=Algebra">Algebra: graphing lines 1</a></li> 
                
                <li data-selected=''><a href="/video/algebra--slope-and-y-intercept-intuition?playlist=Algebra">Algebra: Slope and Y-intercept intuition</a></li> 
                
                <li data-selected=''><a href="/video/algebra--slope?playlist=Algebra">Algebra: Slope</a></li> 
                
                <li data-selected=''><a href="/video/algebra--slope-2?playlist=Algebra">Algebra: Slope 2</a></li> 
                
                <li data-selected=''><a href="/video/algebra--slope-3?playlist=Algebra">Algebra: Slope 3</a></li> 
                
                <li data-selected=''><a href="/video/algebra--equation-of-a-line?playlist=Algebra">Algebra: Equation of a line</a></li> 
                
                <li data-selected=''><a href="/video/slope-and-y-intercept-intuition?playlist=Algebra">Slope and Y-intercept Intuition</a></li> 
                
                <li data-selected=''><a href="/video/averages?playlist=Algebra">Averages</a></li> 
                
                <li data-selected=''><a href="/video/integer-sums?playlist=Algebra">Integer sums</a></li> 
                
                <li data-selected=''><a href="/video/taking-percentages?playlist=Algebra">Taking percentages</a></li> 
                
                <li data-selected=''><a href="/video/growing-by-a-percentage?playlist=Algebra">Growing by a percentage</a></li> 
                
                <li data-selected=''><a href="/video/another-percent-word-problem?playlist=Algebra">Another Percent Word Problem</a></li> 
                
                <li data-selected=''><a href="/video/more-percent-problems?playlist=Algebra">More percent problems</a></li> 
                
                <li data-selected=''><a href="/video/systems-of-equations?playlist=Algebra">systems of equations</a></li> 
                
                <li data-selected=''><a href="/video/introduction-to-ratios--new-hd-version?playlist=Algebra">Introduction to Ratios (new HD version)</a></li> 
                
                <li data-selected=''><a href="/video/ratio-problem-with-basic-algebra--new-hd?playlist=Algebra">Ratio problem with basic algebra (new HD)</a></li> 
                
                <li data-selected=''><a href="/video/more-advanced-ratio-problem--with-algebra--hd-version?playlist=Algebra">More advanced ratio problem--with Algebra (HD version)</a></li> 
                
                <li data-selected=''><a href="/video/alternate-solution-to-ratio-problem--hd-version?playlist=Algebra">Alternate Solution to Ratio Problem (HD Version)</a></li> 
                
                <li data-selected=''><a href="/video/introduction-to-ratios?playlist=Algebra">Introduction to Ratios</a></li> 
                
                <li data-selected=''><a href="/video/advanced-ratio-problems?playlist=Algebra">Advanced ratio problems</a></li> 
                
                <li data-selected=''><a href="/video/age-word-problems-1?playlist=Algebra">Age word problems 1</a></li> 
                
                <li data-selected=''><a href="/video/age-word-problems-2?playlist=Algebra">Age word problems 2</a></li> 
                
                <li data-selected=''><a href="/video/age-word-problems-3?playlist=Algebra">Age word problems 3</a></li> 
                
                <li data-selected=''><a href="/video/level-1-multiplying-expressions?playlist=Algebra">Level 1 multiplying expressions</a></li> 
                
                <li data-selected=''><a href="/video/solving-a-quadratic-by-factoring?playlist=Algebra">Solving a quadratic by factoring</a></li> 
                
                <li data-selected=''><a href="/video/i-and-imaginary-numbers?playlist=Algebra">i and Imaginary numbers</a></li> 
                
                <li data-selected=''><a href="/video/complex-numbers--part-1?playlist=Algebra">Complex Numbers (part 1)</a></li> 
                
                <li data-selected=''><a href="/video/complex-numbers--part-2?playlist=Algebra">Complex Numbers (part 2)</a></li> 
                
                <li data-selected=''><a href="/video/introduction-to-the-quadratic-equation?playlist=Algebra">Introduction to the quadratic equation</a></li> 
                
                <li data-selected=''><a href="/video/quadratic-equation-part-2?playlist=Algebra">Quadratic Equation part 2</a></li> 
                
                <li data-selected=''><a href="/video/completing-the-square?playlist=Algebra">Completing the square</a></li> 
                
                <li data-selected=''><a href="/video/quadratic-formula--proof?playlist=Algebra">Quadratic Formula (proof)</a></li> 
                
                <li data-selected=''><a href="/video/quadratic-inequalities?playlist=Algebra">Quadratic Inequalities</a></li> 
                
                <li data-selected=''><a href="/video/quadratic-inequalities--visual-explanation?playlist=Algebra">Quadratic Inequalities (Visual Explanation)</a></li> 
                
                <li data-selected=''><a href="/video/introduction-to-functions?playlist=Algebra">Introduction to functions</a></li> 
                
                <li data-selected=''><a href="/video/functions-part-2?playlist=Algebra">Functions Part 2</a></li> 
                
                <li data-selected=''><a href="/video/functions--part-iii?playlist=Algebra">Functions (Part III)</a></li> 
                
                <li data-selected=''><a href="/video/functions--part-4?playlist=Algebra">Functions (part 4)</a></li> 
                
                <li data-selected=''><a href="/video/domain-of-a-function?playlist=Algebra">Domain of a function</a></li> 
                
                <li data-selected=''><a href="/video/proof--log-a---log-b---log-ab?playlist=Algebra">Proof: log a + log b = log ab</a></li> 
                
                <li data-selected=''><a href="/video/proof--a-log-b----log--b-a---log-a---log-b---log--a-b?playlist=Algebra">Proof: A(log B) = log (B^A), log A - log B = log (A/B)</a></li> 
                
                <li data-selected=''><a href="/video/proof--log-a--b-----log-x--b----log-x--a?playlist=Algebra">Proof: log_a (B) = (log_x (B))/(log_x (A))</a></li> 
                
                <li data-selected=''><a href="/video/algebraic-long-division?playlist=Algebra">Algebraic Long Division</a></li> 
                
                <li data-selected=''><a href="/video/introduction-to-conic-sections?playlist=Algebra">Introduction to Conic Sections</a></li> 
                
                <li data-selected=''><a href="/video/conic-sections--intro-to-circles?playlist=Algebra">Conic Sections: Intro to Circles</a></li> 
                
                <li data-selected=''><a href="/video/conic-sections--intro-to-ellipses?playlist=Algebra">Conic Sections: Intro to Ellipses</a></li> 
                
                <li data-selected=''><a href="/video/conic-sections--intro-to-hyperbolas?playlist=Algebra">Conic Sections: Intro to Hyperbolas</a></li> 
                
                <li data-selected=''><a href="/video/conic-sections--hyperbolas-2?playlist=Algebra">Conic Sections: Hyperbolas 2</a></li> 
                
                <li data-selected=''><a href="/video/conic-sections--hyperbolas-3?playlist=Algebra">Conic Sections: Hyperbolas 3</a></li> 
                
                <li data-selected=''><a href="/video/identifying-conics-1?playlist=Algebra">Identifying Conics 1</a></li> 
                
                <li data-selected=''><a href="/video/identifying-conics-2?playlist=Algebra">Identifying Conics 2</a></li> 
                
                <li data-selected=''><a href="/video/conic-identification-3?playlist=Algebra">Conic Identification 3</a></li> 
                
                <li data-selected=''><a href="/video/foci-of-an-ellipse?playlist=Algebra">Foci of an Ellipse</a></li> 
                
                <li data-selected=''><a href="/video/foci-of-a-hyperbola?playlist=Algebra">Foci of a Hyperbola</a></li> 
                
                <li data-selected=''><a href="/video/proof--hyperbola-foci?playlist=Algebra">Proof: Hyperbola Foci</a></li> 
                
                <li data-selected=''><a href="/video/partial-fraction-expansion-1?playlist=Algebra">Partial Fraction Expansion 1</a></li> 
                
                <li data-selected=''><a href="/video/partial-fraction-expansion-2?playlist=Algebra">Partial Fraction Expansion 2</a></li> 
                
                <li data-selected=''><a href="/video/partial-fraction-expansion-3?playlist=Algebra">Partial Fraction Expansion 3</a></li> 
                
                <li data-selected=''><a href="/video/parabola-focus-and-directrix-1?playlist=Algebra">Parabola Focus and Directrix 1</a></li> 
                
                <li data-selected=''><a href="/video/focus-and-directrix-of-a-parabola-2?playlist=Algebra">Focus and Directrix of a Parabola 2</a></li> 
                
                <li data-selected=''><a href="/video/two-passing-bicycles-word-problem?playlist=Algebra">Two Passing Bicycles Word Problem</a></li> 
                
                <li data-selected=''><a href="/video/passed-bike-word-problem?playlist=Algebra">Passed Bike Word Problem</a></li> 
                
                <li data-selected=''><a href="/video/passing-trains?playlist=Algebra">Passing Trains</a></li> 
                
                <li data-selected=''><a href="/video/overtaking-word-problem?playlist=Algebra">Overtaking Word Problem</a></li> 
                
                <li data-selected=''><a href="/video/early-train-word-problem?playlist=Algebra">Early Train Word Problem</a></li> 
                
                <li data-selected=''><a href="/video/officer-on-horseback?playlist=Algebra">Officer on Horseback</a></li> 
                
                <li data-selected=''><a href="/video/rational-inequalities?playlist=Algebra">Rational Inequalities</a></li> 
                
                <li data-selected=''><a href="/video/rational-inequalities-2?playlist=Algebra">Rational Inequalities 2</a></li> 
                
                <li data-selected=''><a href="/video/interesting-polynomial-coefficient-problem?playlist=Algebra">Interesting Polynomial Coefficient Problem</a></li> 
                
                <li data-selected=''><a href="/video/geometric-series-sum-to-figure-out-mortgage-payments?playlist=Algebra">Geometric series sum to figure out mortgage payments</a></li> 
                
                <li data-selected=''><a href="/video/introduction-to-function-inverses?playlist=Algebra">Introduction to Function Inverses</a></li> 
                
                <li data-selected=''><a href="/video/function-inverse-example-1?playlist=Algebra">Function Inverse Example 1</a></li> 
                
                <li data-selected=''><a href="/video/function-inverses-example-2?playlist=Algebra">Function Inverses Example 2</a></li> 
                
                <li data-selected=''><a href="/video/function-inverses-example-3?playlist=Algebra">Function Inverses Example 3</a></li> 
                
                <li data-selected=''><a href="/video/direct-and-inverse-variation?playlist=Algebra">Direct and Inverse Variation</a></li> 
                
                <li data-selected=''><a href="/video/recognizing-direct-and-inverse-variation?playlist=Algebra">Recognizing Direct and Inverse Variation</a></li> 
                
                <li data-selected=''><a href="/video/recognizing-odd-and-even-functions?playlist=Algebra">Recognizing Odd and Even Functions</a></li> 
                
                <li data-selected=''><a href="/video/connection-between-even-and-odd-numbers-and-functions?playlist=Algebra">Connection between even and odd numbers and functions</a></li> 
                
            </ol> 
        </div> 
    </span> 
</span> 
 
                </nav> 
                
    
                
            </header> 
            
<div id="video-page"> 
<article class="video" data-role="page" data-theme="b"> 
    <div data-role="header" class="mobile-only"> 
        <a href="#" data-rel="back" data-icon="arrow-l">Back</a> 
        <h1>Simple Equations</h1> 
        <a href="/" data-icon="home" data-iconpos="notext" data-direction="reverse"></a> 
    </div> 
    <div data-role="content"> 
        <div id="description"> 
            <h3> 
                <span class="title desktop-only">Simple Equations</span> 
            
                <span class="long-description"><span class="desktop-only">: </span>Introduction to basic algebraic equations of the form Ax=B</span> 
            
            </h3> 
        </div> 
        <div style="margin-top: -5px;"> 
            <nav class="prev_next_nav desktop-only"> 
                
                
                <label id="next_video"> 
                    <a rel=next href="/video/equations-2?playlist=Algebra"><b>Next Video:</b> Equations 2</a> 
                </label> 
                
            </nav> 
    
            <div id="youtube_blocked" class="desktop-only"> 
                <object id="flvPlayer" type="application/x-shockwave-flash" data="http://khanexercises.appspot.com/flvplayer/player_flv_maxi.swf" width="800" height="480"> 
    <param name="movie" value="/flvplayer/player_flv_maxi.swf" /> 
    <param name="allowFullScreen" value="true" /> 
    <param name="allowScriptAccess" value="always" /> 
    <param name="FlashVars" value="flv=http%3A//www.archive.org/download/KhanAcademy_Algebra/simple-equations.flv&amp;showstop=1&amp;showvolume=1&amp;showfullscreen=1&amp;showiconplay=1&amp;bgcolor=FFFFFF&amp;bgcolor1=80C65A&amp;bgcolor2=80C65A&amp;iconplaybgcolor=80C65A&amp;width=800&amp;height=480" /> 
    <div> 
            <p><a href="http://www.adobe.com/go/getflashplayer"><img src="http://www.adobe.com/images/shared/download_buttons/get_flash_player.gif" alt="Get Adobe Flash player" /></a></p> 
    </div>                
</object> 
 
 
            </div> 
            <div class="youtube-video"> 
            <object id="idOVideo" name="idOVideo" width="800" height="480" classid="clsid:D27CDB6E-AE6D-11cf-96B8-444553540000"> 
    <param name="movie" value="http://www.youtube.com/v/9Ek61w1LxSc&hl=en_US&fs=1&rel=0&hd=1&border=0&enablejsapi=1"> 
    <param name="allowFullScreen" value="true"> 
    <param name="allowScriptAccess" value="always"> 
    <param name="wmode" value="transparent"> 
    <embed id="idPlayer" name="idPlayer" wmode="transparent" src="http://www.youtube.com/v/9Ek61w1LxSc&hl=en_US&fs=1&rel=0&hd=1&border=0&enablejsapi=1" type="application/x-shockwave-flash" allowScriptAccess="always" allowfullscreen="true" width="800" height="480"> 
</object> 
 
            </div> 
    
            <span class="video_extra_links desktop-only"><nobr> 
            
                <div class="video-energy-points" title="0 Energy Points earned for watching this video"><span class="video-energy-points-current">0</span> of 750</div> 
 
            
            <span class="extra-link-bar"><a href="http://www.archive.org/download/KhanAcademy_Algebra/simple-equations.flv">Download</a> 
            
                | <a href="/exercises?exid=writing_expressions_2">Exercises</a> 
                </span> 
            </nobr></span> 
            <div class="desktop-only"> 
            <div class="video_comments requires_script"> 
    <a name="comments"></a> 
    <strong>Comments:</strong> 
 
    <div class="comments_container"><em>Loading...</em> <img class="icon" src="http://khanexercises.appspot.com/images/throbber.gif"/></div> 
    
    
    <a href="#" class="control comment_add"><img class="icon" src="http://khanexercises.appspot.com/images/balloon-plus.png" />Add a comment</a> 
    
 
    <span class="comments_show_more"> 
        <a href="/video/simple-equations?playlist=Algebra&comments_page=1" class="comment_show control uses_script"><img class="icon" src="http://khanexercises.appspot.com/images/balloons.png" />Show more</a> 
    </span> 
 
    <div class="comment_form" style="display:none;"> 
        <form class="comments" name="comments"> 
            <div style="display:none;"> 
    <input type="text" name="honey_input" value="" /> 
    <textarea name="honey_textarea"></textarea> 
</div> 
 
            <input type="hidden" id="video_key" name="video_key" value="ag1raGFuZXhlcmNpc2VzcgsLEgVWaWRlbxgHDA" /> 
            <input type="hidden" id="playlist_key" name="playlist_key" value="ag1raGFuZXhlcmNpc2Vzcg8LEghQbGF5bGlzdBihTAw" /> 
            <textarea name="comment_text" class="comment_text" rows="3" cols="40"></textarea><br/> 
            <div class="comment_controls_container"
    
> 
    <div class="comment_add_controls feedback_add_controls"> 
        <div class="controls"> 
            
 
            <input class="button comment_submit" type="button" value="Comment"/> 
            or <a href="#" class="comment_cancel control">Cancel</a> 
        </div> 
 
        
            <div class="chars_remaining"> 
                <span class="chars_remaining_count">500</span> characters left
            </div> 
        
        <div class="clearFloat">&nbsp;</div> 
 
    </div> 
</div> 
 
 
        </form> 
    </div> 
</div> 
 
            <div class="video_questions requires_script"> 
    <a name="qa"></a> 
    <nav class="css-menu" style="float:right;"> 
        <ul data-role="listview" data-inset="true"> 
            <li style="color:black;"> 
                
                    Most votes first
                
                <ul> 
                    <li><a href="http://khanexercises.appspot.com/discussion/updateqasort?sort=1&readable_id=simple-equations&playlist_title=Algebra#qa">Most votes first</a></li> 
                    <li><a href="http://khanexercises.appspot.com/discussion/updateqasort?sort=2&readable_id=simple-equations&playlist_title=Algebra#qa">Newest questions first</a></li> 
                </ul> 
            </li> 
        </ul> 
    </nav> 
    <strong>Questions and answers about simple equations:</strong> 
 
    <div class="questions_container"><em>Loading...</em> <img class="icon" src="http://khanexercises.appspot.com/images/throbber.gif"/></div> 
 
    <div class="sticky_note" style="display:none;"> 
        <div class="sticky_note_content"> 
            <h2>Ask a question about simple equations</h2> 
            <ul> 
                <li><em>Be as specific as possible!</em></li> 
                <li>Remember, you're asking <em>the entire Khan Academy community</em> for answers.</li> 
                <li>Mention a time from the video, like "5:28", to help people understand what your question is about.</li> 
                <li><strong>Please don't</strong> report problems or mistakes here.&nbsp; <strong><a href="/reportissue?type=Defect&issue_labels=Component-Videos%2CVideo-9Ek61w1LxSc">Send in a problem report</a></strong> instead.</li> 
            </ul> 
        </div> 
    </div> 
 
    <div class="question_container"> 
        <div class="question_form"> 
            <form class="question" name="questions"> 
                <div style="display:none;"> 
    <input type="text" name="honey_input" value="" /> 
    <textarea name="honey_textarea"></textarea> 
</div> 
 
                <input type="hidden" id="video_key" class="video_key_primary" name="video_key" value="ag1raGFuZXhlcmNpc2VzcgsLEgVWaWRlbxgHDA" /> 
                <input type="hidden" id="playlist_key" name="playlist_key" value="ag1raGFuZXhlcmNpc2Vzcg8LEghQbGF5bGlzdBihTAw" /> 
                <div class="question_placeholder requires_script"> 
                    <textarea name="question_text" class="question_text" rows="3" cols="40" 
                                watermark="Ask a question about this video"></textarea> 
                </div> 
                <div class="question_controls_container"
    
        style="display:none;"
    
> 
    <div class="question_add_controls feedback_add_controls"> 
        <div class="controls"> 
            
 
            <input class="button question_submit" type="button" value="Ask your question"/> 
            or <a href="#" class="question_cancel control">Cancel</a> 
        </div> 
 
        
            <div class="chars_remaining"> 
                <span class="chars_remaining_count">500</span> characters left
            </div> 
        
        <div class="clearFloat">&nbsp;</div> 
 
    </div> 
</div> 
 
 
           </form> 
        </div> 
    </div> 
 
    <input type="hidden" id="sort" value="-1" /> 
    <input type="hidden" id="qa_page" value="0" /> 
    <input type="hidden" id="qa_expand_id" value="-1" /> 
 
    <div class="info_note note" style="display:none;"> 
        <span class="note_desc"></span> 
        <a href="#" class="close_note">Close</a> 
    </div> 
    
 
</div> 
<br/> 
 
            </div> 
        </div> 
    </div> 
</article> 
</div> 
 
            <div style="padding: 10px;">&nbsp;</div> 
 
            
                <div id="badge-notification-container" class="badge-award-container" style="display:none;"> 
 
    
 
</div> 
 
 
 
            
    </div> 
    </div> 
    <div class="push"></div> 
    
<footer id="footer" class="short"> 
    <div id="leaves"> 
        <div id="copyright" title="Version: 1a059c0ff555.350184545754546126"> 
            <small> 
                &copy;2011 Khan Academy
            </small> 
            <a rel="license" href="http://creativecommons.org/licenses/by-nc-sa/3.0/us/" id="creative-commons-link"></a> 
        </div> 
        <a id="report-problem" href="/reportissue?type=Defect&issue_labels=Component-Videos%2CVideo-simple-equations">Report a Problem</a> <a href="/contribute">Contribute</a> <a href="/about/the-team">Contact Us</a> 
        <span class="sep">|</span> 
        <a href="/about">About</a> <a href="/about/faq">FAQ</a> <a href="/contribute/credits">Credits</a> <a href="/downloads">Downloads</a> 
        <span class="sep">|</span> 
        <a href="/coaches">Add a Coach</a> 
        
    </div> 
</footer> 
    </body> 
</html> <|MERGE_RESOLUTION|>--- conflicted
+++ resolved
@@ -43,22 +43,8 @@
               content="The Khan Academy is a not-for-profit 501(c)(3) with the mission of providing a world-class education to anyone, anywhere.  Despite being the work of one man, Salman Khan, this 2100+ video library is the most-used educational video resource as measured by YouTube video views per day and unique users per month."/> 
         <link rel="shortcut icon" href="/favicon.ico"> 
         <link rel="apple-touch-icon" href="/images/apple-touch-icon.png"/> 
-<<<<<<< HEAD
-    <link rel='stylesheet' type='text/css' href='http://khanexercises.appspot.com/stylesheets/video-package/hashed-f48d273bbdcfd519f1f59c6109739724.css'/> 
- 
-=======
- 
-            <link rel='stylesheet' type='text/css' href='http://khanexercises.appspot.com/stylesheets/shared-package/hashed-c30301610c250542bfd893dbaa72e8c5.css'/>
-            
-    <link rel='stylesheet' type='text/css' href='http://khanexercises.appspot.com/stylesheets/video-package/hashed-f48d273bbdcfd519f1f59c6109739724.css'/>
-
-        
->>>>>>> 2e77cd91
-            <script type='text/javascript' src='http://khanexercises.appspot.com/javascript/shared-package/hashed-14a042f0fb2c9bb0b6017430b3692116.js'></script> 
-        
- 
-        
- 
+        <link rel='stylesheet' type='text/css' href='http://khanexercises.appspot.com/stylesheets/video-package/hashed-f48d273bbdcfd519f1f59c6109739724.css'/> 
+        <script type='text/javascript' src='http://khanexercises.appspot.com/javascript/shared-package/hashed-14a042f0fb2c9bb0b6017430b3692116.js'></script> 
 <style> 
     .breadcrumbs_nav {
         font-weight: bold;

--- conflicted
+++ resolved
@@ -47,11 +47,7 @@
                         {% endif %}
                     {% endwith %}
                 </a>
-<<<<<<< HEAD
-                <span class="timestamp">{{ msg.created|timesince }} {% trans 'ago' %}<br>{{ msg.message_type }}</span>
-=======
                 <span class="timestamp">{{ msg.created|timesince }} {% trans 'ago' %}</span>
->>>>>>> 316864f9
             </li>
         {% endfor %}
         </ul>

{% load i18n %}
{% comment %}
<div style="padding: 10px">
    {% blocktrans %}
    A single video is often hosted in different places online and same
    subtitles will work. 
    {% endblocktrans %}
    <a href="#" class="learn-more" data-modal="learn-more-urls">{% trans 'Learn more' %}</a><br/>
    {% if not video.allow_video_urls_edit %}
        {% blocktrans %}
        Only manager can edit URLs for this video.
        {% endblocktrans %}    
    {% endif %}
</div>
{% endcomment %}
{% if video.allow_video_urls_edit or perms.videos_videourl_add %}
<<<<<<< HEAD
<a href="#" class="add-video-url-button green_button small" data-modal="add-video-url">
    {% trans 'Add new URL' %}
</a>
=======
    <div class="actions">
        <a href="#" class="blue_button small" data-modal="add-video-url">
            {% trans 'Add new URL' %}
        </a>
    </div>
>>>>>>> 609d30e0
{% endif %}
<table cellpadding="0" cellspacing="0" id="video-url-table">
<thead>
  <tr>
    <th>
        <span>{% trans 'Title/URL' %}</span>
    </th>
    <th>
        <span>{% trans 'Format/Host' %}</span>
    </th>
    <th>
        <span>{% trans 'Added' %}</span>
    </th>
    <th>
        <span>{% trans 'Added by' %}</span>
    </th>
    <th class="last">
        <span>{% trans 'Actions' %}</span>
    </th>
  </tr> 
</thead>
<tbody>
    {% for item in video_urls %}
        <tr>
            <td class="url-td">
                <a href="{{ item.get_absolute_url }}">{{ item }}</a> 
                {% if item.primary %}
                    <span class="primary">[{% trans 'PRIMARY' %}]</span>
                {% endif %}
                {% if item.original %}
                    <span>[{% trans 'ORIGINAL' %}]</span>
                {% endif %}
            </td>
            <td>
                <a href="{{ item.url }}">{{ item.get_type_display }}</a>
            </td>
            <td time="{{ item.created_as_time }}">{{ item.created|timesince }} {% trans 'ago' %}</td>
            <td>{{ item.added_by|default:'' }}</td>
            <td>
                {% if video.allow_video_urls_edit or perms.videos_videourl_delete %}
                    {% if not item.original%}
                        <a href="#" class="delete-url-link" video_url_id="{{ item.pk }}">{% trans 'remove' %}</a><br/>
                    {% endif %}
                {% endif %}
                {% if video.allow_video_urls_edit or perms.videos_videourl_change %}
                <a {% if item.primary %}style="display:none"{% endif %} href="#" video_url_id="{{ item.pk }}" class="make-primary-url-link">{% trans 'make primary' %}</a>
                {% endif %}
            </td>
        </tr>
    {% endfor %}
</tbody>
</table>
<div id="learn-more-urls" style="display:none;" class="msg_modal_wrap">
  <a href="#close" class="close">{% trans "Close" %}</a>
  <h3>{% trans 'Learn more' %}</h3>
  <div class="msg_modal">
    <p>{% trans "Multiple video URLs let you link multiple videos to a single set of subtitles. Some example uses:" %}</p>
    <ul>
      <li>{% trans "Two versions of the same video exist on Youtube.  You don't want subtitle volunteers to duplicate their work, so you add both versions to the multiple URLs pane." %}</li>
      <li>{% trans "You put your video on Youtube, Vimeo, Blip, and Dailymotion and you want the subtitles you make to work on all of those versions." %}</li>
      <li>{% trans "You want to provide different versions of a video to different browsers (HTML5/Ogg for free software users, or HTML5/h264 to iPad users).  If you add these URLs, our embed code will automatically fall back to whatever format is necessary for the browser." %}</li>
    </ul>
    <p>{% trans "Tip: double check that there are no timing problems." %}</p>
  </div>
</div>
<div id="add-video-url" style="display: none" class="msg_modal_wrap">
    <a href="#close" class="close">{% trans "Close" %}</a>
    <h3>{% trans 'Add another URL for this video' %}</h3>
    <div class="msg_modal">
        <div>
            {% trans "Add a URL for another version of the exact same video." %}<br/>
            {% trans "This is useful in cases where many versions of the same video exist, or when there are versions in different formats (like HTML5)" %}
        </div>
        {% if user.is_authenticated %}
        <form method="post" action="{% url videos:video_url_create %}">
            <div class="global-errors"></div>
            {{ form.as_p }}
            <p class="button-container">
                <button class="green_button small">{% trans 'Add' %}</button>
            </p>
            <p class="saving-container" style="display: none">
                {% trans 'Saving...' %}
            </p>
        </form>
        {% else %}
        <p>
            <a href="{% url auth:login %}?next={{ request.path_info }}">
                {% trans 'Login to add new URL' %}
            </a>        
        </p>
        {% endif %}
    </div>
</div>
<script type="text/javascript">
jQuery(function($){
    var IS_AUTHENTICATED = '{{ user.is_authenticated }}' === 'True';
    var make_primary_url = '{% url videos:video_url_make_primary %}';
    $('.make-primary-url-link').click(function(){
        if (IS_AUTHENTICATED){
            var $this = $(this);
            $.get(make_primary_url, {id: $this.attr('video_url_id')},
                function(response){
                    if (response.error){
                        $.jGrowl.error(response.error);
                    }else{
                        var $primary_span = $('#urls-tab .primary');
                        if ( ! $primary_span.length){
                            $primary_span = $("<span class='primary'>[{% trans 'PRIMARY' %}]</span>");
                        };
                        var $span = $primary_span.clone();
                        
                        $primary_span.remove();
                        $('#urls-tab .make-primary-url-link').show();
                        var $tr = $this.parents('tr');
                        $tr.find('.url-td').append($span);
                        $tr.find('.make-primary-url-link').hide();
                    }
                }, 'json');
         }else{
             alert('{% trans "You are not authenticated" %}');
         }
         return false;
    });
    
    var remove_url = '{% url videos:video_url_remove %}';
    $('.delete-url-link').click(function(){
        var $url = $(this);
        if (IS_AUTHENTICATED){
            if (confirm('{% trans "Delete this URL?  Warning: this cannot be undone. Only delete URLs for non-matching videos or videos where subtitles fail to display correctly." %}')){
                $.get(remove_url, {id: $url.attr('video_url_id')},
                    function(response){
                        if (response.error){
                            $.jGrowl.error(response.error);
                        }else{
                            $url.parents('tr').remove();
                        }
                    }, 'json')                
            }
        }else{
            alert('{% trans "You are not authenticated" %}');
        }
        return false;
    }); 
    
    $('#add-video-url').bind('close-modal', function(){
        $('#add-video-url form p.error_list').remove();
        $('#id_url').val('');
    });
    
    $('#add-video-url form').ajaxForm({
        dataType: 'json',
        success: function(data, status, xhr, $form){
            $('.button-container', $form).show();
            $('.saving-container', $form).hide();            
            if (data.errors){
                for (key in data.errors){
                    var $field = $('input[name="'+key+'"]', $form);
                    var error = '<p class="error_list">'+data.errors[key]+'</p>';
                    if ($field.length){
                        $field.prev().before(error);
                    }else{
                        $('.global-errors', $form).prepend(error);
                    }
                };
            }else{
                location.reload();
            }
        },
        beforeSubmit: function(formData, $form, options){
            $('p.error_list', $form).remove();
            $('.button-container', $form).hide();
            $('.saving-container', $form).show();
        }
    });
    
    $.tablesorter.addParser({
        id: 'since-time',
        is: function(s) { 
            return false; 
        },
        format: function(s, table, td) { 
            return $(td).attr('time') - 0;
        }, 
        type: 'numeric'         
    });
    
    $("#video-url-table").tablesorter({
        headers: {
            2: {
                sorter: 'since-time'
            },
            4: {
                sorter: false 
            }
        }
    });
});             
</script><|MERGE_RESOLUTION|>--- conflicted
+++ resolved
@@ -14,17 +14,11 @@
 </div>
 {% endcomment %}
 {% if video.allow_video_urls_edit or perms.videos_videourl_add %}
-<<<<<<< HEAD
-<a href="#" class="add-video-url-button green_button small" data-modal="add-video-url">
-    {% trans 'Add new URL' %}
-</a>
-=======
     <div class="actions">
         <a href="#" class="blue_button small" data-modal="add-video-url">
             {% trans 'Add new URL' %}
         </a>
     </div>
->>>>>>> 609d30e0
 {% endif %}
 <table cellpadding="0" cellspacing="0" id="video-url-table">
 <thead>

{% extends "base.html" %}

{% load escapejs paginator widget comments i18n %}

{% block css %}
    {{ block.super }}
    <link href="{{ MEDIA_URL }}css/mirosubs-widget.css" media="all" type="text/css" rel="stylesheet" />

    <style>
        div.mirosubs-widget {
            position: relative;
        }
        
        .mirosubs-videoDiv {
            text-align: center;
        }
        
        .mirosubs-videoDiv video {
            width: 460px;
        }
        
        #embed {
            white-space: pre;
            background: #eee;
            boder: #666;
        }
    </style>
{% endblock %}

{% block scripts %}
    {{ block.super }}
    {% include "widget/_js_onsite_dependencies.html" %}
    <script type="text/javascript">
        //create url template
        var DIFFING_URL = function(){
            var url = '{% block diffing_link %}{% url videos:diffing 11111 22222 %}{% endblock %}';
            return url.replace(/11111/, '<<first_pk>>').replace(/22222/, '<<second_pk>>');
        }();
        
        function get_compare_link(first_pk, second_pk){
            //set values from arguents
            return DIFFING_URL.replace(/<<first_pk>>/, first_pk).replace(/<<second_pk>>/, second_pk);
        }
        
        jQuery(document).ready(function($){
            $('.version_checkbox:first').attr('checked', 'checked');
            
            $('.version_checkbox').change(function(){
                var $this = $(this);
                var checked_length = $('.version_checkbox:checked').length;
                
                if ($this.attr('checked') && (checked_length > 2)) {
                    $this.attr('checked', '');
                }
            });
            
            $('.compare_versions_button').click(function(){
                var $checked = $('.version_checkbox:checked');
                if ($checked.length !== 2) {
                    alert('Select two revisions for compare, please');
                }
                else {
                    var url = get_compare_link($checked[0].value, $checked[1].value);
                    window.location.replace(url);
                }
            });
            //******** Tabs ********//
            var $last_active_tab = $($('.video_tabs li.active a').attr('href'));
            $('.video_tabs a').click(function(){
                var href = $(this).attr('href')
                $last_active_tab.hide();
                $last_active_tab = $(href).show();
                $('.video_tabs li').removeClass('active');
                $(this).parent('li').addClass('active');
                document.location.hash = href.split('-')[0];
                return false;
            });
                        
            if (document.location.hash){
                var tab_name = document.location.hash.split('-', 1)
                if (tab_name){
                    $('a[href='+tab_name+'-tab]').click();
                    document.location.href = document.location.href;
                }
            }

            $('#edit_subtitles').click(function() {
                widget_widget_div.selectMenuItem(
                    mirosubs.MainMenu.Selection.EDIT_SUBTITLES);
                return false;
              });

            $('#add_translation').click(function() {
                widget_widget_div.selectMenuItem(
                    mirosubs.MainMenu.Selection.ADD_NEW_LANGUAGE);
                return false;
            });
        });
    </script>
{% endblock %}

{% block title %}
    {{ video.title_display }} with Original subtitles | Universal Subtitles
{% endblock %}

{% block main_content %}
    <h2><a href="{% url videos:video video_id=video.video_id %}">{{ video }}</a></h2>
    <p class="what_lang">
        {% block lang_display %} 
            in Original Language
        {% endblock %}
        {% block translation_list %}
            {% if translations %}
                <p class="other_lang">
                    Other Languages:
                        {% for item in translations %}
                            <a href="{% url videos:translation_history video.video_id item.language %}">{{ item.get_language_display }}</a>{% if not forloop.last %}, {% endif %}
                        {% endfor %}
                 </p>
            {% endif %}
        {% endblock %}        
    </p>
    <div class="left_column">
        {% widget widget_params %}
    </div>
    <div class="right_column">
<<<<<<< HEAD
        {% include '_share_widget.html' %}

      <a class="button" id="edit_subtitles" href="#"><span>Edit Subtitles</span></a>
      <a class="button" id="add_translation" href="#"><span>Add Translation</span></a>
=======
        {% include '_sharing_widget.html' %}

>>>>>>> 91190ed8
    </div>
    
    <div class="clearboth">&nbsp;</div>

<<<<<<< HEAD
  {% block donwload_subtitles %}
      {% if video.captions %}
        <span class="download_icon">Download</span> <a href="{% url download_srt %}?video_id={{ video.video_id }}">SRT</a> / 
        <a href="{% url download_ssa %}?video_id={{ video.video_id }}">SSA</a> /
        <a href="{% url download_ttml %}?video_id={{ video.video_id }}">TTML</a>
      {% endif %}
  {% endblock %}
=======
    <div class="sub_actions">
      
      <a class="button" id="edit_subtitles" href="#"><span>Edit Subtitles</span></a>
      <a class="button" id="add_translation" href="#"><span>Add Translation</span></a>
      

      <div class="up_down">
    {% with translations|length as has_translations %}
        {% include 'videos/_upload_subtitles.html' %}
    {% endwith %}
        <a href="#" class="upload">Upload Subtitles</a> | 
      
        {% block donwload_subtitles %}
            {% if video.captions %}
              <span class="download">Download Subtitles</span> <a href="{% url download_srt %}?video_id={{ video.video_id }}">SRT</a> / 
              <a href="{% url download_ssa %}?video_id={{ video.video_id }}">SSA</a> /
              <a href="{% url download_ttml %}?video_id={{ video.video_id }}">TTML</a>
            {% endif %}
        {% endblock %}

      </div>
    </div>


>>>>>>> 91190ed8

    <ul class="video_tabs">
      <li class="active">
          <a href="#transcripts-tab">
            {% block trascripts_tab %}Original Language Subtitles{% endblock %}
          </a>
      </li>
      <li><a href="#comments-tab">Comments ({% get_comment_count commented_object %})</a></li>
      <li><a href="#revisions-tab">History ({{ hits }})</a></li>
    </ul>
    

    <div style="display: none" id="revisions-tab" class="tab">
        {% if revision_list|length > 1 %}
            <button class="compare_versions_button">
                <span>Compare Revisions</span>
            </button>
        {% endif %}
        
        {% if revision_list %}
           {% if is_paginated %}{% ordered_paginator 3 '#revisions' %}{% endif %} 

           {% block table %}
            <ul class="table_head">
                <li class="grid_4">
                    {% ordered_column "date" "Most Recent" #revisions %}
                </li>
                <li class="grid_4">
                    {% ordered_column "user" "User" #revisions %}
                </li>
                <li class="grid_2">
                    {% ordered_column "note" "Note" #revisions %}
                </li>
                <li class="grid_1">
                    {% ordered_column "time" "Time" #revisions %}
                </li>
                <li class="grid_1 grid_last">
                    {% ordered_column "text" "Text" #revisions %}
                </li>
            </ul>
            
            <ul class="table_body">
                {% for item in revision_list %}
                <li {% cycle 'class="even"' '' %}>

                        <span class="grid_4">
                            <input type="checkbox" class="version_checkbox" value="{{ item.pk }}"/><a href="{% url videos:revision pk=item.pk %}">#{{ item.version_no}}</a> ({{ item.revision_time }})
                        </span>
                        <span class="grid_4">
                            <a href="{% url profiles:profile item.user.pk %}">{{ item.user }}</a>
                        </span>
                        <span class="grid_2">
                            {% if item.note %}{{ item.note }}{% else %}&nbsp;{% endif %}
                        </span>
                        <span class="grid_1">
                            {{ item.time_change_display }}
                        </span>
                        <span class="grid_1 grid_last">
                            {{ item.text_change_display }}
                        </span>

                </li>
                {% endfor %}
            </ul>
            
            <div style="clear: both"></div>
           {% endblock %}
       {% else %}
            <div class="nothing">
                <strong>{% trans 'No subtitles for this language.' %}</strong><br />
                {% trans 'Either no subtitles have been entered, or they were deleted.' %}
            </div>
       {% endif %}
   </div>
   
   <div style="display: none" id="comments-tab" class="tab">
       {% render_comment_form commented_object %}
       {% render_comment_list commented_object %}
       <div style="clear: both"></div>     
   </div>

   <div id="transcripts-tab" class="tab">
        {% if last_version.captions %}
        <ul class="table_body"> 
            {% for item in last_version.captions %}
                <li class="table_transcript {% cycle 'even' '' %}">
                    {{ item.display_time }} - {{ item.display_end_time }} &gt; {{ item.text }}
                </li>
            {% endfor %}
        </ul>
        {% else %}
            <p class="no_subs">{% trans 'No subtitles yet.  Make some!' %}</p>
        {% endif %}
       <div style="clear: both"></div>   
   </div>
{% endblock %}
<|MERGE_RESOLUTION|>--- conflicted
+++ resolved
@@ -124,28 +124,12 @@
         {% widget widget_params %}
     </div>
     <div class="right_column">
-<<<<<<< HEAD
         {% include '_share_widget.html' %}
-
-      <a class="button" id="edit_subtitles" href="#"><span>Edit Subtitles</span></a>
-      <a class="button" id="add_translation" href="#"><span>Add Translation</span></a>
-=======
-        {% include '_sharing_widget.html' %}
-
->>>>>>> 91190ed8
-    </div>
+         </div>
     
     <div class="clearboth">&nbsp;</div>
 
-<<<<<<< HEAD
-  {% block donwload_subtitles %}
-      {% if video.captions %}
-        <span class="download_icon">Download</span> <a href="{% url download_srt %}?video_id={{ video.video_id }}">SRT</a> / 
-        <a href="{% url download_ssa %}?video_id={{ video.video_id }}">SSA</a> /
-        <a href="{% url download_ttml %}?video_id={{ video.video_id }}">TTML</a>
-      {% endif %}
-  {% endblock %}
-=======
+
     <div class="sub_actions">
       
       <a class="button" id="edit_subtitles" href="#"><span>Edit Subtitles</span></a>
@@ -170,7 +154,6 @@
     </div>
 
 
->>>>>>> 91190ed8
 
     <ul class="video_tabs">
       <li class="active">

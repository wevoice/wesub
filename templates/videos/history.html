--- conflicted
+++ resolved
@@ -86,19 +86,16 @@
     </div>
     
     <div class="right_column">
-            </div>
-    
-<<<<<<< HEAD
+    
+   </div>
+    
     <div class="clearboth">&nbsp;</div>
-=======
-    <div class="clear">&nbsp;</div>
+
     <button class="compare_versions_button"><span>Compare Revisions</span></button>
->>>>>>> f4a0ce85
-
-    <h2 class="floatleft margin-top">Recent Revisions <a class="whats_this" href="{% url faq_page %}#revisions">(What's This?)</a></h2>
+
     
     <ul class="video_tabs">
-<<<<<<< HEAD
+
       <li><a href="#">English Transcript</a></li>
       <li><a href="#">Comments (12)</a></li>
       <li class="active revision_link"><a href="#">Revisions (120)</a>        <button class="compare_versions_button"><span>Compare Revisions</span></button>
@@ -117,7 +114,7 @@
       <li class="table_time">{% ordered_column "time" "Time" %}</li>
       <li class="table_text">{% ordered_column "text" "Text" %}</li>
     </ul>
-=======
+
       <li>
           <a href="#trascript-tab">
           {% if language %}
@@ -216,7 +213,7 @@
        </ul> 
        <div style="clear: both"></div>     
    </div>
->>>>>>> f4a0ce85
+
    
    <div style="display: none" id="trascript-tab" class="tab">
        <ul class="table_body"> 
@@ -227,15 +224,15 @@
               </li>        
         {% endfor %}
        </ul> 
-<<<<<<< HEAD
+
        <div style="clear: both"/>
        {% endblock %}
    {% else %}
         <div class="clear">&nbsp;</div>
         <div>There are no revisions of this video</div>
    {% endif %}
-=======
+
        <div style="clear: both"></div>   
    </div>
->>>>>>> f4a0ce85
+
 {% endblock %}
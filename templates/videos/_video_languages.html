{% load i18n subtitles_tags %}

<div class="lang_menu">
    {% if video %}
    <div class="hd">
 
        <span>
          {% blocktrans count video.languages_count as number %}
              {{ number }} language
          {% plural %}
              {{ number }} languages
          {% endblocktrans %}
        </span>
    </div><!-- hd -->
    
    <div class="bd clearfix">
        {% for lang in languages|slice:":10" %}
            {% with lang.subtitle_count as lines_count %}
                {% if lines_count %}  
                    <a href="{{ lang.get_absolute_url }}" class="{% complete_color lang %}">
<<<<<<< HEAD
                        <span>{% complete_indicator lang %}{{ lang.language_display }}</span>
=======
                        <span>{% complete_indicator lang %} {{ lang.language_display }}</span>
>>>>>>> 609d30e0
                    </a>
                {% endif %}
            {% endwith %}
        {% endfor %}                    
    </div>
    {% endif %}
</div><|MERGE_RESOLUTION|>--- conflicted
+++ resolved
@@ -18,11 +18,7 @@
             {% with lang.subtitle_count as lines_count %}
                 {% if lines_count %}  
                     <a href="{{ lang.get_absolute_url }}" class="{% complete_color lang %}">
-<<<<<<< HEAD
-                        <span>{% complete_indicator lang %}{{ lang.language_display }}</span>
-=======
                         <span>{% complete_indicator lang %} {{ lang.language_display }}</span>
->>>>>>> 609d30e0
                     </a>
                 {% endif %}
             {% endwith %}

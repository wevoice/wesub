--- conflicted
+++ resolved
@@ -65,18 +65,12 @@
 
 
 <div class="get_updates">
-<<<<<<< HEAD
-	<p class="update_text">Get updates and find out when we launch!</p>
-	<form>
-		<p><input type="text" /></p>
-		<button><span>Get Updates!</span></button>
-=======
+
 	<p class="update_text">Get updates and find out first when we launch</p>
 	<form method="post" action="http://pcf8.pculture.org/interspire/form.php?form=3" id="frmSS3" onsubmit="return CheckForm3(this);">
 		<p><input type="text" name="email" /></p>
 		<input type="hidden" name="format" value="h" />
 		<button type="submit" /><span>Get Updates!</span></button>
->>>>>>> 16b389ea
 	</form>
 
 	<script type="text/javascript">
@@ -131,24 +125,8 @@
   </div>
 
 
-<<<<<<< HEAD
-</div>
-=======
-  <div class="mirosubs-share">
-						<h2>We&#8217;d like help testing our subtitling widget</h2>
-						
-						<p>Just launch our feedback form and try captioning a video</p>
 
-<button><span>Test the Widget</span></button>
-
-
-<p class="warning">Warning: These videos should not be embeded--there is a good possibility they will break at some point!</p>
-
-<p class="warning">Warning #2: These subtitles are non-permanent and should not be relied on -- someone could change them. 
-
-This alpha site is for purely testing purposes.</p>
-   </div>
->>>>>>> 16b389ea
+ </div>
 
 <div class="left_column">
   

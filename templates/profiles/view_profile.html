{% extends "profiles/base.html" %}

{% block css %}
    {{ block.super }}
    <link href="{{ MEDIA_URL }}css/prettyPhoto.css" media="all" type="text/css" rel="stylesheet" />
{% endblock %}

{% block scripts %}
    <script src="{{ MEDIA_URL }}/js/jquery.prettyPhoto.js" type="text/javascript"></script>
    <script type="text/javascript">
        $(function(){

            $('button.send_message').attr('href', '#send_message');              

            $('button.send_message').prettyPhoto({
                default_width: 425,
                default_height: 344
            }); 
            
            $('#message-form').ajaxForm({
                dataType: 'json',
                success: function(data, status, xhr, $form){
                    if (data.success){
                        $form.resetForm();
                    } else {
                        for (key in data.errors){
                            var $field = $('input[name="'+key+'"]', $form);
                            var error = '<div class="error_list">'+data.errors[key]+'</div>';
                            if ($field.length){
                                $('input[name="'+key+'"]', $form).before(error);
                            }else{
                                $form.prepend(error);
                            }
                        };
                    }
                },
                beforeSubmit: function(formData, $Form, options){
                    $('div.error_list', $Form).remove();
                    var form = $Form[0];
                    var valid = true;
                    if (!form.message.value){
                        $(form.message).before('<div class="error_list">Enter message please.</div>');
                        valid = false;
                    }
                    if (!form.email.value){
                        $(form.email).before('<div class="error_list">Enter email please.</div>');
                        valid = false;                      
                    }
                    return valid;
                }
            });
        });
    </script>
{% endblock %}

{% block userinfo %}
<<<<<<< HEAD
{{ block.super }}

<button class="send_message"><span>Send a Message</span></button>





<div id="send_message" style="display: none;">


  <form class="message">  

  <h3>Send USERNAME a Message</h3>

    <p>
      <label>To</label>
      <textarea class="to" type="text">morganknutson@gmail.com</textarea>  
      <span>Comma separated</span>
    </p>
    <p>
      <label>From</label>
      <input type="text" value="morganknutson@gmail.com" />    
    </p>
    <p>
      <label>Message</label>
      <textarea class="to" type="text">morganknutson@gmail.com</textarea>  
      <span>No HTML</span>
    </p>
=======
    {{ block.super }}
    <p>Preferred Language: {% if profile.preferred_language %}{{ profile.language }}{% endif %}</p>
    <p>Homepage: <a href="{{ profile.homepage }}">{{ profile.homepage }}</a></p>
    <button class="send_message"><span>Send a Message</span></button>
>>>>>>> f4a0ce85
    
    <div id="send_message" style="display: none">
      <form class="message" method="post" action="{% url profiles:send_message %}" id="message-form">  
         <h3>Send USERNAME a Message</h3>
         {% csrf_token %}
         <input type="hidden" name="user" value="{{ user.id }}"/>
         <p>
           <label>From</label>
           <input type="text" value="{{ request.user.email }}" name="email"/>    
         </p>
         <p>
           <label>Message</label>
           <textarea class="to" type="text" name="message">morganknutson@gmail.com</textarea>  
           <span>No HTML</span>
           <span>Note: when you send a message the recipient can see your email and reply directly</span>
         </p>
         <button type="submit"><span>Send a Message</span></button>
      </form>
    </div>
{% endblock %}<|MERGE_RESOLUTION|>--- conflicted
+++ resolved
@@ -35,7 +35,7 @@
                     }
                 },
                 beforeSubmit: function(formData, $Form, options){
-                    $('div.error_list', $Form).remove();
+                    $('div2.error_list', $Form).remove();
                     var form = $Form[0];
                     var valid = true;
                     if (!form.message.value){
@@ -54,42 +54,13 @@
 {% endblock %}
 
 {% block userinfo %}
-<<<<<<< HEAD
-{{ block.super }}
 
-<button class="send_message"><span>Send a Message</span></button>
-
-
-
-
-
-<div id="send_message" style="display: none;">
-
-
-  <form class="message">  
-
-  <h3>Send USERNAME a Message</h3>
-
-    <p>
-      <label>To</label>
-      <textarea class="to" type="text">morganknutson@gmail.com</textarea>  
-      <span>Comma separated</span>
-    </p>
-    <p>
-      <label>From</label>
-      <input type="text" value="morganknutson@gmail.com" />    
-    </p>
-    <p>
-      <label>Message</label>
-      <textarea class="to" type="text">morganknutson@gmail.com</textarea>  
-      <span>No HTML</span>
-    </p>
-=======
     {{ block.super }}
     <p>Preferred Language: {% if profile.preferred_language %}{{ profile.language }}{% endif %}</p>
     <p>Homepage: <a href="{{ profile.homepage }}">{{ profile.homepage }}</a></p>
-    <button class="send_message"><span>Send a Message</span></button>
->>>>>>> f4a0ce85
+   
+ <button class="send_message"><span>Send a Message</span></button>
+
     
     <div id="send_message" style="display: none">
       <form class="message" method="post" action="{% url profiles:send_message %}" id="message-form">  

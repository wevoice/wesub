--- conflicted
+++ resolved
@@ -93,8 +93,7 @@
                                 Assigned to {{ task.assignee_display }}
                             {% endif %}
 
-<<<<<<< HEAD
-                            {% if task.perform_allowed %}
+                            {% if task.perform_allowed and task.assignee == request.user.id %}
                                 {% if task.type == "Subtitle" %}
                                     <a class="perform perform-task-{{ task.pk }}" href="">Perform Task</a>
 
@@ -121,17 +120,6 @@
                                         {% endif %}
                                     </form>
                                 {% endif %}
-=======
-                            {% if task.perform_allowed and task.assignee == request.user.id %}
-                                <form action="{% url teams:perform_task %}" method="post">
-                                    {% csrf_token %}
-                                    <input type="hidden" name="task_id" value="{{ task.pk }}" />
-
-                                    {% if task.perform_allowed %}
-                                        <a class="perform" href="{% url teams:perform_task %}">Perform Task</a>
-                                    {% endif %}
-                                </form>
->>>>>>> 52127491
                             {% endif %}
                         </li>
                     </ul>

--- conflicted
+++ resolved
@@ -264,13 +264,8 @@
                                                 {% endwith %}
                                             {% endif %}
                                         </p>
-<<<<<<< HEAD
-                                    {% endif %}
-                                {% endwith %}
-=======
                                     {% endwith %}
                                 {% endif %}
->>>>>>> 8e3b31c2
 
                                 <a href="{{ task.team_video.video.get_absolute_url }}" class="thumb"><img src="{{ task.team_video.get_thumbnail }}" alt="{{ task.team_video.title }}"></a>
                                 <ul class="actions">
@@ -298,34 +293,6 @@
                                         {% endif %}
                                     {% endif %}
 
-<<<<<<< HEAD
-                                    {% if task|can_perform_task:user  and not task.is_blocked %}
-                                        {% if task.assignee == user or task.assignee == None %}
-                                            <div class="action-group perform-task">
-                                                <h5 class="trigger">{% trans 'Perform Task' %}</h5>
-                                                <ul>
-                                                    {% if task.assignee == user %}
-                                                        <li>
-                                                            {% include "teams/_perform_task_link.html" %}
-                                                        </li>
-                                                    {% else %}
-                                                        {% if task.assignee == None %}
-                                                            {% if has_max_tasks %}
-                                                                <li class="disabled">{% trans 'You have reached the maximum number of tasks.' %}</li>
-                                                            {% else %}
-                                                                <li>
-                                                                    <a class="assign-and-perform" href="#" data-id="{{ task.pk }}">
-                                                                        {% if task.get_subtitle_version and task.assignee == user %}
-                                                                            {% trans 'Resume' %}
-                                                                        {% else %}
-                                                                            {% trans 'Start now' %}
-                                                                        {% endif %}
-                                                                    </a>
-                                                                </li>
-                                                                <li class="hidden-perform-link" style="display: none;">
-                                                                    {% include "teams/_perform_task_link.html" %}
-                                                                </li>
-=======
                                         {% if task|can_perform_task:user and not task.is_blocked %}
                                             {% if task.assignee == user or task.assignee == None %}
                                                 <div class="action-group perform-task">
@@ -353,7 +320,6 @@
                                                                         {% include "teams/_perform_task_link.html" %}
                                                                     </li>
                                                                 {% endif %}
->>>>>>> 8e3b31c2
                                                             {% endif %}
                                                         {% endif %}
                                                     {% endif %}

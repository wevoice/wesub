{% extends "teams/base.html" %}

{% load i18n utils_tags teams_tags paginator profiles_tags markup media_compressor %}

{% block title %}
    {% trans 'Videos' %} - {{ team }} | Amara
{% endblock %}

{% block html_attrs %}id="team_videos_list"{% endblock %}

{% block css %}
    {{ block.super }}
    {% include_bundle "widget-css"%}
{% endblock %}

{% block scripts %}
    {{ block.super }}
    {% include_bundle "unisubs-onsite-compiled" %}
    <script src="{% url teams:rpc_api %}" type="text/javascript"></script>
    <script type="text/javascript">
        window.GLOBAL_WIDGET_SETTINGS = {{ general_settings|safe }};
        window.REQUEST_GET_LANG = '{{ request.GET.lang }}';
        window.REQUEST_GET_PROJECT = '{{ request.GET.project }}';
        window.TEAM_SLUG = '{{ team.slug }}';
    </script>
    {% include "teams/_search_js.html" %}
{% endblock %}

{% block select_language_dialog %}
    {% select_language_dialog %}
{% endblock %}

{% block view_content %}

    <div class="grid_8 view omega">
        {% with "videos" as current %}
            {% include 'teams/_tabs.html' %}
        {% endwith %}

        <div class="tools group">
            <form action="" method="get" class="search">
                <fieldset>
                    {% if project_filter %}
                    <input type="hidden" name="project" value="{{ project_filter }}" />
                    {% endif %}
                    {% if language_filter %}
                    <input type="hidden" name="lang" value="{{ language_filter }}" />
                    {% endif %}
                    {% if language_mode %}
                    <input type="hidden" name="lang-mode" value="{{ language_mode }}" />
                    {% endif %}
                    {% if sort %}
                    <input type="hidden" name="sort" value="{{ sort }}" />
                    {% endif %}
                    <input type="text" name="q" value="{{ query }}" placeholder="Search {{ team }}&hellip;" />
                </fieldset>
            </form>
            {% if can_move_videos %}
                <a href="{% url teams:move_videos team.slug %}{% if project %}?project={{ project.pk }}{% endif %}" class="button">{% trans "Move Videos" %}</a>
            {% endif %}
            {% if can_add_video %}
                <a href="{% url teams:add_video team.slug %}{% if project %}?project={{ project.pk }}{% endif %}" class="button">{% trans "Add Video" %}</a>
<<<<<<< HEAD
            {% endif %}  
            {% if team|can_view_settings_tab:user %}
                <a class="button" href="{% url teams:video_feeds slug=team.slug %}">
                    {% trans "Video Feeds" %}
                </a>
=======
>>>>>>> b6c9839b
            {% endif %}
            <a href="#filter" id="sort-filter">
                {% trans 'Filter and Sort' %}
                <span></span>
            </a>
        </div>
        <form class="filters videos-list group no-ajax{% if filtered %} active{% endif %}" action="" method="GET">
            <input type="hidden" name="q" value="{{ query }}" />
            <button class="reduced" id="update">Update</button>
            {% if filtered %}
            <a href="{% url teams:detail team.slug %}{% if query %}?q={{ query }}{% endif %}" class="button cancel">Clear</a>
            {% endif %}
            <div class="group">
                <div class="filter-chunk">
                    <span class="inner">{% trans 'Project:' %}</span>
                    <select name="project" id="project">
                        <option value="any"{% if project == None %} selected="selected"{% endif %}>{% trans 'any' %}</option>
                        {% for project_choice in project_choices %}
                        <option {% if project == project_choice %}selected="selected"{% endif %} value="{{ project_choice.slug }}">{{ project_choice.name }}</option>
                        {% endfor %}
                    </select>
                </div>
                <div class="filter-chunk">
                    {% trans 'Language:' %}
                    <select name="lang-mode" id="lang_mode">
                        <option value="+"{% if language_mode == '+' %} selected="selected"{% endif %}>{% trans "has" %}</option>
                        <option value="-"{% if language_mode == '-' %} selected="selected"{% endif %}>{% trans "doesn't have" %}</option>
                    </select>
                    <select name="lang" id="lang">
                        <option value="any"{% if language_code == None %}selected="selected"{% endif %}>{% trans 'any' %}</option>
                        {% for code, name in language_choices %}
                            <option {% if language_code == code %}selected="selected"{% endif %} value="{{ code }}">{{ name }}</option>
                        {% endfor %}
                    </select>
                </div>
            </div>
            <div class="filter-chunk">
                <span class="inner">{% trans 'Sort:' %}</span>
                <select name="sort">
                    <option {% if sort == 'name' %}selected="selected"{% endif %} value="name">
                        {% trans 'name, a-z' %}
                    </option>
                    <option {% if sort == '-name' %}selected="selected"{% endif %} value="-name">
                        {% trans 'name, z-a' %}
                    </option>
                    <option {% if sort == '-time' or not sort %}selected="selected"{% endif %} value="-time">
                        {% trans 'time, newest' %}
                    </option>
                    <option {% if sort == 'time' %}selected="selected"{% endif %} value="time">
                        {% trans 'time, oldest' %}
                    </option>
                    <option {% if sort == '-subs' %}selected="selected"{% endif %} value="-subs">
                        {% trans 'most completed languages' %}
                    </option>
                    <option {% if sort == 'subs' %}selected="selected"{% endif %} value="subs">
                        {% trans 'least completed languages' %}
                    </option>
                </select>
            </div>
        </form>

        {% if team_video_md_list %}
            <ul class="videos listing group">
                {% with team|is_team_member:request.user as user_is_team_member %}
                    {% for md_obj in team_video_md_list %}
                        {% team_video_detail md_obj %}
                    {% endfor %}
                {% endwith %}
            </ul>
            {% if is_paginated %}{% paginator %}{% endif %}
        {% else %}
            <p class="empty">
                {% if is_indexing %}
                    {% trans "Rebuilding video index. Please try again in a few minutes" %}
                {% else %}
                    {% trans "Sorry, no videos here" %}
                {% endif %}
                ...
            </p>
        {% endif %}
    </div>

    <div class="bootstrap">
        <div class="modal" id="remove-modal">
            <div class="modal-header">
                <a href="#" class="close">x</a>
                <h3>{% trans 'Remove video' %}</h3>
            </div>
            
            <form method="POST" action="">
                <div class="modal-body">
                    <fieldset>
                        {% if not request.user|can_delete_video_in_team:team %}
                            <p>{% blocktrans %}You are removing this video from the {{ team }} team.{% endblocktrans %}</p>
                            <p class="notation">{% blocktrans %}You are removing this video from the {{ team }} team.<br /><br />
                                It will remain on Amara but will no longer be subject to the team's permissions and worfklows. Any outstanding tasks will be deleted. Private videos will become available for viewing and editing to the general public. Are you sure you want to proceed?{% endblocktrans %}</p>
                        {% else %}
                            <p>{% blocktrans %}You can choose to remove the video from the {{ team }} team or to delete the video (and all of its subtitles) from the system entirely. What would you like to do?{% endblocktrans %}</p>
                            <label class="radio">
                                <input type="radio" name="del-opt" value="team-removal" checked="checked">
                                {% blocktrans %}Just remove the video from the team.{% endblocktrans %}
                            </label>
                            <p class="notation">{% blocktrans %}It will remain on Amara but will no longer be subject to the team's permissions and worfklows. Any outstanding tasks will be deleted.{% endblocktrans %}</p>
                            <label class="radio">
                                <input type="radio" name="del-opt" value="total-destruction">
                                {% trans "Delete the video entirely." %}
                            </label>
                        {% endif %}
                    </fieldset>

                    {% csrf_token %}

                    <input type="hidden" name="next" value="{{ request.path }}" />
                </div>

                <div class="modal-footer">
                    <input type="submit" class="btn danger" value="{% trans "Remove" %}" />
                </div>
            </form>
        </div>
    </div>

{% endblock %}<|MERGE_RESOLUTION|>--- conflicted
+++ resolved
@@ -60,14 +60,11 @@
             {% endif %}
             {% if can_add_video %}
                 <a href="{% url teams:add_video team.slug %}{% if project %}?project={{ project.pk }}{% endif %}" class="button">{% trans "Add Video" %}</a>
-<<<<<<< HEAD
-            {% endif %}  
+            {% endif %}
             {% if team|can_view_settings_tab:user %}
                 <a class="button" href="{% url teams:video_feeds slug=team.slug %}">
                     {% trans "Video Feeds" %}
                 </a>
-=======
->>>>>>> b6c9839b
             {% endif %}
             <a href="#filter" id="sort-filter">
                 {% trans 'Filter and Sort' %}

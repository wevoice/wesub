{% extends "teams/base.html" %}
{% load i18n teams_tags paginator doorman media_compressor %}

{% block title %}
    {{ team }} {% trans 'Settings' %} | Universal Subtitles
{% endblock %}

{% block view_content %}

    <div class="view grid_8 omega">
        {% with 'settings' as current %}
            {% include 'teams/_tabs.html' %}
        {% endwith %}

        <div class="tools subnav">
            {% with 'settings' as current_sub %}
                {% include 'teams/_subnav_settings.html' %}
            {% endwith %}
        </div>

        <form class="settings" enctype="multipart/form-data" method="POST" action="">
            {% csrf_token %}

                <fieldset>
                    <legend>Team Details</legend>

                    <label for="id_name">Name</label>

                    {% if team|can_rename_team:request.user %}
                        {{ form.name }}
                    {% else %}
                        <input id="id_name" type="text" name="name" value="{{ team.name }}" disabled="disabled" />
                    {% endif %}

                    <label for="basic_slug">Team URL</label>
                    <input id="basic_slug" type="text" name="slug" disabled="disabled" value="{{ team.slug }}" />
                    <p class="notation">http://universalsubtitles.org/teams/<em>{{ team.slug }}</em></p>

                    <label for="basic_description">Description</label>
                    {{ form.description }}
                    <p class="notation">All urls will be converted to links. Line breaks and HTML not supported.</p>
                </fieldset>

                <fieldset>
                    <legend>Display Settings</legend>

                    <label for="id_logo">Logo/Banner</label>
                    {% if team.logo %}
                        <img id="current_logo" src="{{ team.logo_thumbnail }}"/>
                    {% endif %}
                    <input type="file" id="id_logo" name="logo" />
                    <p class="notation">Max 940 x 235</p>

                    <label for="id_is_visible">{{ form.is_visible }} Publicly visible?</label>
                </fieldset>

<<<<<<< HEAD
            <div class="submit">
                {% comment %}
                    TODO: This button should only be displayed if the logged-in-user has the Owner role for this team.
                {% endcomment %}
=======
            <div class="grid_9 submit">
>>>>>>> 7732d7b9
                <input type="submit" class="submit save" value="Save Changes" name="save" />
            </div>
        </form>
    </div>

    <script id="IMAGE_PRELOADER" type="text/html">
        <img class="placeholder" width="256" height1="30" src="{{ STATIC_URL }}images/ajax-loader.gif"/>
    </script>
{% endblock %}<|MERGE_RESOLUTION|>--- conflicted
+++ resolved
@@ -54,14 +54,10 @@
                     <label for="id_is_visible">{{ form.is_visible }} Publicly visible?</label>
                 </fieldset>
 
-<<<<<<< HEAD
             <div class="submit">
                 {% comment %}
                     TODO: This button should only be displayed if the logged-in-user has the Owner role for this team.
                 {% endcomment %}
-=======
-            <div class="grid_9 submit">
->>>>>>> 7732d7b9
                 <input type="submit" class="submit save" value="Save Changes" name="save" />
             </div>
         </form>

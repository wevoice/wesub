FROM amara
MAINTAINER Ben Dean-Kawamura <ben@pculture.org>

ADD sources.list /etc/apt/sources.list
RUN apt-key adv --keyserver keyserver.ubuntu.com --recv-keys CE49EC21
RUN apt-get -qq update
<<<<<<< HEAD
RUN DEBIAN_FRONTEND=noninteractive apt-get -y upgrade
RUN DEBIAN_FRONTEND=noninteractive apt-get -qq -y install wget python-dev python-setuptools make gcc s3cmd libmysqlclient-dev libmemcached-dev supervisor libxml2-dev libxslt-dev zlib1g-dev swig libssl-dev libyaml-dev git-core python-m2crypto subversion openjdk-6-jre libjpeg-dev libfreetype6-dev gettext mysql-client
# fix PIL
RUN ln -s /usr/lib/`uname -i`-linux-gnu/libfreetype.so /usr/lib/
RUN ln -s /usr/lib/`uname -i`-linux-gnu/libjpeg.so /usr/lib/
RUN ln -s /usr/lib/`uname -i`-linux-gnu/libz.so /usr/lib/
# install python modules
RUN /opt/ve/unisubs/bin/pip install mock nose django-nose
RUN mkdir -p /opt/extras/pictures
RUN mkdir -p /opt/extras/videos
=======
RUN DEBIAN_FRONTEND=noninteractive apt-get install -qq -y  mysql-client firefox flashplugin-installer python-virtualenv xvfb
# install python packages for the dev environment
RUN /opt/ve/unisubs/bin/pip install mock nose django-nose selenium factory_boy

>>>>>>> 468cb8ee
ENV LC_ALL en_US.UTF-8<|MERGE_RESOLUTION|>--- conflicted
+++ resolved
@@ -4,7 +4,6 @@
 ADD sources.list /etc/apt/sources.list
 RUN apt-key adv --keyserver keyserver.ubuntu.com --recv-keys CE49EC21
 RUN apt-get -qq update
-<<<<<<< HEAD
 RUN DEBIAN_FRONTEND=noninteractive apt-get -y upgrade
 RUN DEBIAN_FRONTEND=noninteractive apt-get -qq -y install wget python-dev python-setuptools make gcc s3cmd libmysqlclient-dev libmemcached-dev supervisor libxml2-dev libxslt-dev zlib1g-dev swig libssl-dev libyaml-dev git-core python-m2crypto subversion openjdk-6-jre libjpeg-dev libfreetype6-dev gettext mysql-client
 # fix PIL
@@ -15,10 +14,7 @@
 RUN /opt/ve/unisubs/bin/pip install mock nose django-nose
 RUN mkdir -p /opt/extras/pictures
 RUN mkdir -p /opt/extras/videos
-=======
 RUN DEBIAN_FRONTEND=noninteractive apt-get install -qq -y  mysql-client firefox flashplugin-installer python-virtualenv xvfb
 # install python packages for the dev environment
 RUN /opt/ve/unisubs/bin/pip install mock nose django-nose selenium factory_boy
-
->>>>>>> 468cb8ee
 ENV LC_ALL en_US.UTF-8
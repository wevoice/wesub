# Amara, universalsubtitles.org
#
# Copyright (C) 2013 Participatory Culture Foundation
#
# This program is free software: you can redistribute it and/or modify
# it under the terms of the GNU Affero General Public License as
# published by the Free Software Foundation, either version 3 of the
# License, or (at your option) any later version.
#
# This program is distributed in the hope that it will be useful,
# but WITHOUT ANY WARRANTY; without even the implied warranty of
# MERCHANTABILITY or FITNESS FOR A PARTICULAR PURPOSE.  See the
# GNU Affero General Public License for more details.
#
# You should have received a copy of the GNU Affero General Public License
# along with this program.  If not, see
# http://www.gnu.org/licenses/agpl-3.0.html.

"""utils.factories.py -- Factoryboy factories for testing
"""

from __future__ import absolute_import

import datetime
import hashlib

from django.contrib.auth.hashers import make_password
from django.template.defaultfilters import slugify
import factory
from factory import Factory
from factory.django import DjangoModelFactory

import auth.models
import babelsubs.storage
import comments.models
import externalsites.models
import subtitles.models
import teams.models
import videos.models
from externalsites import google
from subtitles import pipeline
<<<<<<< HEAD
=======
from utils import translation
from utils import youtube
>>>>>>> f0d710d7

class VideoURLFactory(DjangoModelFactory):
    FACTORY_FOR = videos.models.VideoUrl

    url = factory.Sequence(
        lambda n: 'http://example.com/videos/video-{0}'.format(n))
    type = videos.models.VIDEO_TYPE_HTML5

class VideoFactory(DjangoModelFactory):
    FACTORY_FOR = videos.models.Video

    title = factory.Sequence(lambda n: 'Test Video {0}'.format(n))
    duration = 100
    allow_community_edits = False

    video_url = factory.RelatedFactory(VideoURLFactory, 'video', primary=True)

    @factory.post_generation
    def set_follower(video, create, extracted, **kwargs):
        if video.user:
            video.followers.add(video.user)

    @factory.post_generation
    def with_many_visibility_combinations(video, create, extracted, **kwargs):
        """Make languages with many different combinations of
        visibility/visibility_override_choices

        This method creates languages with all possible combinations with 0,
        1, and 2 versions and some combinations using more versions.

        This method will also set the tips/public_tips attributes on the
        video.  They will map language ids to the version number of the
        correct tip for each language.
        """
        if not extracted:
            return
        now = datetime.datetime.now()
        language_codes = iter(translation.ALL_LANGUAGE_CODES)
        visibility_choices = ['public', 'private']
        visibility_override_choices = ['', 'public', 'private', 'deleted']
        combo_choices = [
            (v, vo)
            for v in visibility_choices
            for vo in visibility_override_choices
        ]
        all_versions = []
        video.public_tips = {}
        video.tips = {}
        def make_language(visibility_list):
            language = SubtitleLanguageFactory(
                video=video, language_code=language_codes.next(),
            )
            public_tip = tip = None
            for i, visibilities in enumerate(visibility_list):
                version = subtitles.models.SubtitleVersion(
                    video=video, subtitle_language=language,
                    language_code=language.language_code,
                    created=now, visibility=visibilities[0],
                    visibility_override=visibilities[1],
                    version_number=i+1)
                if version.is_public():
                    public_tip = version.version_number
                if not version.is_deleted():
                    tip = version.version_number
                all_versions.append(version)
            video.tips[language.id] = tip
            video.public_tips[language.id] = public_tip

        # make all combinations of 0, 1, and 2 versions
        make_language([])
        for choice in combo_choices:
            make_language([choice])
            for choice2 in combo_choices:
                make_language([choice, choice2])
        # make a copule languages with many public/private versions
        make_language([('public', '') for i in range(4)])
        make_language([('private', '') for i in range(4)])
        # language that had private verisons, then the last was published
        make_language([
            ('private', ''), ('private', ''), ('private', 'public'),
        ])
        # language that had got published, then had a post-edit
        make_language([
            ('private', ''), ('private', ''), ('private', ''),
            ('private', 'public'), ('public', ''),
        ])
        # language that had public verisons, but they were deleted
        make_language([
            ('public', 'deleted'), ('public', 'deleted'),
            ('public', 'deleted'), ('public', 'deleted'),
        ])
        subtitles.models.SubtitleVersion.objects.bulk_create(all_versions)

class KalturaVideoFactory(VideoFactory):
    FACTORY_HIDDEN_ARGS = ('name',)

    video_url__type = 'K'
    name = 'video'

    @factory.lazy_attribute
    def video_url__url(self):
        # generate a video with a kaltura-style URL
        entry_id = '1_' + hashlib.md5(self.name).hexdigest()[:8]
        return ('http://cdnbakmi.kaltura.com'
                '/p/1492321/sp/149232100/serveFlavor/entryId/'
                '%s/flavorId/1_dqgopb2z/name/%s.mp4') % (entry_id,
                                                         self.name)

class BrightcoveVideoFactory(VideoFactory):
    # generate a video with a brightcove-style URL
    FACTORY_HIDDEN_ARGS = ('brightcove_id', 'player_id')

    brightcove_id = 'abc'
    player_id = '1234'
    video_url__type = 'C'

    @factory.lazy_attribute
    def video_url__url(self):
        return 'http://bcove.me/services/link/bcpid%s/bctid%s' % (
            self.player_id, self.brightcove_id)

class YouTubeVideoFactory(VideoFactory):
    video_url__type = 'Y'
    video_url__videoid = factory.Sequence(lambda n: 'video{0}'.format(n))

    @factory.lazy_attribute
    def video_url__url(self):
        return ('https://www.youtube.com/watch?v=%s' %
                self.video_url__videoid)

    @classmethod
    def _generate(cls, create, attrs):
        """Override the default _generate() to handle the channel_id
        parameteter.
        """
        if 'channel_id' in attrs:
            attrs['video_url__owner_username'] = attrs.pop('channel_id')
        return super(YouTubeVideoFactory, cls)._generate(create, attrs)

class VideoFeedFactory(DjangoModelFactory):
    FACTORY_FOR = videos.models.VideoFeed

class UserFactory(DjangoModelFactory):
    FACTORY_FOR = auth.models.CustomUser

    username = factory.Sequence(lambda n: 'test_user_{0}'.format(n))
    email = factory.LazyAttribute(lambda u: '%s@example.com' % u.username)
    first_name = 'TestUser'
    last_name = factory.Sequence(lambda n: 'Number {0}'.format(n))
    notify_by_email = True
    valid_email = True
    password = 'password'
    show_tutorial = False

    @classmethod
    def _generate(cls, create, attrs):
        """Override the default _generate() to disable the post-save signal."""
        if 'password' in attrs:
            attrs['password'] = make_password(attrs['password'])
        return super(UserFactory, cls)._generate(create, attrs)

    @factory.post_generation
    def languages(self, create, extracted, **kwargs):
        if extracted:
            assert create
            for language_code in extracted:
                auth.models.UserLanguage.objects.create(
                    user=self, language=language_code)

class TeamFactory(DjangoModelFactory):
    FACTORY_FOR = teams.models.Team

    name = factory.Sequence(lambda n: 'Team %s' % n)
    slug = factory.LazyAttribute(lambda t: slugify(t.name))
    membership_policy = teams.models.Team.OPEN
    workflow_type = 'O'

    @classmethod
    def _generate(cls, create, attrs):
        team = super(TeamFactory, cls)._generate(create, attrs)
        if create:
            # this forces the default project to be created
            team.default_project
        return team

    @factory.post_generation
    def admin(self, create, extracted, **kwargs):
        if extracted:
            assert create
            TeamMemberFactory.create(
                user=extracted, team=self,
                role=teams.models.TeamMember.ROLE_ADMIN,
            )

    @factory.post_generation
    def manager(self, create, extracted, **kwargs):
        if extracted:
            assert create
            TeamMemberFactory.create(
                user=extracted, team=self,
                role=teams.models.TeamMember.ROLE_MANAGER,
            )

    @factory.post_generation
    def member(self, create, extracted, **kwargs):
        if extracted:
            assert create
            TeamMemberFactory.create(
                user=extracted, team=self,
                role=teams.models.TeamMember.ROLE_CONTRIBUTOR,
            )

class WorkflowFactory(DjangoModelFactory):
    FACTORY_FOR = teams.models.Workflow
    review_allowed = 30 # admin must review
    approve_allowed = 20 # admin must approve

class TeamMemberFactory(DjangoModelFactory):
    FACTORY_FOR = teams.models.TeamMember

    role = teams.models.TeamMember.ROLE_OWNER
    user = factory.SubFactory(UserFactory)
    team = factory.SubFactory(TeamFactory)

class TeamContributorMemberFactory(DjangoModelFactory):
    FACTORY_FOR = teams.models.TeamMember

    role = teams.models.TeamMember.ROLE_OWNER
    user = factory.SubFactory(UserFactory)
    team = factory.SubFactory(TeamFactory)


class TeamVideoFactory(DjangoModelFactory):
    FACTORY_FOR = teams.models.TeamVideo

    team = factory.SubFactory(TeamFactory)
    video = factory.SubFactory(VideoFactory)

    @classmethod
    def _generate(cls, create, attrs):
        tv = super(TeamVideoFactory, cls)._generate(create, attrs)
        tv.video.user = tv.added_by
        tv.video.clear_team_video_cache()
        return tv

    @factory.lazy_attribute
    def added_by(tv):
        member = TeamMemberFactory.create(team=tv.team)
        return member.user

class ProjectFactory(DjangoModelFactory):
    FACTORY_FOR = teams.models.Project

    team = factory.SubFactory(TeamFactory)
    name = factory.Sequence(lambda n: 'Project %s' % n)


class TaskFactory(DjangoModelFactory):
    FACTORY_FOR = teams.models.Task
    type = teams.models.Task.TYPE_IDS['Subtitle']

    @classmethod
    def create_review(cls, team_video, language_code, subtitler, **kwargs):
        """Create a task, then move it to the review stage

        assumptions:
            - there are no Tasks or SubtitleVersions for this video+language
            - review is enabled for the team
        """
        try:
            sub_data = kwargs.pop('sub_data')
        except KeyError:
            sub_data = SubtitleSetFactory()
        if 'type' in kwargs and isinstance(kwargs['type'], basestring):
            kwargs['type'] = teams.models.Task.TYPE_IDS[kwargs['type']]
        team = team_video.team
        task = cls.create(team=team, team_video=team_video,
                          assignee=subtitler, language=language_code, **kwargs)
        pipeline.add_subtitles(team_video.video, language_code, sub_data,
                               author=subtitler, action='save-draft')
        return task.complete()

    @classmethod
    def create_approve(cls, team_video, language_code, reviewer,
                       subtitler=None, **kwargs):
        """Create a task, then move it to the approval stage

        assumptions:
            - there are no Tasks or SubtitleVersions for this video+language
            - approve is enabled for the team
        """
        if subtitler is None:
            subtitler = reviewer
        task = cls.create_review(team_video, language_code, subtitler, **kwargs)
        if task.type == teams.models.Task.TYPE_IDS['Approve']:
            # review isn't enabled, but approve is.  Just return the task
            # early
            return task

        task.assignee = reviewer
        task.approved = teams.models.Task.APPROVED_IDS['Approved']
        return task.complete()

class SubtitleLanguageFactory(DjangoModelFactory):
    FACTORY_FOR = subtitles.models.SubtitleLanguage

class OldSubtitleLanguageFactory(DjangoModelFactory):
    FACTORY_FOR = videos.models.SubtitleLanguage

    is_original = True
    language = 'en'
    created = datetime.datetime(2000, 1, 1)

class OldSubtitleVersionFactory(DjangoModelFactory):
    FACTORY_FOR = videos.models.SubtitleVersion

    title = 'Title'
    description = 'Description'
    datetime_started = datetime.datetime(2000, 1, 1)

class BrightcoveAccountFactory(DjangoModelFactory):
    FACTORY_FOR = externalsites.models.BrightcoveAccount

    publisher_id = 'publisher'
    write_token = 'write-token'

class KalturaAccountFactory(DjangoModelFactory):
    FACTORY_FOR = externalsites.models.KalturaAccount

    partner_id = 'test-partner-id'
    secret = 'test-secret'

class YouTubeAccountFactory(DjangoModelFactory):
    FACTORY_FOR = externalsites.models.YouTubeAccount

    username = factory.Sequence(lambda n: 'youtube-user-%s' % n)
    channel_id = factory.Sequence(lambda n: 'channel-id-%s' % n)
    oauth_refresh_token = 'refresh-token'

class CommentFactory(DjangoModelFactory):
    FACTORY_FOR = comments.models.Comment
    user = factory.SubFactory(UserFactory)
    content = "test-content"
    submit_date = datetime.datetime(2000, 1, 1)

class YouTubeVideoInfoFactory(Factory):
    FACTORY_FOR = google.VideoInfo

    channel_id = 'test-channel-id'
    title = 'test title'
    description = 'test description'
    duration = 100
    thumbnail_url = 'http://example.com/thumbnail.png'

class SubtitleSetFactory(Factory):
    FACTORY_FOR = babelsubs.storage.SubtitleSet

    language_code = 'en'

    @factory.post_generation
    def num_subs(self, create, extracted, **kwargs):
        if extracted is None:
            extracted = 10
        for i in xrange(extracted):
            self.append_subtitle(i*1000, i*1000 + 999, "Sub %s" % i)

def bulk_subs(sub_data):
    """Create a bunch of videos/languages/versions

    sub_data is a dict of dicts containing the data to create the objects
    with:

    * sub_data maps video titles to language data
    * language data map language codes to a list of version data
    * version data is a dict containing kwargs to pass to
    pipeline.create_subtitles().

    returns a tuple of dicts:
    * a dict that maps video titles to videos
    * a dict that maps (title, language_code) to languages
    * a dict that maps (title, language_code, version_number) to versions
    """
    videos = {}
    langs = {}
    versions = {}
    for video_title, language_data in sub_data.items():
        video = VideoFactory(title=video_title)
        videos[video_title] = video
        for language_code, version_data in language_data.items():
            lang = SubtitleLanguageFactory(video=video,
                                           language_code=language_code)
            langs[video_title, language_code] = lang
            for kwargs in version_data:
                v = pipeline.add_subtitles(video, language_code, None,
                                           **kwargs)
                versions[video_title, language_code, v.version_number] = v
    return videos, langs, versions

__all__ = ['bulk_subs']
__all__.extend(name for name in globals() if 'Factory' in name)<|MERGE_RESOLUTION|>--- conflicted
+++ resolved
@@ -39,11 +39,7 @@
 import videos.models
 from externalsites import google
 from subtitles import pipeline
-<<<<<<< HEAD
-=======
 from utils import translation
-from utils import youtube
->>>>>>> f0d710d7
 
 class VideoURLFactory(DjangoModelFactory):
     FACTORY_FOR = videos.models.VideoUrl

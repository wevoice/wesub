--- conflicted
+++ resolved
@@ -3,12 +3,9 @@
 import os
 import urlparse
 
-<<<<<<< HEAD
 import mock
 from celery.task import Task
-=======
 from django.core.cache import cache
->>>>>>> 9f949079
 from nose.plugins import Plugin
 from nose.tools import assert_equal
 import mock
@@ -206,13 +203,10 @@
     side_effect=lambda c, name: current_locks.add(name))
 release_lock = mock.Mock(
     side_effect=lambda c, name: current_locks.remove(name))
-<<<<<<< HEAD
 invalidate_widget_video_cache = mock.Mock()
-=======
 update_subtitles = mock.Mock()
 delete_subtitles = mock.Mock()
 update_all_subtitles = mock.Mock()
->>>>>>> 9f949079
 
 class MonkeyPatcher(object):
     """Replace a functions with mock objects for the tests.
@@ -232,14 +226,11 @@
              _add_amara_description_credit_to_youtube_vurl),
             ('utils.applock.acquire_lock', acquire_lock),
             ('utils.applock.release_lock', release_lock),
-<<<<<<< HEAD
             ('widget.video_cache.invalidate_cache',
              invalidate_widget_video_cache),
-=======
             ('externalsites.tasks.update_subtitles', update_subtitles),
             ('externalsites.tasks.delete_subtitles', delete_subtitles),
             ('externalsites.tasks.update_all_subtitles', update_all_subtitles),
->>>>>>> 9f949079
         ]
         self.patches = []
         self.mock_object_initial_data = {}

--- conflicted
+++ resolved
@@ -76,11 +76,7 @@
 def get_language_choices(with_empty=False, with_any=False):
     """Get a list of language choices
 
-<<<<<<< HEAD
-    We display languages as "[code] <native_name>", where native
-=======
     We display languages as "<native_name> [code]", where native
->>>>>>> a46c90cb
     name is the how native speakers of the language would write it.
 
     We use the babel library to lookup the native name, however not all of our
@@ -110,21 +106,6 @@
     """Do the work for get_language_choices() """
     languages = []
     translation_locale = lookup_babel_locale(language_code)
-<<<<<<< HEAD
-
-    for code, english_name in _supported_languages_map.items():
-        # try getting the name from babel first
-        locale = lookup_babel_locale(code)
-        if locale is None:
-            # The language isn't in babel, fall back to using gettext
-            native_name = _(english_name)
-        else:
-            native_name = locale.display_name
-        display_name = u'[{}] - {}'.format(code,
-                                           native_name.title())
-        languages.append((code, display_name))
-    languages.sort()
-=======
     def label(code):
         locale = lookup_babel_locale(code)
         if locale is None:
@@ -141,7 +122,6 @@
     languages.append((_('All'), [
         (code, label(code)) for code in sorted(SUPPORTED_LANGUAGE_CODES)
     ]))
->>>>>>> a46c90cb
     return languages
 
 def choice_sort_key(item):

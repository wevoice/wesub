--- conflicted
+++ resolved
@@ -157,10 +157,13 @@
 
 .content{
 min-height: 700px;
-
 clear: both;
+padding-top: 70px;
 font-size: 12px;
 }
+
+
+
 
 .footer{
 clear: both;
@@ -281,7 +284,6 @@
 padding-top: 5px;
 }
 
-<<<<<<< HEAD
 
 /*/////////////////////////////////////////////
 
@@ -353,13 +355,15 @@
 -moz-border-radius: 5px;  
 -webkit-border-radius: 5px;
 background: url(../images/1x1.png);
-=======
+}
+
+
 input#email_friend_id_from_email, input#email_friend_id_to_emails,
 input#email_friend_id_subject {
     width: 339px;
->>>>>>> b5713669
-}
-
-
-
-
+
+}
+
+
+
+

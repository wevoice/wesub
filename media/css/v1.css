--- conflicted
+++ resolved
@@ -1935,11 +1935,7 @@
 .truncated {
   overflow: hidden;
   position: relative;
-<<<<<<< HEAD
-  z-index: 1;
-=======
   z-index: 0;
->>>>>>> 346fbf7c
 }
 
 a.truncated-expand {
@@ -1948,11 +1944,7 @@
   margin-top: 10px;
   padding: 8px 10px;
   position: relative;
-<<<<<<< HEAD
-  z-index: 2;
-=======
   z-index: 1;
->>>>>>> 346fbf7c
   -moz-box-shadow: -6px -23px 17px white;
   -webkit-box-shadow: -6px -23px 17px white;
   box-shadow: -6px -23px 17px white;

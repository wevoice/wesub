--- conflicted
+++ resolved
@@ -84,15 +84,9 @@
 unisubs.translate.Dialog.prototype.isWorkSaved = function() {
     return this.saved_ || !this.serverModel_.anySubtitlingWorkDone();
 };
-<<<<<<< HEAD
-mirosubs.translate.Dialog.prototype.enterDocument = function() {
-    mirosubs.translate.Dialog.superClass_.enterDocument.call(this);
-    mirosubs.Dialog.translationDialogOpen = true;
-=======
 unisubs.translate.Dialog.prototype.enterDocument = function() {
     unisubs.translate.Dialog.superClass_.enterDocument.call(this);
     unisubs.Dialog.translationDialogOpen = true;
->>>>>>> 609d30e0
     var that = this;
     this.getRightPanelInternal().showDownloadLink(
         function() {

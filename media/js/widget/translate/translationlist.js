// Amara, universalsubtitles.org
//
// Copyright (C) 2012 Participatory Culture Foundation
//
// This program is free software: you can redistribute it and/or modify
// it under the terms of the GNU Affero General Public License as
// published by the Free Software Foundation, either version 3 of the
// License, or (at your option) any later version.
//
// This program is distributed in the hope that it will be useful,
// but WITHOUT ANY WARRANTY; without even the implied warranty of
// MERCHANTABILITY or FITNESS FOR A PARTICULAR PURPOSE.  See the
// GNU Affero General Public License for more details.
//
// You should have received a copy of the GNU Affero General Public License
// along with this program.  If not, see
// http://www.gnu.org/licenses/agpl-3.0.html.

goog.provide('unisubs.translate.TranslationList');

/**
 *
 * @param {unisubs.subtitle.EditableCaptionSet} captionSet
 * @param {array.<object.<string, *>>} baseLanguageSubtitles Array of json base-language subs.
 * @param {string} baseLanguageTitle 
 * @extends {goog.ui.Component}
 * @constructor
 */
unisubs.translate.TranslationList = function(captionSet, baseLanguageSubtitles, baseLanguageTitle, dialog) {
    goog.ui.Component.call(this);
    this.captionSet_ = captionSet;
    this.baseLanguageTitle_ = baseLanguageTitle || '';
    this.dialog_ = dialog;
    /**
     * Array of subtitles in json format
     */
    this.baseLanguageSubtitles_ = baseLanguageSubtitles;

    goog.array.sort(
        this.baseLanguageSubtitles_,
        function(a, b) {
            return goog.array.defaultCompare(a['sub_order'], b['sub_order']);
        });
    /**
     * @type {Array.<unisubs.translate.TranslationWidget>}
     */
    this.translationWidgets_ = [];
    this.titleTranslationWidget_ = null;
};

goog.inherits(unisubs.translate.TranslationList, goog.ui.Component);

unisubs.translate.TranslationList.prototype.createDom = function() {
    this.setElementInternal(this.getDomHelper().createDom('ul'));
    var that = this;
    var w;

    var map = this.captionSet_.makeMap();

    var videoPlayerType = this.dialog_.getVideoPlayerInternal().videoPlayerType_;

<<<<<<< HEAD
    if (videoPlayerType !== 'vimeo' && videoPlayerType !== 'flv') {
=======
    if (videoPlayerType !== 'vimeo' && videoPlayerType !== 'flv' && videoPlayerType !== 'dailymotion') {
>>>>>>> 2aa8ca29

        if (this.dialog_.reviewOrApprovalType_) {
            this.baseLanguageCaptionSet_ = this.captionSet_;
        } else {
            this.baseLanguageCaptionSet_ = new unisubs.subtitle.EditableCaptionSet(
                    this.baseLanguageSubtitles_);
        }

        this.captionManager_ =
            new unisubs.CaptionManager(
                this.dialog_.getVideoPlayerInternal(), this.baseLanguageCaptionSet_);
    }

    goog.array.forEach(
        this.baseLanguageSubtitles_,
        function(subtitle) {
            var editableCaption = map[subtitle['subtitle_id']];
            if (!editableCaption)
                editableCaption = this.captionSet_.addNewDependentTranslation(
                    subtitle['sub_order'], subtitle['subtitle_id']);
            w = new unisubs.translate.TranslationWidget(
                subtitle, editableCaption, this.dialog_);
            this.addChild(w, true);
            this.translationWidgets_.push(w);
        },
        this);
};
unisubs.translate.TranslationList.prototype.enterDocument = function() {
    unisubs.translate.TranslationList.superClass_.enterDocument.call(this);
    var handler = this.getHandler();
    var videoPlayerType = this.dialog_.getVideoPlayerInternal().videoPlayerType_;
    var that = this;

<<<<<<< HEAD
    if (videoPlayerType !== 'vimeo' && videoPlayerType !== 'flv') {
=======
    if (videoPlayerType !== 'vimeo' && videoPlayerType !== 'flv' && videoPlayerType !== 'dailymotion') {
>>>>>>> 2aa8ca29

        // Start loading the video.
        this.dialog_.getVideoPlayerInternal().setPlayheadTime(0);
        if (videoPlayerType === 'html5') {
            this.dialog_.getVideoPlayerInternal().play();
        }
        this.dialog_.getVideoPlayerInternal().pause();

        // Setup listening for video + subtitles.
        handler.listen(this.captionManager_,
                       unisubs.CaptionManager.CAPTION,
                       this.captionReached_);

        // Update the captionSet that the video is listening to
        // to match the proper mix of translated / original subtitles.
        goog.array.forEach(this.captionSet_.captions_, function(c) {
            if (c.getText() !== '') {
                var subOrder = c.getSubOrder();
                var captionToUpdate = that.baseLanguageCaptionSet_.findSubIndex_(subOrder);
                that.baseLanguageCaptionSet_.caption(captionToUpdate).setText(c.getText());
            }
        });
    }
};

/**
 * Callback that is called by aut-translator
 * @param {Array.<string>} Array of translations
 * @param {Array.<unisubs.translate.TranslationWidget>} widgets that were translated
 * @param {?string} error happened while translating
 */
unisubs.translate.TranslationList.prototype.translateCallback_ = function(translations, widgets, error) {
    if (!error) {
        goog.array.forEach(translations, function(text, i) {
            widgets[i].setTranslationContent(text);
            widgets[i].cloneToCaptionManager(true);
        });
    }
};

/**
 * Find widgets for all not translated subtitles and translate them with BingTranslator
 */
unisubs.translate.TranslationList.prototype.translateViaBing = function(fromLang, toLang) {
    /**
     * Translation widgets that does not contain any user's translation
     * @type {Array.<unisubs.translate.TranslationWidget>}
     */
    var needTranslating = [];

    if (this.titleTranslationWidget_ && this.titleTranslationWidget_.isEmpty()) {
        needTranslating.push(this.titleTranslationWidget_);
    }
    
    goog.array.forEach(this.translationWidgets_, function(w) {
        if (w.isEmpty()) {
            needTranslating.push(w);
        }
    });
    
    /**
     * @type {unisubs.translate.BingTranslator.translateWidgets}
     */
    var translateWidgets = unisubs.translate.BingTranslator.translateWidgets;

    needTranslating.length && translateWidgets(needTranslating, fromLang, toLang, 
        this.translateCallback_);
};

unisubs.translate.TranslationList.prototype.captionReached_ = function(event) {
    this.dialog_.getVideoPlayerInternal().showCaptionText(
        (event.caption ? event.caption.getText() : ""));
};<|MERGE_RESOLUTION|>--- conflicted
+++ resolved
@@ -59,11 +59,7 @@
 
     var videoPlayerType = this.dialog_.getVideoPlayerInternal().videoPlayerType_;
 
-<<<<<<< HEAD
-    if (videoPlayerType !== 'vimeo' && videoPlayerType !== 'flv') {
-=======
     if (videoPlayerType !== 'vimeo' && videoPlayerType !== 'flv' && videoPlayerType !== 'dailymotion') {
->>>>>>> 2aa8ca29
 
         if (this.dialog_.reviewOrApprovalType_) {
             this.baseLanguageCaptionSet_ = this.captionSet_;
@@ -97,11 +93,7 @@
     var videoPlayerType = this.dialog_.getVideoPlayerInternal().videoPlayerType_;
     var that = this;
 
-<<<<<<< HEAD
-    if (videoPlayerType !== 'vimeo' && videoPlayerType !== 'flv') {
-=======
     if (videoPlayerType !== 'vimeo' && videoPlayerType !== 'flv' && videoPlayerType !== 'dailymotion') {
->>>>>>> 2aa8ca29
 
         // Start loading the video.
         this.dialog_.getVideoPlayerInternal().setPlayheadTime(0);

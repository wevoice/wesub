// Universal Subtitles, universalsubtitles.org
//
// Copyright (C) 2010 Participatory Culture Foundation
//
// This program is free software: you can redistribute it and/or modify
// it under the terms of the GNU Affero General Public License as
// published by the Free Software Foundation, either version 3 of the
// License, or (at your option) any later version.
//
// This program is distributed in the hope that it will be useful,
// but WITHOUT ANY WARRANTY; without even the implied warranty of
// MERCHANTABILITY or FITNESS FOR A PARTICULAR PURPOSE.  See the
// GNU Affero General Public License for more details.
//
// You should have received a copy of the GNU Affero General Public License
// along with this program.  If not, see
// http://www.gnu.org/licenses/agpl-3.0.html.

goog.provide('unisubs.subtitle.Dialog');

/**
 * @constructor
 * @param {unisubs.subtitle.ServerModel} serverModel
 * @param {unisubs.widget.SubtitleState} subtitles existing subtitles
 */
unisubs.subtitle.Dialog = function(videoSource, serverModel,
                                    subtitles, opt_opener,
                                    opt_skipFinished) {
    unisubs.Dialog.call(this, videoSource);
    unisubs.SubTracker.getInstance().start(false);
    this.serverModel_ = serverModel;
    this.opener_ = opt_opener;
    this.skipFinished_ = !!opt_skipFinished;
    this.captionSet_ = this.serverModel_.getCaptionSet();
    this.captionManager_ =
        new unisubs.CaptionManager(
            this.getVideoPlayerInternal(), this.captionSet_);
    this.serverModel_ = serverModel;
    this.serverModel_.init();
    /**
     * @type {?boolean} True iff we pass into FINISHED state.
     */
    this.saved_ = false;
    /**
     *
     * @type {?unisubs.subtitle.Dialog.State_}
     */
    this.state_ = null;
    this.currentSubtitlePanel_ = null;
    this.rightPanelListener_ = new goog.events.EventHandler(this);
    this.doneButtonEnabled_ = true;

    /**
     * @type {unisubs.widget.SubtitleState}
     */
    this.subtitles_ = subtitles;

    this.keyEventsSuspended_ = false;
};
goog.inherits(unisubs.subtitle.Dialog, unisubs.Dialog);

/**
 *
 * @enum
 */
unisubs.subtitle.Dialog.State_ = {
    TRANSCRIBE: 0,
    SYNC: 1,
    REVIEW: 2,
    FINISHED: 3
};
unisubs.subtitle.Dialog.prototype.captionReached_ = function(event) {
    var c = event.caption;
    this.getVideoPlayerInternal().showCaptionText(c ? c.getText() : '');
};
unisubs.subtitle.Dialog.prototype.createDom = function() {
    unisubs.subtitle.Dialog.superClass_.createDom.call(this);
    this.enterState_(unisubs.subtitle.Dialog.State_.TRANSCRIBE);
};
unisubs.subtitle.Dialog.prototype.showDownloadLink_ = function() {
    var that = this;
    this.getRightPanelInternal().showDownloadLink(
        function() { 
            return that.captionSet_.makeJsonSubs();
        });
};
<<<<<<< HEAD
mirosubs.subtitle.Dialog.prototype.enterDocument = function() {
    mirosubs.subtitle.Dialog.superClass_.enterDocument.call(this);
    mirosubs.Dialog.translationDialogOpen = false;
=======
unisubs.subtitle.Dialog.prototype.enterDocument = function() {
    unisubs.subtitle.Dialog.superClass_.enterDocument.call(this);
    unisubs.Dialog.translationDialogOpen = false;
>>>>>>> 609d30e0
    var doc = this.getDomHelper().getDocument();
    this.getHandler().
        listen(
            doc,
            goog.events.EventType.KEYDOWN,
            this.handleKeyDown_, true).
        listen(
            doc,
            goog.events.EventType.KEYUP,
            this.handleKeyUp_).
        listen(
            this.captionManager_,
            unisubs.CaptionManager.CAPTION,
            this.captionReached_);
};
unisubs.subtitle.Dialog.prototype.setExtraClass_ = function() {
    var extraClasses = goog.array.map(
        ['transcribe', 'sync', 'review', 'finished'],
        function(suffix) { return 'unisubs-modal-widget-' + suffix; });
    var currentClass = "";
    var s = unisubs.subtitle.Dialog.State_;
    if (this.state_ == s.TRANSCRIBE)
        currentClass = extraClasses[0];
    else if (this.state_ == s.SYNC)
        currentClass = extraClasses[1];
    else if (this.state_ == s.REVIEW)
        currentClass = extraClasses[2];
    else if (this.state_ == s.FINISHED)
        currentClass = extraClasses[3];
    goog.array.remove(extraClasses, currentClass);
    goog.dom.classes.addRemove(this.getContentElement(), extraClasses, currentClass);
};
unisubs.subtitle.Dialog.prototype.setState_ = function(state) {
    this.state_ = state;

    this.suspendKeyEvents_(false);

    var s = unisubs.subtitle.Dialog.State_;

    this.setExtraClass_();

    var nextSubPanel = this.makeCurrentStateSubtitlePanel_();
    var captionPanel = this.getCaptioningAreaInternal();
    captionPanel.removeChildren(true);
    captionPanel.addChild(nextSubPanel, true);

    var rightPanel = nextSubPanel.getRightPanel();
    this.setRightPanelInternal(rightPanel);

    this.getTimelinePanelInternal().removeChildren(true);

    this.disposeCurrentPanels_();
    this.currentSubtitlePanel_ = nextSubPanel;

    var et = unisubs.RightPanel.EventType;
    this.rightPanelListener_.listen(
        rightPanel, et.LEGENDKEY, this.handleLegendKeyPress_);
    this.rightPanelListener_.listen(
        rightPanel, et.DONE, this.handleDoneKeyPress_);
    this.rightPanelListener_.listen(
        rightPanel, et.GOTOSTEP, this.handleGoToStep_);
    if (state == s.SYNC || state == s.REVIEW) {
        rightPanel.showBackLink(
            state == s.SYNC ? "Back to Typing" : "Back to Sync");
        this.rightPanelListener_.listen(
            rightPanel, et.BACK, this.handleBackKeyPress_);
        this.timelineSubtitleSet_ =
            new unisubs.timeline.SubtitleSet(
                this.captionSet_, this.getVideoPlayerInternal());
        this.getTimelinePanelInternal().addChild(
            new unisubs.timeline.Timeline(
                1, this.timelineSubtitleSet_,
                this.getVideoPlayerInternal()), true);
    }
    if (state == s.REVIEW)
        this.showDownloadLink_();

    var videoPlayer = this.getVideoPlayerInternal();
    if (this.isInDocument()) {
        videoPlayer.pause();
        videoPlayer.setPlayheadTime(0);
    }
};
unisubs.subtitle.Dialog.prototype.suspendKeyEvents_ = function(suspended) {
    this.keyEventsSuspended_ = suspended;
    if (this.currentSubtitlePanel_)
        this.currentSubtitlePanel_.suspendKeyEvents(suspended);
};
unisubs.subtitle.Dialog.prototype.setFinishedState_ = function() {
    if (this.skipFinished_)
        this.setVisible(false);
    if (!unisubs.isFromDifferentDomain()) {
        window.location.assign(this.serverModel_.getPermalink() + '?saved=true');
        return;
    }
    this.state_ = unisubs.subtitle.Dialog.State_.FINISHED;
    this.setExtraClass_();
    var sharePanel = new unisubs.subtitle.SharePanel(
        this.serverModel_);
    this.setRightPanelInternal(sharePanel);
    this.getTimelinePanelInternal().removeChildren(true);
    this.getCaptioningAreaInternal().removeChildren(true);
    var bottomContainer = this.getBottomPanelContainerInternal();
    var bottomFinishedPanel = new unisubs.subtitle.BottomFinishedPanel(
        this, this.serverModel_.getPermalink());
    bottomContainer.addChild(bottomFinishedPanel, true);

    var videoPlayer = this.getVideoPlayerInternal();
    if (this.isInDocument()) {
        // TODO: make video player stop loading here?
        videoPlayer.pause();
        videoPlayer.setPlayheadTime(0);
    }
};
unisubs.subtitle.Dialog.prototype.handleGoToStep_ = function(event) {
    this.setState_(event.stepNo);
};
unisubs.subtitle.Dialog.prototype.handleKeyDown_ = function(event) {
    if (this.keyEventsSuspended_)
        return;
    var s = unisubs.subtitle.Dialog.State_;
    if (event.keyCode == goog.events.KeyCodes.TAB) {
        if (event.shiftKey) {
            this.skipBack_();
            this.getRightPanelInternal().setKeyDown(event.keyCode,
                unisubs.RightPanel.KeySpec.Modifier.SHIFT, true);
        }
        else {
            this.togglePause_();
            this.getRightPanelInternal().setKeyDown(event.keyCode, 0, true);
        }
        event.preventDefault();
    }
};
unisubs.subtitle.Dialog.prototype.handleKeyUp_ = function(event) {
    if (event.keyCode == goog.events.KeyCodes.TAB) {
        var modifier = 0;
        if (event.shiftKey)
            modifier = unisubs.RightPanel.KeySpec.Modifier.SHIFT;
        this.getRightPanelInternal().setKeyDown(event.keyCode, modifier, false);
    }
    else if (event.keyCode == goog.events.KeyCodes.SHIFT) {
        // if shift is released before tab, we still need to untoggle the legend
        this.getRightPanelInternal().setKeyDown(goog.events.KeyCodes.TAB,
            unisubs.RightPanel.KeySpec.Modifier.SHIFT, false);
    }
};
unisubs.subtitle.Dialog.prototype.handleBackKeyPress_ = function(event) {
    var s = unisubs.subtitle.Dialog.State_;
    if (this.state_ == s.SYNC)
        this.setState_(s.TRANSCRIBE);
    else if (this.state_ == s.REVIEW)
        this.setState_(s.SYNC);
};
unisubs.subtitle.Dialog.prototype.handleLegendKeyPress_ = function(event) {
    if (event.keyCode == goog.events.KeyCodes.TAB &&
        event.keyEventType == goog.events.EventType.CLICK) {
        if (event.modifiers == unisubs.RightPanel.KeySpec.Modifier.SHIFT)
            this.skipBack_();
        else
            this.togglePause_();
    }
};
unisubs.subtitle.Dialog.prototype.handleDoneKeyPress_ = function(event) {
    if (!this.doneButtonEnabled_)
        return;
    if (this.state_ == unisubs.subtitle.Dialog.State_.REVIEW)
        this.saveWork(false);
    else
        this.enterState_(this.nextState_());
};

unisubs.subtitle.Dialog.prototype.isWorkSaved = function() {
    return this.saved_ || !this.serverModel_.anySubtitlingWorkDone();
};

unisubs.subtitle.Dialog.prototype.saveWorkInternal = function(closeAfterSave) {
    if (this.captionSet_.needsSync()) {
        this.saveWorkImpl_(closeAfterSave, false);
    } else {
        unisubs.subtitle.CompletedDialog.show(
            !!this.subtitles_.IS_COMPLETE,
            goog.bind(this.saveWorkImpl_, this, 
                      closeAfterSave));    
    }
    
};

unisubs.subtitle.Dialog.prototype.onWorkSaved = function(closeAfterSave, isComplete){
    this.saved_ = true;
    unisubs.widget.ResumeEditingRecord.clear();
    if (this.finishFailDialog_) {
        this.finishFailDialog_.setVisible(false);
        this.finishFailDialog_ = null;
    }
    if (closeAfterSave)
        this.setVisible(false);
    else {
        this.doneButtonEnabled_ = true;
        this.setFinishedState_();
    }
};

unisubs.subtitle.Dialog.prototype.saveWorkImpl_ = function(closeAfterSave, isComplete) {
    this.doneButtonEnabled_ = false;
    this.getRightPanelInternal().showLoading(true);
    this.captionSet_.completed = isComplete;
    var that = this;
    this.serverModel_.finish(
        function(serverMsg){
            unisubs.subtitle.OnSavedDialog.show(serverMsg, function(){
                that.onWorkSaved(closeAfterSave, isComplete);
            })
            
        },
        function(opt_status) {
            if (that.finishFailDialog_)
                that.finishFailDialog_.failedAgain(opt_status);
            else
                that.finishFailDialog_ = unisubs.finishfaildialog.Dialog.show(
                    that.captionSet_, opt_status,
                    goog.bind(that.saveWorkImpl_, that, 
                              closeAfterSave, isComplete));
        },
        function() {
            that.doneButtonEnabled_ = true;
            that.getRightPanelInternal().showLoading(false);
        });
};

unisubs.subtitle.Dialog.prototype.enterState_ = function(state) {
    if (unisubs.UserSettings.getBooleanValue(
        unisubs.UserSettings.Settings.SKIP_HOWTO_VIDEO))
        this.setState_(state);
    else
        this.showHowToForState_(state);
};

unisubs.subtitle.Dialog.prototype.showHowToForState_ = function(state) {
    this.suspendKeyEvents_(true);
    this.getVideoPlayerInternal().pause();
    var s = unisubs.subtitle.Dialog.State_;
    var vc = unisubs.HowToVideoPanel.VideoChoice;
    var videoChoice;
    if (state == s.TRANSCRIBE)
        videoChoice = vc.TRANSCRIBE;
    else if (state == s.SYNC)
        videoChoice = vc.SYNC;
    else if (state == s.REVIEW)
        videoChoice = vc.REVIEW;
    var howToPanel = new unisubs.HowToVideoPanel(videoChoice);
    this.showTemporaryPanel(howToPanel);
    this.displayingHowTo_ = true;
    var that = this;
    this.getHandler().listenOnce(
        howToPanel, unisubs.HowToVideoPanel.CONTINUE,
        function(e) {
            goog.Timer.callOnce(function() {
                that.displayingHowTo_ = false;
                that.hideTemporaryPanel();
                that.setState_(state);
            });
        });
};
unisubs.subtitle.Dialog.prototype.skipBack_ = function() {
    var videoPlayer = this.getVideoPlayerInternal();
    var now = videoPlayer.getPlayheadTime();
    videoPlayer.setPlayheadTime(Math.max(now - 8, 0));
    videoPlayer.play();
};
unisubs.subtitle.Dialog.prototype.togglePause_ = function() {
    this.getVideoPlayerInternal().togglePause();
};
unisubs.subtitle.Dialog.prototype.makeCurrentStateSubtitlePanel_ = function() {
    var s = unisubs.subtitle.Dialog.State_;
    if (this.state_ == s.TRANSCRIBE)
        return new unisubs.subtitle.TranscribePanel(
            this.captionSet_,
            this.getVideoPlayerInternal(),
            this.serverModel_);
    else if (this.state_ == s.SYNC)
        return new unisubs.subtitle.SyncPanel(
            this.captionSet_,
            this.getVideoPlayerInternal(),
            this.serverModel_,
            this.captionManager_);
    else if (this.state_ == s.REVIEW)
        return new unisubs.subtitle.ReviewPanel(
            this.captionSet_,
            this.getVideoPlayerInternal(),
            this.serverModel_,
            this.captionManager_);
};
unisubs.subtitle.Dialog.prototype.nextState_ = function() {
    var s = unisubs.subtitle.Dialog.State_;
    if (this.state_ == s.TRANSCRIBE)
        return s.SYNC;
    else if (this.state_ == s.SYNC)
        return s.REVIEW;
    else if (this.state_ == s.REVIEW)
        return s.FINISHED;
};
unisubs.subtitle.Dialog.prototype.showLoginNag_ = function() {
    // not doing anything here right now.
};
/**
 * Did we ever pass into finished state?
 */
unisubs.subtitle.Dialog.prototype.isSaved = function() {
    return this.saved_;
};
unisubs.subtitle.Dialog.prototype.disposeCurrentPanels_ = function() {
    if (this.currentSubtitlePanel_) {
        this.currentSubtitlePanel_.dispose();
        this.currentSubtitlePanel_ = null;
    }
    this.rightPanelListener_.removeAll();
    if (this.timelineSubtitleSet_ != null) {
        this.timelineSubtitleSet_.dispose();
        this.timelineSubtitleSet_ = null;
    }
};
unisubs.subtitle.Dialog.prototype.disposeInternal = function() {
    unisubs.subtitle.Dialog.superClass_.disposeInternal.call(this);
    this.disposeCurrentPanels_();
    this.captionManager_.dispose();
    this.serverModel_.dispose();
    this.rightPanelListener_.dispose();
    this.captionSet_.dispose();
};
unisubs.subtitle.Dialog.prototype.addTranslationsAndClose = function() {
    // Adam hypothesizes that this will get called 0 times except in testing
    unisubs.Tracker.getInstance().trackPageview('Adding_translations_on_close');
    var oldReturnURL = unisubs.returnURL;
    unisubs.returnURL = null;
    this.setVisible(false);
    unisubs.returnURL = oldReturnURL;
    var that = this;
    if (this.opener_) {
        unisubs.widget.ChooseLanguageDialog.show(
            true,
            function(subLanguage, originalLanguage, forked) {
                that.opener_.openDialog(
                    null, subLanguage, null, 
                    unisubs.isForkedLanguage(subLanguage));
            });
    }
};

unisubs.subtitle.Dialog.prototype.getServerModel = function(){
    return this.serverModel_;
}

unisubs.subtitle.Dialog.prototype.makeJsonSubs =  function (){
    return this.captionSet_.makeJsonSubs();
}<|MERGE_RESOLUTION|>--- conflicted
+++ resolved
@@ -84,15 +84,9 @@
             return that.captionSet_.makeJsonSubs();
         });
 };
-<<<<<<< HEAD
-mirosubs.subtitle.Dialog.prototype.enterDocument = function() {
-    mirosubs.subtitle.Dialog.superClass_.enterDocument.call(this);
-    mirosubs.Dialog.translationDialogOpen = false;
-=======
 unisubs.subtitle.Dialog.prototype.enterDocument = function() {
     unisubs.subtitle.Dialog.superClass_.enterDocument.call(this);
     unisubs.Dialog.translationDialogOpen = false;
->>>>>>> 609d30e0
     var doc = this.getDomHelper().getDocument();
     this.getHandler().
         listen(

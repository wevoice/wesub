goog.provide('mirosubs.subtitle.MainPanel');
goog.provide('mirosubs.subtitle.MainPanel.EventType');

/**
 * @fileoverview In this class, the three states {0, 1, 2, 3} correspond to 
 *     { transcribe, sync, review, finished }.
 */

/**
 * 
 * @param {mirosubs.subtitle.ServerModel} serverModel
 * @param {Array.<Object.<string, *>>} existingCaptions existing captions in 
 *     json object format.
 */
mirosubs.subtitle.MainPanel = function(videoPlayer, 
                                       serverModel, 
                                       existingCaptions) {
    goog.ui.Component.call(this);
    this.videoPlayer_ = videoPlayer;
    var uw = this.unitOfWork_ = new mirosubs.UnitOfWork();
    /**
     * Array of captions.
     * @type {Array.<mirosubs.subtitle.EditableCaption>}
     */
    this.captions_ = 
        goog.array.map(existingCaptions, 
                       function(caption) { 
                           return new mirosubs.subtitle.EditableCaption(uw, caption);
                       });
    this.captionManager_ = 
        new mirosubs.CaptionManager(videoPlayer.getPlayheadFn());
    this.captionManager_.addCaptions(existingCaptions);
    this.getHandler().listen(this.captionManager_,
                             mirosubs.CaptionManager.EventType.CAPTION,
                             this.captionReached_, false, this);
    this.serverModel_ = serverModel;
    this.serverModel_.init(uw);
    this.tabs_ = [];
    this.state_ = -1; // dom not created yet.
};
goog.inherits(mirosubs.subtitle.MainPanel, goog.ui.Component);

mirosubs.subtitle.MainPanel.EventType = {
    FINISHED: "finishedediting"
};

mirosubs.subtitle.MainPanel.prototype.getContentElement = function() {
    return this.contentElem_;
};

mirosubs.subtitle.MainPanel.prototype.handleKeyDown_ = function(event) {
    if (event.keyCode == goog.events.KeyCodes.CTRL) {
        var now = this.videoPlayer_.getPlayheadTime();
        this.videoPlayer_.setPlayheadTime(Math.max(now - 3, 0));
        this.videoPlayer_.play();
    }
    if (event.keyCode == goog.events.KeyCodes.TAB){
        //TODO: this violates accessibility guidelines. Use another key instead of TAB!
        this.videoPlayer_.togglePause();
        event.preventDefault();
    }
};

mirosubs.subtitle.MainPanel.prototype.createDom = function() {
    mirosubs.subtitle.MainPanel.superClass_.createDom.call(this);

    var that = this;
    var el = this.getElement();
    var $d = goog.bind(this.getDomHelper().createDom, this.getDomHelper());

    el.appendChild(this.contentElem_ = $d('div'));
    var nextStepAnchorElem;
    el.appendChild($d('div', { 'className': 'mirosubs-nextStep' },
                      nextStepAnchorElem = $d('a', { 'href': '#'}, 
                         "Done? ",
                         this.nextStepLink_ = 
                         $d('strong', null, 'Next Step'))));
    this.getHandler().listen(nextStepAnchorElem, 'click', 
                             this.nextStepClicked_);
    this.tabs_ = this.createTabElems_()
    el.appendChild($d('ul', { 'className' : 'mirosubs-nav' }, this.tabs_));
    this.setState_(0);
    this.getHandler().listen(document,
                             goog.events.EventType.KEYDOWN,
                             this.handleKeyDown_, false, this);
};

mirosubs.subtitle.MainPanel.prototype.setNextStepText_ = function(buttonText) {
    goog.dom.setTextContent(this.nextStepLink_, buttonText);
};

mirosubs.subtitle.MainPanel.prototype.createTabElems_ = function() {
    var that = this;
    var h = this.getHandler();
    var $d = goog.bind(this.getDomHelper().createDom, this.getDomHelper());
    return goog.array.map(["Transcribe", "Sync", "Review"],
                          function(label, index) {
                              var a = $d('a', { 'href': '#' }, label);
                              h.listen(a, 'click', 
                                       function(event) {
                                           that.setState_(index);
                                           event.preventDefault();
                                       });
                              return $d('li', 
                                        {'className': 'mirosubs-nav' + label}, 
                                        a);
                          });
};
mirosubs.subtitle.MainPanel.prototype.captionReached_ = function(jsonCaptionEvent) {
    var c = jsonCaptionEvent.caption;
    this.videoPlayer_.showCaptionText(c ? c['caption_text'] : '');
};
mirosubs.subtitle.MainPanel.prototype.nextStepClicked_ = function(event) {
    this.setState_(this.state_ + 1);
    event.preventDefault();
};
mirosubs.subtitle.MainPanel.prototype.setState_ = function(state) {
    if (state == this.state_)
        return;
    if (state == 3) {
        this.submitWorkThenProgressToFinishedState_();
        return;
    }
    else
        this.progressToState_(state);
};
mirosubs.subtitle.MainPanel.prototype.progressToState_ = function(state) {
    this.state_ = state;
    if (state < 4) {
        this.disposeCurrentWidget_();
        this.removeChildren(true);
        this.videoPlayer_.setPlayheadTime(0);
        this.selectTab_(state);
        this.addChild(this.makeNextWidget_(state), true);
        var nextStepText;
        if (state < 2)
            nextStepText = "Next Step";
        else if (state == 2)
            nextStepText = "Submit Work";
        else
            nextStepText = "Finish";
        this.setNextStepText_(nextStepText);
    }
    else
        this.finishEditing_();
};
mirosubs.subtitle.MainPanel.prototype.selectTab_ = function(state) {
    var c = goog.dom.classes;
    for (var i = 0; i < this.tabs_.length; i++) {
        if (i == state)
            c.add(this.tabs_[i], 'active');
        else
            c.remove(this.tabs_[i], 'active');
    }
};

mirosubs.subtitle.MainPanel.prototype.disposeCurrentWidget_ = function() {
    if (this.currentWidget_) {
        this.currentWidget_.dispose();
        this.currentWidget_ = null;
    }
};

mirosubs.subtitle.MainPanel.prototype.makeNextWidget_ = function(state) {
    if (state == 0)
        this.currentWidget_ = new mirosubs.subtitle.TranscribePanel(
            this.captions_, this.unitOfWork_, this.videoPlayer_);
    else if (state == 1)
        this.currentWidget_ = new mirosubs.subtitle.SyncPanel(
            this.captions_, 
            this.videoPlayer_.getPlayheadFn(), 
            this.videoPlayer_.getIsPausedFn(),
            this.captionManager_);
    else if (state == 2)
        this.currentWidget_ = new mirosubs.subtitle.ReviewPanel(
            this.captions_, 
            this.videoPlayer_.getPlayheadFn(), 
<<<<<<< HEAD
            this.captionManager_);
=======
            this.videoPlayer_.getIsPausedFn(),
            this.captionManager_);    
    return this.currentWidget_;
};

mirosubs.subtitle.MainPanel.prototype.makeInterPanel_ = function(state) {
    if (state < 3)
        return new mirosubs.subtitle.InterPanel("Great job, carry on!");
>>>>>>> 2f8df984
    else
        this.currentWidget_ = 
            new mirosubs.subtitle.FinishedPanel(this.serverModel_);
    return this.currentWidget_;
};

mirosubs.subtitle.MainPanel.prototype.submitWorkThenProgressToFinishedState_ =
    function() {
    var that = this;
    // TODO: show loading
    this.serverModel_.finish(function() {
            // TODO: hide loading
            that.progressToState_(3);
        });
};

mirosubs.subtitle.MainPanel.prototype.finishEditing_ = function() {
    this.dispatchEvent(mirosubs.subtitle.MainPanel
                       .EventType.FINISHED);
    this.dispose();
};

mirosubs.subtitle.MainPanel.prototype.disposeInternal = function() {
    mirosubs.subtitle.MainPanel.superClass_.disposeInternal.call(this);
    this.disposeCurrentWidget_();
    this.serverModel_.dispose();
    this.captionManager_.dispose();
    this.videoPlayer_.showCaptionText('');
};
<|MERGE_RESOLUTION|>--- conflicted
+++ resolved
@@ -175,18 +175,8 @@
         this.currentWidget_ = new mirosubs.subtitle.ReviewPanel(
             this.captions_, 
             this.videoPlayer_.getPlayheadFn(), 
-<<<<<<< HEAD
-            this.captionManager_);
-=======
             this.videoPlayer_.getIsPausedFn(),
             this.captionManager_);    
-    return this.currentWidget_;
-};
-
-mirosubs.subtitle.MainPanel.prototype.makeInterPanel_ = function(state) {
-    if (state < 3)
-        return new mirosubs.subtitle.InterPanel("Great job, carry on!");
->>>>>>> 2f8df984
     else
         this.currentWidget_ = 
             new mirosubs.subtitle.FinishedPanel(this.serverModel_);

--- conflicted
+++ resolved
@@ -1131,10 +1131,7 @@
                     });
 		return false;
             });
-<<<<<<< HEAD
-=======
             that.Utils.chosenify()
->>>>>>> 316864f9
             this.bulk_deletable_messages(false);
             that.Utils.bulkCheckboxes($('input.bulk-select'), $('input.bulkable'), $('a.bulk-select'));
             that.Utils.messagesDeleteAndSend(false);

--- conflicted
+++ resolved
@@ -24,14 +24,10 @@
         @include small-screen {
             display: none;
         }
-<<<<<<< HEAD
-=======
 
         > .section {
-            margin-bottom: 60px;
             overflow: hidden;
         }
->>>>>>> 5aa62e32
     }
 
     > .main {

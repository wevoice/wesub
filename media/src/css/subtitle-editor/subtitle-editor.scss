@charset "UTF-8";
@import "modal";
// Fonts
$Helvetica: 'Helvetica Neue', Helvetica, Arial, 'Liberation Sans', FreeSans, sans-serif;
$OpenSans: 'Open Sans', $Helvetica;
$CodePro: 'CodeProLC', $OpenSans;

$sync-help-height: 54px;
$span-key-height: 32px;
$text-color: #565758;
$dark-grey: #212223;

// Custom fonts
@font-face {
    font-family: 'CodeProLC';
    src: url('../../../fonts/CodeProLC.eot');
    src: url('../../../fonts/CodeProLC.eot?#iefix') format('embedded-opentype'),
         url('../../../fonts/CodeProLC.woff') format('woff'),
         url('../../../fonts/CodeProLC.ttf') format('truetype');
    font-weight: normal;
    font-style: normal;
}

// Mixins
@mixin border-radius($radius: 5px) {
    -webkit-background-clip: padding-box;
    -webkit-border-radius: $radius;
    -moz-background-clip: padding-box;
    -moz-border-radius: $radius;
    border-radius: $radius;
    background-clip: padding-box;
}
@mixin box-shadow($horizontal: 0px, $vertical: 1px, $blur: 2px, $color: #CCC) {
  -webkit-box-shadow: $horizontal $vertical $blur $color;
  -moz-box-shadow: $horizontal $vertical $blur $color;
  box-shadow: $horizontal $vertical $blur $color;
}
@mixin inset-box-shadow($horizontal: 0px, $vertical: 1px, $blur: 2px, $color: #CCC) {
  -webkit-box-shadow: inset $horizontal $vertical $blur $color;
  -moz-box-shadow: inset $horizontal $vertical $blur $color;
  box-shadow: inset $horizontal $vertical $blur $color;
}
@mixin multi-box-shadow($horizontalIn: 0px, $verticalIn: 1px, $blurIn: 2px, $colorIn: #CCC, $horizontal: 0px, $vertical: 1px, $blur: 2px, $color: #CCC) {
  -webkit-box-shadow: inset $horizontalIn $verticalIn $blurIn $colorIn, $horizontal $vertical $blur $color;
  -moz-box-shadow: inset $horizontalIn $verticalIn $blurIn $colorIn, $horizontal $vertical $blur $color;
  box-shadow: inset $horizontalIn $verticalIn $blurIn $colorIn, $horizontal $vertical $blur $color;
}
@mixin multi-border-radius($topLeft: 5px, $topRight: 5px, $bottomRight: 5px, $bottomLeft: 5px) {
    -webkit-border-top-left-radius: $topLeft;
    -webkit-border-top-right-radius: $topRight;
    -webkit-border-bottom-right-radius: $bottomRight;
    -webkit-border-bottom-left-radius: $bottomLeft;
    -moz-border-radius-topleft: $topLeft;
    -moz-border-radius-topright: $topRight;
    -moz-border-radius-bottomright: $bottomRight;
    -moz-border-radius-bottomleft: $bottomLeft;
    border-top-left-radius: $topLeft;
    border-top-right-radius: $topRight;
    border-bottom-right-radius: $bottomRight;
    border-bottom-left-radius: $bottomLeft;
}
@mixin vertical-gradient($start: #000, $stop: #FFF) { background: $start;
    background: -webkit-gradient(linear, left top, left bottom, from($start), to($stop));
    background: -moz-linear-gradient(center top, $start 0%, $stop 100%);
    background: -moz-gradient(center top, $start 0%, $stop 100%);
}
@mixin vertical-gradient-with-image($image, $start: #000, $stop: #FFF) {
    background: ($start + $stop) / 2 $image;
    background: $image, -webkit-gradient(linear, left top, left bottom, from($start), to($stop));
    background: $image, -moz-linear-gradient(center top, $start 0%, $stop 100%);
    background: $image, -moz-gradient(center top, $start 0%, $stop 100%);
}
@mixin opacity($op) {
    -khtml-opacity: $op;
    -moz-opacity: $op;
    opacity: $op;
}
@mixin shadow {
    bottom: -41px;
    content: "";
    display: block;
    height: 40px;
    right: 16px;
    position: absolute;
    width: 95%;
    z-index: 51;
    @include vertical-gradient(rgba(#F3F4F5, 1), rgba(white, 0));
}

// Page
html, body {
    background: #F3F4F5;
    overflow: hidden;
}
body {
    color: $text-color;
    font: normal 11px/14px $OpenSans;
    margin: 0;
    text-rendering: optimizeLegibility;
}

// border-box all the things.
* {
    box-sizing: border-box;
    -moz-box-sizing: border-box;
    -webkit-box-sizing: border-box;
}
div.toolbar {
    height: 40px;
}
// Utils
.group:after {
    content: ".";
    display: block;
    height: 0;
    clear: both;
    visibility: hidden;
}
.hidden {
    display: none;
}
[ng\:cloak], [ng-cloak], .ng-cloak {
    display: none;
}
strong {
    font-weight: bold;
}

// Modules
div.modal {
    background: rgba(black, .6);
    height: 100%;
    left: 0;
    position: fixed;
    top: 0;
    width: 100%;
    z-index: 99;

    div.inner {
        background: $dark-grey;
        color: #F1F1F1;
        margin: 230px auto 0 auto;
        padding: 40px;
        width: 50%;
        @include border-radius(3px);
        @include box-shadow(0, 0, 30px, rgba(black, .4));

        h1 {
            /* The preloader should not use custom font, else some browsers
                will display blank text until that font has loaded */
            font: normal 17px $Helvetica;
            margin-bottom: 20px;
            
            &.loading {
                margin-bottom: 0;
            }
        }
        p {
            color: #AEAEAE;
            font: normal 12px/20px $OpenSans;
            margin-bottom: 20px;
        }
        div.buttons {
            margin-top: 40px;
            text-align: right;
        }
        div.download {
            .button {
                padding: 1em 3em;
            }
            p {
                margin-top: 20px;
                color: #CCC;
            }
        }
    }
}
<<<<<<< HEAD
button, a.button {
=======
button, .modal-inner a {
>>>>>>> 02659309
    border: 0;
    color: #DEDFDF;
    cursor: pointer;
    display: inline-block;
    text-decoration: none;
    font: normal 12px $OpenSans;
    margin: 0 10px;
    padding: 5px 20px;
    text-decoration: none;
    @include border-radius(2px);

    &.approve {
        background: #29B0BF url('../../../images/thumbs-up.png') 10px center no-repeat;
    }
    &.no {
        background: #4A4B4C;
    }
    &.send-back {
        background: #D24655 url('../../../images/thumbs-down.png') 10px center no-repeat;
        margin-right: 5px;
    }
    &.yes {
        background: #126895;
    }
    &:first-of-type {
        margin-left: 0;
    }
    &:last-of-type {
        margin-left: 0;
        margin-right: 0;
    }
    &.last-chance {
        background: none;
        color: #4398C5;
        display: block;
        font-size: 11px;
        margin-top: 20px;
        padding: 0;

        &:hover {
            text-decoration: underline;
        }
    }
}

.column {
    float: left;

    // Note: there's a bug in Chrome Linux that prevents proper rendering of
    // percentage-based widths. See https://code.google.com/p/chromium/issues/detail?id=162117
    //
    // Thus, the following does not add up to 100%.
    &.left {
        min-width: 300px;
        width: 37%;
    }
    &.center {
        min-width: 300px;
        width: 37%;
    }
    &.right {
        width: 26%;
    }
}
header.main {
    background: $dark-grey;
    border-bottom: 1px solid #474849;
    @include multi-box-shadow(0, -1px, 0, #151617, 0, 5px, 8px, #D7D8D9);

    section.column {
        height: 38px;
    }
    section.site {
        h1 {
            color: #949596;
            font: normal 18px $CodePro;
            letter-spacing: -1px;
            margin: 0;
            padding: 8px 12px;
            text-transform: lowercase;
            float: left;
        }
        div.video-title-icon {
            float: right;
            padding: 12px 5px;
        }
        div.video-title {
            margin: 0;
            padding: 10px 5px;
            text-align: right;
            font: normal 13px $OpenSans;
            overflow: hidden;
            text-overflow: ellipsis;
            white-space: nowrap;
            a {
              color: #D0D1D2;
              text-decoration: none;
              padding: 0 10px;
              vertical-align: middle;
            }
	}
    }
    section.video {
        border-left: 1px solid #2B2C2D;
        border-right: 1px solid #2B2C2D;
        padding: 10px;

        span.video-title {
            color: #D0D1D2;
            display: block;
            font: normal 13px $OpenSans;
            overflow: hidden;
            text-overflow: ellipsis;
            white-space: nowrap;
            width: 100%;
            span.sep {
                display: inline-block;
                margin: 0 5px;
            }
        }
    }
    section.status {
        > * {
            height: 38px;
        }
        a {
            -webkit-transition: color 0.03s linear;
            -moz-transition: color 0.03s linear;
            transition: color 0.03s linear;
        }
        div.dropdown {
            border-right: 1px solid #2B2C2D;
            float: right;
            position: relative;

            a {
                color: #999999;
                font: normal 11px $OpenSans;
                display: block;
                height: 38px;
                padding: 11px 12px 0 12px;
                text-decoration: none;

                span {
                    display: inline-block;
                    overflow: hidden;
                    text-overflow: ellipsis;
                    white-space: nowrap;
                    width: 100%;
                }
                img {
                    float: right;
                    margin-top: 2px;
                    @include opacity(.5);
                    -webkit-transition: opacity 0.03s linear;
                    -moz-transition: opacity 0.03s linear;
                    transition: opacity 0.03s linear;
                }
                &:hover {
                    color: white;

                    img {
                        @include opacity(1);
                    }
                }
            }
            ul {
                background: $dark-grey;
                right: 0;
                padding: 7px 15px;
                position: absolute;
                top: 58px;
                min-width: 130px;
                @include border-radius(3px);

                &:before {
                    border-bottom: 12px solid $dark-grey;
                    border-left: 12px solid transparent;
                    border-right: 12px solid transparent;
                    content: "";
                    display: block;
                    height: 0px;
                    position: absolute;
                    right: 26px;
                    top: -12px;
                    width: 0px;
                }
                li {
                    a {
                        color: #8D8E8E;
                        padding: 7px 0;

                        &:hover {
                            color: white;
                        }
                    }
                }
            }
            &.status {
                a {
                    cursor: default;
                }
            }
        }
        div.exit {
            border-right: none;
            text-align: center;

            a {
                display: inline-block;

                &.save {
                    background: #126295;
                    color: white;
                }
                &.disabled {
                    background: #888;
                    cursor: default;
                }
            }
        }
    }
}
section.main {
    /*
     * Don't ask.
     *
     * Actually, do.
     * Do ask.
     *
     */
    word-spacing: -3px;
    * {
        word-spacing: normal;
    }

    .column {
        display: inline-block;
        float: none;
        vertical-align: top;
    }
    span.key {
        background: white;
        display: block;
        height: $span-key-height;
        float: left;
        margin-right: 10px;
        position: relative;
        @include border-radius(3px);

        span {
            bottom: 2px;
            color: #5A5758;
            diplay: block;
            font-size: 9px;
            font-weight: bold;
            left: 4px;
            position: absolute;
        }
    }
    div.subtitles-wrapper {
        overflow: visible;
        position: relative;

        a.scroll-lock {
            background: #414243 url('../../../images/editor/icons.png') center center no-repeat;
            bottom: 11px;
            height: 25px;
            position: absolute;
            right: 20px;
            width: 25px;
            @include border-radius(2px);

            &.locked {
                background-position: center -119px;
            }
            &.unlocked {
                background-position: center -143px;
            }
        }

        div.sync-help {
            position: absolute;
            display: none;
            width: 120px;
            height: $sync-help-height;
            color: #ffffff;
            z-index: 80;

            div.text {
                line-height: $sync-help-height;
                vertical-align: middle;
            }

            span.key {
                margin-left: 14px;
                margin-top: ($sync-help-height - $span-key-height) / 2 ;
                width: $span-key-height;
                span {
                    color: #000;
                    font-size: 12px;
                    bottom: 5px;
                }
            }
            &:before {
                /* Draws a triangle in the middle of the box.
                 */
                position: absolute;
                top: 12px;
                content: "";
                display: block;
                height: 0px;
                width: 0px;
                border-top: 15px solid transparent;
                border-bottom: 15px solid transparent;
            }
        }
        div.sync-help.end {
            background: #126295;
            left: 100%;
            &:before {
                left: -15px;
                border-right: 15px solid #126295;
            }
        }

        div.sync-help.begin {
            background: #15998e;
            right: 100%;
            &:before {
                right: -15px;
                border-left: 15px solid #15998e;
            }
        }

        div.info-tray {
            position: absolute;
            left: 100%;
            top: 45px;
            width: 200px;
            z-index: 101;

            background: #e4e5e6;
            border-top: 1px solid #e6e7e8;
            border-right: 1px solid #e6e7e8;
            border-bottom: 1px solid #e6e7e8;
            table {
                width: 100%;
                margin: 0px 15px 25px 15px;
            }
            td, th {
                text-align: left;
                width: 50%;
                font-size: 12px;
                padding-top: 15px;
                color: #a3a4a5;
                em {
                    color: #838485;
                }
            }
            tr.child {
                td, th {
                    padding-top: 8px;
                }
                th {
                    padding-left: 20px;
                }
            }
        }
    }
    div.subtitles {
        overflow: auto;
        position: relative;

        div.metadata {
            background: #fff;
            font-size: 12px;
            position: relative;
            h2 {
                font-size: 14px;
                background: #c5c5c5;
                padding: 20px 42px;
                color: white;
            }
            h3 {
                text-transform: uppercase;
            }
            div.content {
                padding: 24px 42px;

                p {
                    padding: 16px 0 30px;
                    line-height: 140%;
                }
                textarea {
                    margin: 16px 0 30px;
                    line-height: 140%;
                    width: 100%;
                    border: 0;
                    color: $text-color;
                    font: normal 12px $OpenSans;
                    resize: none;
                }
            }
            a.expander {
                position: absolute;
                left: 24px;
                top: 20px;
                height: 0px;
                width: 0px;
                border-top: 10px solid #fff;
                border-right: 5px solid transparent;
                border-left: 5px solid transparent;

                &.collapsed {
                    border-left: 10px solid #fff;
                    border-top: 5px solid transparent;
                    border-bottom: 5px solid transparent;
                }
            }

            &[dir=rtl] {
                a.expander {
                    left: auto;
                    right: 24px;

                    &.collapsed {
                        border-left: 0;
                        border-right: 10px solid #fff;
                    }
                }
            }

        }

        ul {
            overflow: hidden;

            .subtitle-list-item {
                .new-paragraph {display: none;}
                &:hover {
                    a.new-paragraph {display: block;}
                }
            }
            li.paragraph-start .new-paragraph {
                       font-style: normal;
		       color: #666;
                       display: block;
            }
            li {
                color: #3C3C3D;
                font-size: 12px;
                line-height: 25px;
                position: relative;
            span.arrow {
                position: absolute;
                top: 8px;
                right: 0px;
                content: "";
                display: none;
                height: 0px;
                width: 0px;
                border-top: 15px solid transparent;
                border-bottom: 15px solid transparent;
                border-right: 15px solid #e4e5e6;
            }
            span.timing {
                color: #363637;
                display: block;
                font-size: 10px;
                position: absolute;
                right: 20px;
                top: 2px;
                line-height: 25px;

                span {
                    display: inline-block;
                }
                a.comments {
                    background: transparent url('../../../images/editor/comments.gif') top left no-repeat;
                    display: inline-block;
                    height: 9px;
                    margin-left: 3px;
                    vertical-align: -1px;
                    width: 10px;
                }
            }

                div.hover {
                    display: none;

                    a.remove-subtitle {
                        background: transparent url('../../../images/editor/remove-subtitle.gif') top left no-repeat;
                        bottom: 7px;
                        display: block;
                        height: 10px;
                        position: absolute;
                        text-indent: -1000em;
                        right: 20px;
                        width: 10px;
                    }
                    a.add-subtitle {
                        top: 0px;
                        display: block;
                        left: 50%;
                        margin-left: -15px;
                        overflow: hidden;
                        position: absolute;
                        height: 15px;
                        width: 30px;

                        &:before {
                            background: #BABBBC url('../../../images/editor/plus.gif') center 80% no-repeat;
                            content: "";
                            display: block;
                            height: 30px;
                            margin: -15px auto 0 auto;
                            width: 30px;
                            @include border-radius(30px);
                        }
                    }
                }
		.new-paragraph {
		        color: #B0B0B0;
                        font: normal 13px $OpenSans;
                        text-decoration: none;
                        top: 13px;
                        position: absolute;
                        left: 15px;
                }
                textarea, span.subtitle-text {
                    border: 0;
                    border-top: 1px solid #EBECED;
                    border-left: 0;
                    border-right: 0;
                }
                textarea {
                    font: normal 12px $OpenSans;
                    line-height: 25px;
                    height: 46px;
                    margin: 0;
                    display: block;
                    resize: none;
                    padding: 10px 50px 10px 40px;
                    width: 100%;

                    &:focus {
                        outline: none;
                    }
                }
                span.subtitle-text {
                    cursor: text;
                    display: block;
                    min-height: 46px;
                    padding: 10px 50px 10px 40px;

                    b {
                        font-weight: bold;
                    }
                    i {
                        font-style: italic;
                    }
                }
                &.edit span.subtitle-text {
                    display: none;
                }
                &.current-subtitle {
                    background: #ddeaf7;
                }
                span.start-time {
                    color: #CCC;
                    font: normal 10px $OpenSans;
                    right: 5px;
                    position: absolute;
                    top: 17px;
                }
                a.remove {
                    background: transparent url('../../../images/subtitle-editor/x.png') center center no-repeat;
                    color: transparent;
                    display: none;
                    height: 100%;
                    position: absolute;
                    right: 0;
                    top: 0;
                    width: 40px;
                    @include opacity(.2);

                    &:hover {
                        @include opacity(.5);
                    }
                    &:active {
                        background: transparent url('../../../images/subtitle-editor/hourglass.png') center center no-repeat;
                    }
                }
                &.editing {
                    background: white;
                    padding: 0;
                }
                &:hover {
                    div.hover {
                        display: block;
                    }
                    span.start-time {
                        color: #B0B0B0;
                    }
                }
                &.empty {
                    background: #fdfdea;

                    textarea, span {
                        background: #fdfdea;
                    }
                }
            }
            &[editable="false"] {
                li {
                    margin-right: 6px;
                }
            }

            &[dir=rtl] {
                span.timing {
                    left: 20px;
                    right: auto;
                }
            }

        }
        .end {
            color: #3C3C3D;
            display: block;
            line-height: 20px;
            padding: 15px 0;
            text-align: center;
            text-decoration: none;

            &:hover {
                background: #EBECED;
            }
        }
    }
    section.left {
        div.help-panel {
            background: #0C3F70;
            color: white;
            font-size: 12px;
            height: 200px;
            margin: 10px;
            padding: 10px;
            @include border-radius(3px);

            span.key {
                width: 20%;
            }

            a.advanced {
                color: white;
                float: right;
                font-size: 11px;
                margin-top: 1px;
                text-decoration: none;

                &:hover {
                    text-decoration: underline;
                }
            }
            h1 {
                font-size: 16px;
                margin-bottom: 30px;
            }
            p {
                font-size: 11px;
                line-height: 18px;
            }
            ul {
                margin: 20px 0 0 10px;

                li {
                    margin: 10px 0;

                    span.description {
                        display: block;
                        float: left;
                        margin-top: 7px;
                    }
                    
                    &:last-of-type {
                        margin-bottom: 0;
                    }
                }
            }
        }
        div.preview {
            color: #949596;
            height: 32px;
            text-align: center;
            text-shadow: 0 1px 0 white;

            a {
                color: #256F9E;
                text-decoration: none;
                
                &:hover {
                    text-decoration: underline;
                }
            }
        }
        div.language-selections {
            background: #ECECEC;
            border-top: 1px solid #DADBDC;
            position: relative;

            div.select {
                background: transparent url('../../../images/down-arrow-offset.png') center right no-repeat;
                border-right: 1px solid #DADBDC;
                float: left;
                overflow: hidden;
                padding-top: 10px;
                position: relative;
                width: 42%;

                select {
                    // No idea why it is not inherited from body
                    color: $text-color;
                    font: normal 12px $OpenSans;
                    background: transparent;
                    font-size: 12px;
                    line-height: 134%;
                    border: 0;
                    cursor: pointer;
                    margin: 0;
                    overflow: hidden;
                    width: 140%;
                    text-indent: 0;
                    -webkit-appearance: none;
                    @include border-radius(0);

                    &:focus {
                        outline: none;
                    }
                }
                &:last-of-type {
                    border-right: 0;
                }
            }
        }
    }
    section.center {
        @include box-shadow(0, 0, 20px, rgba(0, 0, 0, 0.23));

        div.video {
            height: 290px;
            position: relative;
            // We move it upwards, covering the header
            margin-top: -38px;
            background: none repeat scroll 0 0 $dark-grey;
            div.subtitle-overlay {
                position: absolute;
                bottom: 63px;
                left: 0;
                width: 100%;
                padding: 0 20px;
                text-align: center;

                div {
                    background: rgba(0, 0, 0, .8);
                    color: #FFF;
                    display: inline-block;
                    font: normal 16px/22px Helvetica;
                    margin: 0;
                    padding: 12px 20px;
                    text-align: center;
                    max-width: 100%;
                    width: auto;
                    @include border-radius(5px);

                    b {
                        font-weight: bold;
                    }
                    i {
                        font-style: italic;
                    }
                    u {
                        text-decoration: underline;
                    }
                }
            }
            div.video-container {
                height: 258px;
                width: 100%;
                iframe, video {
                    height: 258px;
                    width: 100%;
                }
            }

            ul.video-controls {
                height: 32px;
                background: $dark-grey;
                border-bottom: 1px solid #19191a;
                color: #fff;

                li {
                    display: block;
                    float: left;
                    padding-top: 2px;
                    height: 30px;
                    line-height: 30px;
                    vertical-align: middle;
                    text-align: center;
                }
                li a {
                    display: block;
                    height: 30px;
                }

                li.play-pause {
                    float: left;
                }

                li.time, li.volume {
                    float: right;
                }

                li.play-pause a {
                    width: 48px;
                    background: url('../../../images/editor/play-button.png') center center no-repeat;
                }

                li.play-pause.playing a {
                    background-image: url('../../../images/editor/pause-button.png');
                }

                li.time {
                   width: 85px;
                }

                li.volume a {
                    width: 40px;
                    background: url('../../../images/editor/volume-icon.png') center center no-repeat;
                }
                
                li.progress {
                    float: none;
                    margin-left: 48px;
                    margin-right: 135px;
                    padding-top: 4px;

                    div {
                        height: 28px;
                        background: center center repeat-x;
                    }

                    // This is kindof tricky because we want to display a
                    // sliced image on top of another sliced image.  We create
                    // 3 div for the slices and put the background on them,
                    // then create an inner div inside each of them and put
                    // the forground on them

                    .slice-left {
                        float: left;
                        width: 14px;
                        background-image: url('../../../images/editor/progress-background-left.png');
                        div {
                            background-image: url('../../../images/editor/progress-bar-left.png');
                            width: 0px;
                        }
                    }
                    .slice-right {
                        float: right;
                        width: 14px;
                        background-image: url('../../../images/editor/progress-background-right.png');
                        div {
                            background-image: url('../../../images/editor/progress-bar-right.png');
                            width: 0px;
                        }
                    }
                    .slice-mid {
                        float: none;
                        background-image: url('../../../images/editor/progress-background-middle.png');
                        margin: 0px 14px;
                        div {
                            background-image: url('../../../images/editor/progress-bar-middle.png');
                            width: 0px;
                        }
                    }
                }
            }
            div.volume-bar {
                position: absolute;
                width: 40px;
                height: 110px;
                bottom: 33px;
                right: 85px;
                background: url('../../../images/editor/volume-background.png') center center no-repeat;
                padding: 10px 0 5px;
                div {
                    width: 40px;
                    height: 0px;
                    background: transparent center top repeat-y;
                }
                div.slice1 {
                    background-image: url('../../../images/editor/volume-bar-top.png');
                }
                div.slice2 {
                    background-image: url('../../../images/editor/volume-bar-middle.png');
                }
                div.slice3 {
                    background-image: url('../../../images/editor/volume-bar-bottom.png');
                }
            }
        }
        div.workspace-tools {
            background: #E7E8E9;
            border-top: 1px solid #DADBDC;
            position: relative;
            z-index: 50;
            @include multi-box-shadow(
                0, -5px, 5px, rgba(#E0E1E2, 1),
                -7px, 0, 7px, rgba(0, 0, 0, 0.08)
            );

            div.subtitles-language {
                float: left;
                padding: 10px;
                font-size: 12px;
                line-height: 1.34em;
            }
	    div.toolbox {
                padding-top: 5px;
                padding-right: 10px;
                float: right;
                div.toolbox-inside:hover ul.toolbox-menu {
                  display:block;
                }
                div.toolbox-inside {              
                   width: 150px;
		   position: relative;
                }
                div.toolbox-inside > a {
		color: black;
                font-weight: 900;
                font-size: 18px;
                line-height: 1.34em;
                text-decoration: none;
                text-align: right;
                position: absolute;
                right: 15px;
                padding: 3px 0px 10px 20px;
                }


                ul.toolbox-menu {
                   &:before {
                       position: absolute;
                       display: block;
                       content: "";
                       border-color: transparent transparent $dark-grey transparent;
                       border-style: solid;
                       border-width: 10px;
                       height:0;
                       width:0;
                       position:absolute;
                       top:-20px;
                       right: 1em;
                   }
                   background: $dark-grey;
                   display:none;
                   position: absolute;
                   text-align: left;
                   top: 35px;
                   right: -16px;
		   li { 
		       list-style-type: none;
    		       display: inline-block;
                       width:100%;
                       a {
                           width:100%;
                           color: #DDDDDD;
                           display: inline-block;
                           padding: 10px;
                           padding-left: 28px;
                           text-decoration: none;
                           &.copyover {
                             background: url('../../../images/subtitle-editor/glyphicons_358_file_import.png') 10px no-repeat;
                           }
                           &.show-timeline {
                             background: url('../../../images/subtitle-editor/glyphicons_054_clock.png') 10px no-repeat;
                           }
                           &:hover {
                              background: #C5C5C5;
                              color: $dark-grey;
                           }
                          }
		      }
                }
	    }
            div.switches {
                float: right;

                a {
                    background: transparent url('../../../images/editor/icons.png') top left no-repeat;
                    color: #7A7B7C;
                    display: inline-block;
                    padding: 10px;
                    padding-left: 22px;
                    text-decoration: none;

                    &:hover {
                        text-decoration: underline;
                    }
                    &.timeline-display {
                        background-position: left -88px;
                    }
                    &.copyover-display {
                        background-position: left -88px;
                    }
                    &.video-display {
                        background-position: left -63px;
                    }
                }
            }
        }
    }
    section.right {
        div.steps-container {
            height: 250px;
            position: relative;

            ul.steps {
                left: 0;
                position: absolute;
                bottom: 0;

                > li {
                    border-bottom: 1px solid #DADBDC;
                    color: #313233;
                    font-size: 14px;
                    padding: 12px 0 12px 10px;
                    width: 200px;

                    div.substeps {
                        margin: 10px 0 0 16px;
                        p {
                            color: #767879;
                            font-size: 11px;
                        }
                        button {
                            margin-top: 10px;
                            color: #FFFFFF;
                            padding: 12px 10px;
                            &.next-step {
                                background: #29B0BF;
                            }
                            &.endorse {
                                background: #29B0BF url('../../../images/thumbs-up.png') 10px center no-repeat;
                                padding-left: 40px;
                            }
                        }
                    }

                    &.done {
                        background: transparent url('../../../images/checkmark.gif') center right no-repeat;
                        color: #949596;
                    }
                    &:last-of-type {
                        border-bottom: 0;
                    }
                }
            }
        }
    }
}
section.collab {
    a.toggle-pane {
        z-index:1000;
        cursor: pointer;
        background: #333333 url('../../../images/arrow-left.png') center center no-repeat;
        color: transparent;
        display: block;
        height: 30px;
        position: fixed;
        right: 0;
        top: 100px;
        width: 24px;
        @include multi-border-radius(2px, 0, 0, 2px);
    }
    aside {
        background: #333;
        height: 100%;
        position: fixed;
        right: 0;
        min-width: 250px;
        width: 26%;
        border-left: 1px solid #DADBDC;
        z-index: 52;

        a.toggle-pane {
            background: #333333 url('../../../images/arrow-right.png') center center no-repeat;
            left: -24px;
            position: absolute;
            top: 61px;
        }
        div.module {
            border-top: 1px solid #292929;

            a {
                border-bottom: 1px solid #292929;
                color: #E6E6E6;
                display: block;
                font: bold 12px $OpenSans;
                padding: 15px 0 15px 20px;
                text-decoration: none;

                &:before {
                    border-top: 4px solid transparent;
                    border-bottom: 4px solid transparent;
                    border-left: 6px solid #ECECEC;
                    content: "";
                    display: inline-block;
                    height: 0; 
                    margin-right: 10px;
                    width: 0;
                }
                &:hover {
                    color: white;
                }
            }
            div.content {
                padding: 0 20px;

                textarea {
                    background: #ECECEC;
                    border: 0;
                    color: #5C5C5C;
                    min-height: 150px;
                    padding: 10px;
                    width: 100%;
                    @include border-radius(3px);

                    &:focus {
                        outline: none;
                    }
                }
            }
            
            &.approval {
                border-top: 0;
                margin: 15px 0;

                button {
                    color: #EFDFE1;
                    font: normal 13px $OpenSans;
                    padding: 10px 0 10px 30px;
                    text-align: left;
                    width: 48%;
                }
            }
            &.open {
                a {
                    border-bottom: 0;

                    &:before {
                        border-top: 6px solid #ECECEC;
                        border-right: 4px solid transparent;
                        border-left: 4px solid transparent;
                        margin-right: 8px;
                        vertical-align: -3px;
                    }
                }
                div.content {
                    border-bottom: 1px solid #292929;
                    padding-bottom: 10px;
                }
            }
        }
    }
    div.errors {
        .error {
            background: #F2DEDE url('../../../images/warning.png') 10px center no-repeat;
            border: 1px solid #EED3D7;
            border-left: 0;
            bottom: 30%;
            color: #B94A48;
            display: block;
            padding: 10px 20px 10px 36px;
            position: fixed;
            z-index: 49;
            @include multi-border-radius(0, 2px, 2px, 0);
        }
    }
}

// Timeline mode
section.timeline {
    background: $dark-grey;
    height: 65px;
    overflow: hidden;
    position: absolute;
    top: 290px;
    width: 100%;
    z-index: 51;

    div.current-time-marker {
        background: #FC0D1B;
        content: "";
        display: block;
        height: 65px;
        left: 50%;
        position: absolute;
        width: 1px;
        z-index: 54;
    }
    div.subtitles-container {
        height: 65px;
        position: absolute;
        top: 0;
        width: 100%;

        div.subtitle {
            background: #DADBDC;
            font-size: 11px;
            height: 28px;
            overflow: hidden;
            padding: 7px 10px 0 10px;
            position: absolute;
            top: 10px;
            @include border-radius(3px);

            span {
                // This is to avoid seeing the second line
                height: 15px;
                display: block;
                overflow: hidden;
                text-overflow: ellipsis;
                width: 100%;
                white-space: nowrap;
                cursor: move;
            }
            a.handle {
                cursor: col-resize;
                height: 100%;
                position: absolute;
                top: 0;
                width: 4px;

                &.left {
                    background: #3E8982;
                    left: 0;
                    @include multi-border-radius(3px, 0, 0, 3px);
                    
                    &:before {
                        background: #3E8982;
                        content: "";
                        display: block;
                        height: 12px;
                        left: -5px;
                        position: absolute;
                        top: 8px;
                        width: 12px;
                        @include border-radius(12px);
                    }
                }
                &.right {
                    background: #A2A3A4;
                    right: 0;
                    @include multi-border-radius(0, 3px, 3px, 0);

                    &:before {
                        background: #A2A3A4;
                        content: "";
                        display: block;
                        height: 12px;
                        position: absolute;
                        right: -5px;
                        top: 8px;
                        width: 12px;
                        @include border-radius(12px);
                    }
                }
            }
        }

        div.unsynced {
            background: #FEFFE2;
        }
    }
    canvas.timing {
        position: absolute;
        top: 0;
        left: 0;
        height: 65px;
        width: 100px;
    }
}
body.timeline-shown {
    div.workspace-tools, div.language-selections {
        margin-top: 65px;
    }
}

// Styling of the new modals
.modal-style {
    @extend %modal;    
    background: rgba(black, .6);
    color: #F1F1F1;
    div.modal-inner {
      padding: 40px;
      background: $dark-grey;
      .modal-content {max-height: 200vh;}
      div,
      footer,
      header {
        border: none;
        background: $dark-grey;
      }
      h1 {
        font: normal 17px $Helvetica;
      }
      h2 {
        font: normal 15px $Helvetica;
        margin-bottom: 6px;
      }
      textarea {
        background: #E3E6E9;
        font: normal 12px monospace;
        margin-bottom: 5px;
        margin-top: 0;
        padding: 10px;
        width: 100%;
        &.refarea {  
          background: #555;
          color: #F1F1F1;
          border: none;
        }
      }
   }
}<|MERGE_RESOLUTION|>--- conflicted
+++ resolved
@@ -175,11 +175,7 @@
         }
     }
 }
-<<<<<<< HEAD
-button, a.button {
-=======
 button, .modal-inner a {
->>>>>>> 02659309
     border: 0;
     color: #DEDFDF;
     cursor: pointer;

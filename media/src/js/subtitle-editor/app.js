//
// Copyright (C) 2013 Participatory Culture Foundation
//
// This program is free software: you can redistribute it and/or modify
// it under the terms of the GNU Affero General Public License as
// published by the Free Software Foundation, either version 3 of the
// License, or (at your option) any later version.
//
// This program is distributed in the hope that it will be useful,
// but WITHOUT ANY WARRANTY; without even the implied warranty of
// MERCHANTABILITY or FITNESS FOR A PARTICULAR PURPOSE.  See the
// GNU Affero General Public License for more details.
//
// You should have received a copy of the GNU Affero General Public License
// along with this program.  If not, see
// http://www.gnu.org/licenses/agpl-3.0.html.

var angular = angular || null;

(function() {

    var module = angular.module('amara.SubtitleEditor', [
        'amara.SubtitleEditor.blob',
        'amara.SubtitleEditor.collab',
        'amara.SubtitleEditor.help',
        'amara.SubtitleEditor.modal',
        'amara.SubtitleEditor.dom',
        'amara.SubtitleEditor.lock',
        'amara.SubtitleEditor.workflow',
        'amara.SubtitleEditor.subtitles.controllers',
        'amara.SubtitleEditor.subtitles.directives',
        'amara.SubtitleEditor.subtitles.filters',
        'amara.SubtitleEditor.subtitles.models',
        'amara.SubtitleEditor.subtitles.services',
        'amara.SubtitleEditor.timeline.controllers',
        'amara.SubtitleEditor.timeline.directives',
        'amara.SubtitleEditor.video.controllers',
        'amara.SubtitleEditor.video.directives',
        'amara.SubtitleEditor.video.services',
        'ngCookies'
    ]);

    module.config(function($compileProvider, $interpolateProvider) {
        // instead of using {{ }} for variables, use [[ ]]
        // so as to avoid conflict with django templating
        $interpolateProvider.startSymbol('[[');
        $interpolateProvider.endSymbol(']]');
        // Allow blob: urls
        $compileProvider.aHrefSanitizationWhitelist(/^\s*(https?|blob):/);
    });

    module.constant('MIN_DURATION', 250); // 0.25 seconds
    module.constant('DEFAULT_DURATION', 4000); // 4 seconds

    module.controller("AppController", ['$scope', '$sce', '$controller', 
                      '$window', 'DialogManager', 'EditorData', 'Workflow', function($scope, $sce, $controller,
            $window, DialogManager, EditorData, Workflow) {



        $controller('AppControllerSubtitles', {$scope: $scope});
        $controller('AppControllerLocking', {$scope: $scope});
        $controller('AppControllerEvents', {$scope: $scope});

        $scope.videoId = EditorData.video.id;
        $scope.canSync = EditorData.canSync;
        $scope.canAddAndRemove = EditorData.canAddAndRemove;
        $scope.scrollingSynced = true;
        $scope.loadingFinished = false;
	$scope.currentTitle = {};
	$scope.currentTitle.Edited = false;
	$scope.dialogManager = new DialogManager();
	$scope.titleEdited = function(newValue) {
	    if (newValue != undefined) $scope.currentTitle.Edited = newValue;
	    return $scope.currentTitle.Edited;
	}
        $scope.translating = function() {
            return ($scope.workingSubtitles.language.code !=  $scope.referenceSubtitles.language.code);
        }
        if (EditorData.teamAttributes) {
            $scope.teamName = EditorData.teamAttributes.teamName
            if (EditorData.teamAttributes.guidelines &&
		(EditorData.teamAttributes.guidelines['subtitle'] ||
		 EditorData.teamAttributes.guidelines['translate'] ||
		 EditorData.teamAttributes.guidelines['review'])
	       ) {
		var noGuideline = "No guidelines specified.";
                $scope.teamGuidelines = { 'subtitle': $sce.trustAsHtml(EditorData.teamAttributes.guidelines['subtitle'] || noGuideline),
                                          'translate': $sce.trustAsHtml(EditorData.teamAttributes.guidelines['translate'] || noGuideline),
                                          'review': $sce.trustAsHtml(EditorData.teamAttributes.guidelines['review'] || noGuideline) };
            }
            // Needs to be a function as we can only know once language was retrieved
            $scope.teamTaskType = function() {
		return EditorData.task_needs_pane ? 'review' : $scope.translating() ? 'translate' : 'subtitle';
            };
        } else {
            $scope.teamTaskType = function() {return "";}
        }
        $scope.showTeamGuidelines = function() {
            if (($scope.teamGuidelines) && ($scope.teamName))
                return true;
            return false; 
        }
        $scope.workflow = new Workflow($scope.workingSubtitles.subtitleList, $scope.translating, $scope.titleEdited);
        $scope.timelineShown = !($scope.workflow.stage == 'type');
        $scope.toggleScrollingSynced = function() {
            $scope.scrollingSynced = !$scope.scrollingSynced;
        }
        $scope.toggleTimelineShown = function() {
            $scope.timelineShown = !$scope.timelineShown
        }
        $scope.keepHeaderSizeSync = function() {
            var newHeaderSize = Math.max($('div.subtitles.reference .content').outerHeight(),
                                         $('div.subtitles.working .content').outerHeight());
            $('div.subtitles.reference .content').css('min-height', '' + newHeaderSize + 'px');
            $('div.subtitles.working .content').css('min-height', '' + newHeaderSize + 'px');
        };
        // TODO: what is the angularjs way to bind functions to DOM events?
        $( "div.subtitles .content" ).change($scope.keepHeaderSizeSync);
        $scope.adjustReferenceSize = function() {
            $scope.keepHeaderSizeSync();
            if($scope.referenceSubtitles.subtitleList.length() > 0 && ($scope.referenceSubtitles.subtitleList.length() == $scope.workingSubtitles.subtitleList.length())) {
                var $reference = $('div.subtitles.reference').first();
                var $working = $('div.subtitles.working').first();
                if($reference.height() < $working.height())
                    $reference.last().height($reference.last().height() + $working.height() - $reference.height() );
            }
        }
	/*
         * Might not be the right location
         * TODO: move this to the proper place (probably the SubtitleList
         * model).
         */
        $scope.copyTimingOver = function() {
            var nextWorkingSubtitle = $scope.workingSubtitles.subtitleList.firstSubtitle();
            var nextReferenceSubtitle = $scope.referenceSubtitles.subtitleList.firstSubtitle();
            while (nextWorkingSubtitle && nextReferenceSubtitle) {
                $scope.workingSubtitles.subtitleList.updateSubtitleTime(nextWorkingSubtitle,
                                                                        nextReferenceSubtitle.startTime,
                                                                        nextReferenceSubtitle.endTime);
                $scope.workingSubtitles.subtitleList.updateSubtitleParagraph(nextWorkingSubtitle,
                                                                             $scope.referenceSubtitles.subtitleList.getSubtitleParagraph(nextReferenceSubtitle));
                nextWorkingSubtitle = $scope.workingSubtitles.subtitleList.nextSubtitle(nextWorkingSubtitle);
                nextReferenceSubtitle = $scope.referenceSubtitles.subtitleList.nextSubtitle(nextReferenceSubtitle);
            }
            while (nextWorkingSubtitle) {
                $scope.workingSubtitles.subtitleList.updateSubtitleTime(nextWorkingSubtitle, -1, -1);
                $scope.workingSubtitles.subtitleList.updateSubtitleParagraph(nextWorkingSubtitle, false);
                nextWorkingSubtitle = $scope.workingSubtitles.subtitleList.nextSubtitle(nextWorkingSubtitle);
            }
            // Sent no matter anything has changed or not, ideally we'd only emit
            // that if anything changed
            $scope.$root.$emit('work-done');
	}
        $scope.copyTimingEnabled = function() {
            return ($scope.workingSubtitles.subtitleList.length() > 0 &&
                     $scope.referenceSubtitles.subtitleList.syncedCount > 0)
        }

        $scope.showClearTimingModal = function() {
            var dialogManager = $scope.dialogManager;
            dialogManager.openDialog({
                title: 'Confirm Timing Reset',
                text: 'This will remove all subtitle timing. Do you want to continue?',
                buttons: [
                    dialogManager.button('Continue', function() {
                        $scope.clearTiming();
                        dialogManager.close();
                    }),
                    dialogManager.button('Cancel', function() {
                        dialogManager.close();
                    })
                ]
            });
        };

        $scope.clearTiming = function() {
            var nextWorkingSubtitle = $scope.workingSubtitles.subtitleList.firstSubtitle();
            while (nextWorkingSubtitle) {
                $scope.workingSubtitles.subtitleList.updateSubtitleTime(nextWorkingSubtitle, -1, -1);
                nextWorkingSubtitle = $scope.workingSubtitles.subtitleList.nextSubtitle(nextWorkingSubtitle);
             }
            $scope.$root.$emit('work-done');
        };

        $scope.showClearTextModal = function() {
            var dialogManager = $scope.dialogManager;
            dialogManager.openDialog({
                title: 'Confirm Text Reset',
                text: 'This will remove all subtitle text. Do you want to continue?',
                buttons: [
                    dialogManager.button('Continue', function() {
                        $scope.clearText();
                        dialogManager.close();
                    }),
                    dialogManager.button('Cancel', function() {
                        dialogManager.close();
                    })
                ]
            });
        };

        $scope.clearText = function() {
            var nextWorkingSubtitle = $scope.workingSubtitles.subtitleList.firstSubtitle();
            while (nextWorkingSubtitle) {
                $scope.workingSubtitles.subtitleList.updateSubtitleContent(nextWorkingSubtitle, "");
                nextWorkingSubtitle = $scope.workingSubtitles.subtitleList.nextSubtitle(nextWorkingSubtitle);
             }
            $scope.$root.$emit('work-done');
        };

        $scope.showResetModal = function() {
            var dialogManager = $scope.dialogManager;
            dialogManager.openDialog({
                title: 'Confirm Changes Reset',
                text: 'This will revert all changes made since the last saved revision. Do you want to continue?',
                buttons: [
                    dialogManager.button('Continue', function() {
                        $scope.resetToLastSavedVersion();
                        dialogManager.close();
                    }),
                    dialogManager.button('Cancel', function() {
                        dialogManager.close();
                    })
                ]
            });
        };

        $scope.resetToLastSavedVersion = function() {
            if($scope.workingSubtitles.versionNumber) {
                $scope.workingSubtitles.getSubtitles(EditorData.editingVersion.languageCode,
                    $scope.workingSubtitles.versionNumber);
            } else {
                $scope.workingSubtitles.initEmptySubtitles(
                    EditorData.editingVersion.languageCode, EditorData.baseLanguage);
            }
            $scope.$root.$emit('work-done');
        }

        $scope.displayedTitle = function() {
            return ($scope.workingSubtitles.getTitle() || 
                     $scope.referenceSubtitles.getTitle());
        }
        $scope.timeline = {
            shownSubtitle: null,
            currentTime: null,
            duration: null,
        };
        $scope.exitToVideoPage = function() {
            $window.location = '/videos/' + $scope.videoId + '/';
        }
        $scope.exitToLegacyEditor = function() {
            $window.location = EditorData.oldEditorURL;
        }
        $scope.showDebugModal = function(evt) {
            $scope.dialogManager.open('debug');
            evt.preventDefault();
            evt.stopPropagation();
            return false;
        };
        $scope.onGuidelinesClicked = function($event) {
            $event.preventDefault();
            $event.stopPropagation();
            $scope.dialogManager.open('guidelines');
        }
        $scope.onTitleClicked = function($event) {
            $event.preventDefault();
            $event.stopPropagation();
            $scope.dialogManager.open('metadata');
        }
        // Hide the loading modal after we are done with bootstrapping
        // everything
        $scope.$evalAsync(function() {
            $scope.loadingFinished = true;
        });
        // Overrides for debugging
        $scope.overrides = {
            forceSaveError: false
        };
    }]);

    /* AppController is large, so we split it into several components to
     * keep things a bit cleaner.  Each controller runs on the same scope.
     */


    /*
     * FIXME: this can probably be moved to a service to keep the app module
     * lean and mean.
     */
    module.controller("AppControllerLocking", function($scope, $timeout,
                EditorData, LockService) {
        var regainLockTimer;

        $scope.minutesIdle = 0;

        function releaseLock() {
            LockService.releaseLock($scope.videoId, 
                    EditorData.editingVersion.languageCode);
        }

        function regainLock() {
            return LockService.regainLock($scope.videoId,
                    EditorData.editingVersion.languageCode);
        }

        function userIdleTimeout() {
            $scope.minutesIdle++;

            if ($scope.minutesIdle >= USER_IDLE_MINUTES) {
                $scope.showIdleModal();
                $timeout.cancel(regainLockTimer);
            } else {
                startUserIdleTimer();
            }
        }

        function startUserIdleTimer() {
            $timeout(userIdleTimeout, 60 * 1000);
        }

        $scope.cancelUserIdleTimeout = function() {
            $timeout.cancel(userIdleTimeout);
        }

        function startRegainLockTimer() {
            var regainLockTimeout = function() {
                regainLock();
                regainLockTimer = $timeout(regainLockTimeout, 15 * 1000);
            };

            regainLockTimer = $timeout(regainLockTimeout, 15 * 1000);

        }

        function regainLockAfterIdle() {
            regainLock().then(function onSuccess(response) {
                if (response.data.ok) {
                    $scope.dialogManager.close();
                    $scope.minutesIdle = 0;
                    startRegainLockTimer();
                    startUserIdleTimer();
                } else {
                    window.alert("Sorry, could not restart your session.");
                    $scope.exitToVideoPage();
                }
            }, function onError() {
                window.alert("Sorry, could not restart your session.");
                $scope.exitToVideoPage();
            });
        }
        $scope.showIdleModal= function () {
            var secondsUntilClosing = 120;
            
            function makeText() {
                return "You've been idle for more than " + USER_IDLE_MINUTES + " minutes. " + "To ensure no work is lost we will close your session in " + secondsUntilClosing + " seconds.";
            }

            function closeSessionTick() {
                if (--secondsUntilClosing <= 0) {
                    $scope.dialogManager.close();
                    $scope.showCloseSessionModal();
                } else {
                    $scope.dialogManager.generic.text = makeText();
                    closeSessionTimeout = $timeout(closeSessionTick, 1000);
                }
            }

            var closeSessionTimeout = $timeout(closeSessionTick, 1000);

            $scope.dialogManager.openDialog({
                title: 'Warning: Your session will close',
                text: makeText(),
                buttons: [
                    $scope.dialogManager.button('Try to resume work',
                        function() {
                            if (closeSessionTimeout) {
                                $timeout.cancel(closeSessionTimeout);
                            }
                            regainLockAfterIdle();
                    }),
                    $scope.dialogManager.button('Close Editor', function() {
                        $scope.exitToVideoPage();
                    })
                ]
            });

        }

        $scope.showCloseSessionModal = function() {
            releaseLock();
            var dialogManager = $scope.dialogManager;

            dialogManager.openDialog({
                title: 'Your session has ended. You can try to resume, or close the editor.',
                buttons: [
                    dialogManager.button('Try to resume work', function() {
                        regainLockAfterIdle();
                    }),
                    dialogManager.button('Close editor', function() {
                        dialogManager.close();
                        $scope.exitToVideoPage();
                    })
                ]
            });
        }

        startUserIdleTimer();
        startRegainLockTimer();

        window.onunload = function() {
            releaseLock();
        }
    });

    module.controller("AppControllerEvents", function($scope, VideoPlayer) {
        function insertAndEditSubtitle() {
            var sub = $scope.workingSubtitles.subtitleList.insertSubtitleBefore(null);
            $scope.currentEdit.start(sub);
        }

        // This function is to have the keyboard shortcut help
        // panel trigger same actions as keystrokes
        $scope.handleMouseKeyDown = function(keyString) {
            var evt = {
                ctrlKey: false,
                shiftKey: false,
                preventDefault: function() {},
                stopPropagation: function() {},
                target: {}
            }
            var keys = keyString.split('-');
            evt.keyCode = parseInt(keys[0]);
            for (var i = 1 ; i < keys.length ; i++) {
                if (keys[i] == "ctrl")
                    evt.ctrlKey = true;
                else if (keys[i] == "shift")
                    evt.shiftKey = true;
            }
            $scope.handleAppKeyDown(evt);
        }

        $scope.handleAppKeyDown = function(evt) {
            // Reset the lock timer.
            $scope.minutesIdle = 0;
<<<<<<< HEAD
            // Workflow needs to know if TAB is pressed
            if (evt.keyCode == 9 && !evt.shiftKey) {
                $scope.workflow.tabPressed();
=======
            // Shortcuts that should work while editing a subtitle
            if ((evt.keyCode === 32 && evt.shiftKey) || 
                (evt.keyCode == 9 && !evt.shiftKey)) {
                // Shift+Space or Tab: toggle play / pause.
                evt.preventDefault();
                evt.stopPropagation();
>>>>>>> d7713674
                VideoPlayer.togglePlay();
            } else if (evt.keyCode === 32 && evt.shiftKey) {
                VideoPlayer.togglePlay();
                // Shift+Space or Tab: toggle play / pause.
            } else if (evt.keyCode === 9 && evt.shiftKey) {
                // Shift+Tab, go back 2 seconds
                VideoPlayer.seek(VideoPlayer.currentTime() - 2000);
            } else if (evt.keyCode === 188 && evt.shiftKey && evt.ctrlKey) {
                // Control+Shift+Comma, go back 4 seconds
                VideoPlayer.seek(VideoPlayer.currentTime() - 4000);
            } else if (evt.keyCode === 190 && evt.shiftKey && evt.ctrlKey) {
                // Control+Shift+Period, go forward 4 seconds
                VideoPlayer.seek(VideoPlayer.currentTime() + 4000);
            } else if (evt.target.type == 'textarea') {
                return;
            }
            // Shortcuts that should be disabled while editing a subtitle
            else if ((evt.keyCode == 40) && ($scope.timelineShown)) {
                $scope.$root.$emit("sync-next-start-time");
            } else if ((evt.keyCode == 38) && ($scope.timelineShown)) {
                $scope.$root.$emit("sync-next-end-time");
            } else if ((evt.keyCode == 13) && (!$scope.timelineShown)) {
                insertAndEditSubtitle();
            } else {
                return;
            }
            evt.preventDefault();
            evt.stopPropagation();
        };

        $scope.handleAppMouseMove = function(evt) {
            // Reset the lock timer.
            $scope.minutesIdle = 0;
        };

        $scope.handleAppMouseClick = function(evt) {
            // Reset the lock timer.
            $scope.minutesIdle = 0;
            $scope.$root.$emit("app-click");
        };
    });

    module.controller("AppControllerSubtitles", function($scope, $timeout,
                EditorData, SubtitleStorage, CurrentEditManager,
                SubtitleBackupStorage, SubtitleVersionManager) {
        var video = EditorData.video;
        $scope.currentEdit = new CurrentEditManager();
        $scope.workingSubtitles = new SubtitleVersionManager(
            video, SubtitleStorage);
        $scope.referenceSubtitles = new SubtitleVersionManager(
            video, SubtitleStorage);
        var editingVersion = EditorData.editingVersion;

        if(editingVersion.versionNumber) {
            $scope.workingSubtitles.getSubtitles(editingVersion.languageCode,
                    editingVersion.versionNumber);
        } else {
            $scope.workingSubtitles.initEmptySubtitles(
                    editingVersion.languageCode, EditorData.baseLanguage);
        }

        $scope.saveAutoBackup = function() {
            SubtitleBackupStorage.saveBackup(video.id,
                    $scope.workingSubtitles.language.code,
                    $scope.workingSubtitles.versionNumber,
                    $scope.workingSubtitles.subtitleList.toXMLString());
        }
        $scope.restoreAutoBackup = function() {
            var savedData = SubtitleBackupStorage.getBackup(video.id,
                    $scope.workingSubtitles.language.code,
                    editingVersion.versionNumber);
            $scope.workingSubtitles.subtitleList.loadXML(savedData);
        }

        $scope.promptToRestoreAutoBackup = function() {
            $scope.dialogManager.openDialog({
                title: 'You have an unsaved backup of your subtitling work, do you want to restore it?',
                buttons: [
                    $scope.dialogManager.button('Restore', function() {
                        $scope.restoreAutoBackup();
                        $scope.dialogManager.close();
                    }),
                    $scope.dialogManager.button('Discard', function() {
                        SubtitleBackupStorage.clearBackup();
                        $scope.dialogManager.close();
                    })
                ]
            });
        }

        if(SubtitleBackupStorage.hasBackup(video.id,
                $scope.workingSubtitles.language.code,
                editingVersion.versionNumber)) {
            $timeout($scope.promptToRestoreAutoBackup);
        }


        $scope.saveSubtitles = function(markComplete) {
            return SubtitleStorage.saveSubtitles(
                    video.id,
                    $scope.workingSubtitles.language.code,
                    $scope.workingSubtitles.subtitleList.toXMLString(),
                    $scope.workingSubtitles.title,
                    $scope.workingSubtitles.description,
                    $scope.workingSubtitles.metadata,
                    markComplete);
        };
        function watchSubtitleAttributes(newValue, oldValue) {
            if(newValue != oldValue) {
                $scope.$root.$emit('work-done');
            }
        }
        $scope.$watch('workingSubtitles.title', watchSubtitleAttributes);
        $scope.$watch('workingSubtitles.description', watchSubtitleAttributes);
        $scope.$watch('workingSubtitles.metadata', watchSubtitleAttributes,
                true);
    });

}).call(this);<|MERGE_RESOLUTION|>--- conflicted
+++ resolved
@@ -443,18 +443,8 @@
         $scope.handleAppKeyDown = function(evt) {
             // Reset the lock timer.
             $scope.minutesIdle = 0;
-<<<<<<< HEAD
-            // Workflow needs to know if TAB is pressed
+
             if (evt.keyCode == 9 && !evt.shiftKey) {
-                $scope.workflow.tabPressed();
-=======
-            // Shortcuts that should work while editing a subtitle
-            if ((evt.keyCode === 32 && evt.shiftKey) || 
-                (evt.keyCode == 9 && !evt.shiftKey)) {
-                // Shift+Space or Tab: toggle play / pause.
-                evt.preventDefault();
-                evt.stopPropagation();
->>>>>>> d7713674
                 VideoPlayer.togglePlay();
             } else if (evt.keyCode === 32 && evt.shiftKey) {
                 VideoPlayer.togglePlay();

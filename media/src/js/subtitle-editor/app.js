//
// Copyright (C) 2013 Participatory Culture Foundation
//
// This program is free software: you can redistribute it and/or modify
// it under the terms of the GNU Affero General Public License as
// published by the Free Software Foundation, either version 3 of the
// License, or (at your option) any later version.
//
// This program is distributed in the hope that it will be useful,
// but WITHOUT ANY WARRANTY; without even the implied warranty of
// MERCHANTABILITY or FITNESS FOR A PARTICULAR PURPOSE.  See the
// GNU Affero General Public License for more details.
//
// You should have received a copy of the GNU Affero General Public License
// along with this program.  If not, see
// http://www.gnu.org/licenses/agpl-3.0.html.

var angular = angular || null;

(function() {

    var module = angular.module('amara.SubtitleEditor', [
        'amara.SubtitleEditor.blob',
        'amara.SubtitleEditor.help',
        'amara.SubtitleEditor.modal',
        'amara.SubtitleEditor.dom',
        'amara.SubtitleEditor.lock',
        'amara.SubtitleEditor.session',
        'amara.SubtitleEditor.workflow',
        'amara.SubtitleEditor.subtitles.controllers',
        'amara.SubtitleEditor.subtitles.directives',
        'amara.SubtitleEditor.subtitles.filters',
        'amara.SubtitleEditor.subtitles.models',
        'amara.SubtitleEditor.subtitles.services',
        'amara.SubtitleEditor.timeline.controllers',
        'amara.SubtitleEditor.timeline.directives',
        'amara.SubtitleEditor.video.controllers',
        'amara.SubtitleEditor.video.directives',
        'amara.SubtitleEditor.video.services',
        'ngCookies'
    ]);

    module.config(["$compileProvider", "$interpolateProvider", function($compileProvider, $interpolateProvider) {
        // instead of using {{ }} for variables, use [[ ]]
        // so as to avoid conflict with django templating
        $interpolateProvider.startSymbol('[[');
        $interpolateProvider.endSymbol(']]');
        // Allow blob: urls
        $compileProvider.aHrefSanitizationWhitelist(/^\s*(https?|blob):/);
    }]);

    module.constant('MIN_DURATION', 250); // 0.25 seconds
    module.constant('DEFAULT_DURATION', 4000); // 4 seconds

    module.factory('EditorData', ["$window", function($window) {
        /**
         * Get the editor data that was passed to us from python
         *
         */
        return $window.editorData;
    }]);

    module.controller("AppController", ['$scope', '$sce', '$controller', 
                      '$window', 'EditorData', 'VideoPlayer', 'Workflow',
                      function($scope, $sce, $controller, $window, EditorData,
                          VideoPlayer, Workflow) {
        $controller('AppControllerSubtitles', {$scope: $scope});
        $controller('AppControllerLocking', {$scope: $scope});
        $controller('AppControllerEvents', {$scope: $scope});
        $controller('DialogController', {$scope: $scope});
        $controller('SessionBackend', {$scope: $scope});
        $controller('SessionController', {$scope: $scope});

        $scope.videoId = EditorData.video.id;
        $scope.canSync = EditorData.canSync;
        $scope.canAddAndRemove = EditorData.canAddAndRemove;
        $scope.scrollingSynced = true;
        $scope.loadingFinished = false;
        $scope.uploading = false;
        $scope.uploadError = false;
        $scope.translating = function() {
            return ($scope.workingSubtitles.language.code !=  $scope.referenceSubtitles.language.code);
        }
        if (EditorData.teamAttributes) {
            $scope.teamName = EditorData.teamAttributes.teamName
            if (EditorData.teamAttributes.guidelines &&
		(EditorData.teamAttributes.guidelines['subtitle'] ||
		 EditorData.teamAttributes.guidelines['translate'] ||
		 EditorData.teamAttributes.guidelines['review'])
	       ) {
		var noGuideline = "No guidelines specified.";
                $scope.teamGuidelines = { 'subtitle': $sce.trustAsHtml(EditorData.teamAttributes.guidelines['subtitle'] || noGuideline),
                                          'translate': $sce.trustAsHtml(EditorData.teamAttributes.guidelines['translate'] || noGuideline),
                                          'review': $sce.trustAsHtml(EditorData.teamAttributes.guidelines['review'] || noGuideline) };
            }
            // Needs to be a function as we can only know once language was retrieved
            $scope.teamTaskType = function() {
		return EditorData.task_needs_pane ? 'review' : $scope.translating() ? 'translate' : 'subtitle';
            };
        } else {
            $scope.teamTaskType = function() {return "";}
        }
        $scope.showTeamGuidelines = function() {
            if (($scope.teamGuidelines) && ($scope.teamName))
                return true;
            return false; 
        }
<<<<<<< HEAD
        $scope.workflow = new Workflow($scope.workingSubtitles.subtitleList);
        $scope.timelineShown = $scope.workflow.stage != 'typing';
=======
        $scope.workflow = new Workflow($scope.workingSubtitles.subtitleList, $scope.translating);
        $scope.warningsShown = true;
        $scope.timelineShown = ($scope.workflow.stage != 'type' ||
                EditorData.task_needs_pane);
>>>>>>> 6f72a36f
        $scope.toggleScrollingSynced = function() {
            $scope.scrollingSynced = !$scope.scrollingSynced;
        }
        $scope.toggleTimelineShown = function() {
            $scope.timelineShown = !$scope.timelineShown;
        }
        $scope.toggleWarningsShown = function() {
            $scope.warningsShown = !$scope.warningsShown;
	    $scope.workingSubtitles.subtitleList.emitChange("reload", null);
        }
        $scope.keepHeaderSizeSync = function() {
            var newHeaderSize = Math.max($('div.subtitles.reference .content').outerHeight(),
                                         $('div.subtitles.working .content').outerHeight());
            $('div.subtitles.reference .content').css('min-height', '' + newHeaderSize + 'px');
            $('div.subtitles.working .content').css('min-height', '' + newHeaderSize + 'px');
        };
        // TODO: what is the angularjs way to bind functions to DOM events?
        $( "div.subtitles .content" ).change($scope.keepHeaderSizeSync);
        $scope.adjustReferenceSize = function() {
            $scope.keepHeaderSizeSync();
            if($scope.referenceSubtitles.subtitleList.length() > 0 && ($scope.referenceSubtitles.subtitleList.length() == $scope.workingSubtitles.subtitleList.length())) {
                var $reference = $('div.subtitles.reference').first();
                var $working = $('div.subtitles.working').first();
                if($reference.height() < $working.height())
                    $reference.last().height($reference.last().height() + $working.height() - $reference.height() );
            }
        }
	/*
         * Might not be the right location
         * TODO: move this to the proper place (probably the SubtitleList
         * model).
         */
        $scope.copyTimingOver = function() {
            var nextWorkingSubtitle = $scope.workingSubtitles.subtitleList.firstSubtitle();
            var nextReferenceSubtitle = $scope.referenceSubtitles.subtitleList.firstSubtitle();
            while (nextWorkingSubtitle && nextReferenceSubtitle) {
                $scope.workingSubtitles.subtitleList.updateSubtitleTime(nextWorkingSubtitle,
                                                                        nextReferenceSubtitle.startTime,
                                                                        nextReferenceSubtitle.endTime);
                $scope.workingSubtitles.subtitleList.updateSubtitleParagraph(nextWorkingSubtitle,
                                                                             $scope.referenceSubtitles.subtitleList.getSubtitleParagraph(nextReferenceSubtitle));
                nextWorkingSubtitle = $scope.workingSubtitles.subtitleList.nextSubtitle(nextWorkingSubtitle);
                nextReferenceSubtitle = $scope.referenceSubtitles.subtitleList.nextSubtitle(nextReferenceSubtitle);
            }
            while (nextWorkingSubtitle) {
                $scope.workingSubtitles.subtitleList.updateSubtitleTime(nextWorkingSubtitle, -1, -1);
                $scope.workingSubtitles.subtitleList.updateSubtitleParagraph(nextWorkingSubtitle, false);
                nextWorkingSubtitle = $scope.workingSubtitles.subtitleList.nextSubtitle(nextWorkingSubtitle);
            }
            // Sent no matter anything has changed or not, ideally we'd only emit
            // that if anything changed
            $scope.$root.$emit('work-done');
	}

	$scope.copyTimingEnabled = function() {
            return ($scope.workingSubtitles.subtitleList.length() > 0 &&
                     $scope.referenceSubtitles.subtitleList.syncedCount > 0)
        }

        $scope.showUploadSubtitlesModal = function($event) {
            $scope.dialogManager.open('upload-subtitles');
            $event.stopPropagation();
            $event.preventDefault();
        };

        // Required by ajax plugin but not present in our version of
        // jQuery
        jQuery.extend({
            handleError: function( s, xhr, status, e ) {
		// If a local callback was specified, fire it
		if ( s.error )
			s.error( xhr, status, e );
		// If we have some XML response text (e.g. from an AJAX call) then log it in the console
		else if(xhr.responseText)
			console.log(xhr.responseText);
	    },
            httpData: function( xhr, type, s ) {
                var ct = xhr.getResponseHeader("content-type"),
                         xml = type == "xml" || !type && ct && ct.indexOf("xml") >= 0,
                         script = type == "script" || !type && ct && ct.indexOf("script") >= 0,
                         json = type == "json" || !type && ct && ct.indexOf("json") >= 0,
                         data = xml ? xhr.responseXML : xhr.responseText;

                if ( xml && data.documentElement.tagName == "parsererror" )
                    throw "parsererror";

                // Allow a pre-filtering function to sanitize the response
                // s != null is checked to keep backwards compatibility
                if( s && s.dataFilter )
                    data = s.dataFilter( data, type );

                // If the type is "script", eval it in global context
                if ( script )
                    jQuery.globalEval( data );

                // Get the JavaScript object, if JSON is used.
                if ( json )
                    data = eval("(" + data + ")");

                return data;
            }
        });

        $scope.submitUploadForm = function($event) {
            $scope.uploading = true;
            $scope.uploadError = false;
	    $('#upload-subtitles-form').ajaxSubmit({
              dataType: 'json',
              success: function(data, status, xhr, $form){
		  if (data && data.success)
                      location.reload();
		  else {
                      $scope.uploading = false;
                      $scope.uploadError = true;
		  }
              },
              error: function(data, status, xhr, $form){
                  $scope.uploading = false;
                  $scope.uploadError = true;
              }
            });
            $event.stopPropagation();
            $event.preventDefault();
        };

        $scope.showCopyTimingModal = function($event) {
            $scope.dialogManager.openDialog('confirmCopyTiming', {
                continueButton: $scope.copyTimingOver
            });
            $event.stopPropagation();
            $event.preventDefault();
        };

        $scope.showClearTimingModal = function($event) {
            $scope.dialogManager.openDialog('confirmTimingReset', {
                continueButton: $scope.clearTiming
            });
            $event.stopPropagation();
            $event.preventDefault();
        };

        $scope.clearTiming = function() {
            var nextWorkingSubtitle = $scope.workingSubtitles.subtitleList.firstSubtitle();
            while (nextWorkingSubtitle) {
                $scope.workingSubtitles.subtitleList.updateSubtitleTime(nextWorkingSubtitle, -1, -1);
                nextWorkingSubtitle = $scope.workingSubtitles.subtitleList.nextSubtitle(nextWorkingSubtitle);
             }
            $scope.$root.$emit('work-done');
        };

        $scope.showClearTextModal = function($event) {
            $scope.dialogManager.openDialog('confirmTextReset', {
                continueButton: $scope.clearText
            });
            $event.stopPropagation();
            $event.preventDefault();
        };

        $scope.clearText = function() {
            var nextWorkingSubtitle = $scope.workingSubtitles.subtitleList.firstSubtitle();
            while (nextWorkingSubtitle) {
                $scope.workingSubtitles.subtitleList.updateSubtitleContent(nextWorkingSubtitle, "");
                nextWorkingSubtitle = $scope.workingSubtitles.subtitleList.nextSubtitle(nextWorkingSubtitle);
             }
            $scope.$root.$emit('work-done');
        };

        $scope.showResetModal = function($event) {
            $scope.dialogManager.openDialog('confirmChangesReset', {
                continueButton: $scope.resetToLastSavedVersion
            });
            $event.stopPropagation();
            $event.preventDefault();
        };

        $scope.resetToLastSavedVersion = function() {
            if($scope.workingSubtitles.versionNumber) {
                $scope.workingSubtitles.getSubtitles(EditorData.editingVersion.languageCode,
                    $scope.workingSubtitles.versionNumber);
            } else {
                $scope.workingSubtitles.initEmptySubtitles(
                    EditorData.editingVersion.languageCode, EditorData.baseLanguage);
            }
            $scope.$root.$emit('work-done');
        }

        $scope.displayedTitle = function() {
            return ($scope.workingSubtitles.getTitle() || 
                     $scope.referenceSubtitles.getTitle());
        }
        $scope.timeline = {
            shownSubtitle: null,
            currentTime: null,
            duration: null,
        };
        $scope.collab = {
            notes: EditorData.savedNotes
        };
        $scope.exitToVideoPage = function() {
            $window.location = '/videos/' + $scope.videoId + '/';
        }
        $scope.exitToLegacyEditor = function() {
            $window.location = EditorData.oldEditorURL;
        }
        $scope.showDebugModal = function(evt) {
            $scope.dialogManager.open('debug');
            evt.preventDefault();
            evt.stopPropagation();
            return false;
        };
        $scope.onGuidelinesClicked = function($event) {
            $event.preventDefault();
            $event.stopPropagation();
            $scope.dialogManager.open('guidelines');
        }
        $scope.onMoreControlsClicked = function($event) {
            $event.preventDefault();
            $event.stopPropagation();
            $scope.dialogManager.open('more-controls');
        }
        $scope.onTitleClicked = function($event) {
            $event.preventDefault();
            $event.stopPropagation();
            $scope.dialogManager.open('metadata');
        }
        // Hide the loading modal after we are done with bootstrapping
        // everything
        $scope.$evalAsync(function() {
            $scope.loadingFinished = true;
        });
        // Overrides for debugging
        $scope.overrides = {
            forceSaveError: false
        };
    }]);

    /* AppController is large, so we split it into several components to
     * keep things a bit cleaner.  Each controller runs on the same scope.
     */


    /*
     * FIXME: this can probably be moved to a service to keep the app module
     * lean and mean.
     */
    module.controller("AppControllerLocking", ["$sce", "$scope", "$timeout", "$window", "EditorData", "LockService", function($sce, $scope, $timeout, $window, EditorData, LockService) {
        var regainLockTimer;

        $scope.minutesIdle = 0;

        function releaseLock() {
            LockService.releaseLock($scope.videoId, 
                    EditorData.editingVersion.languageCode);
        }

        function regainLock() {
            return LockService.regainLock($scope.videoId,
                    EditorData.editingVersion.languageCode);
        }

        function userIdleTimeout() {
            $scope.minutesIdle++;

            if ($scope.minutesIdle >= USER_IDLE_MINUTES) {
                $scope.showIdleModal();
                $timeout.cancel(regainLockTimer);
            } else {
                startUserIdleTimer();
            }
        }

        function startUserIdleTimer() {
            $timeout(userIdleTimeout, 60 * 1000);
        }

        $scope.cancelUserIdleTimeout = function() {
            $timeout.cancel(userIdleTimeout);
        }

        function startRegainLockTimer() {
            var regainLockTimeout = function() {
                regainLock();
                regainLockTimer = $timeout(regainLockTimeout, 15 * 1000);
            };

            regainLockTimer = $timeout(regainLockTimeout, 15 * 1000);

        }

        function regainLockAfterIdle() {
            $scope.dialogManager.showFreezeBox(
                    $sce.trustAsHtml('Regaining lock&hellip;'));
            regainLock().then(function onSuccess(response) {
                $scope.dialogManager.closeFreezeBox();
                if (response.data.ok) {
                    $scope.minutesIdle = 0;
                    startRegainLockTimer();
                    startUserIdleTimer();
                } else {
                    $scope.showResumeSessionErrorModal();
                }
            }, function onError() {
                $scope.showResumeSessionErrorModal();
            });
        }
        $scope.showIdleModal = function () {
            var secondsUntilClosing = 120;
            
            function makeText() {
                return "You've been idle for more than " + USER_IDLE_MINUTES + " minutes. " + "To ensure no work is lost we will close your session in " + secondsUntilClosing + " seconds.";
            }

            function closeSessionTick() {
                if (--secondsUntilClosing <= 0) {
                    $scope.dialogManager.close();
                    $scope.showCloseSessionModal();
                } else {
                    $scope.dialogManager.updateDialogText(makeText());
                    closeSessionTimeout = $timeout(closeSessionTick, 1000);
                }
            }

            var closeSessionTimeout = $timeout(closeSessionTick, 1000);

            $scope.dialogManager.openDialog('sessionWillClose', {
                resume: function() {
                    if (closeSessionTimeout) {
                        $timeout.cancel(closeSessionTimeout);
                    }
                    regainLockAfterIdle();
                },
                closeEditor: $scope.exitToVideoPage
            }, { text: makeText() });
        }

        $scope.showCloseSessionModal = function() {
            releaseLock();
            var dialogManager = $scope.dialogManager;

            dialogManager.openDialog('sessionEnded', {
                resume: regainLockAfterIdle,
                closeEditor: $scope.exitToVideoPage
            });
        }

        $scope.showResumeSessionErrorModal = function() {
            $scope.dialogManager.open('resume-error');
        }

        startUserIdleTimer();
        startRegainLockTimer();

        $window.onunload = function() {
            releaseLock();
        }
    }]);

    module.controller("AppControllerEvents", ["$scope", "VideoPlayer", function($scope, VideoPlayer) {
        function insertAndEditSubtitle() {
            var sub = $scope.workingSubtitles.subtitleList.insertSubtitleBefore(null);
            $scope.currentEdit.start(sub);
        }

        // This function is to have the keyboard shortcut help
        // panel trigger same actions as keystrokes
        $scope.handleMouseKeyDown = function(keyString) {
            var evt = {
                ctrlKey: false,
                shiftKey: false,
                preventDefault: function() {},
                stopPropagation: function() {},
                target: {}
            }
            var keys = keyString.split('-');
            evt.keyCode = parseInt(keys[0]);
            for (var i = 1 ; i < keys.length ; i++) {
                if (keys[i] == "ctrl")
                    evt.ctrlKey = true;
                else if (keys[i] == "shift")
                    evt.shiftKey = true;
            }
            $scope.handleAppKeyDown(evt);
        }

        $scope.handleAppKeyDown = function(evt) {
            // Reset the lock timer.
            $scope.minutesIdle = 0;

            if (evt.keyCode == 9 && !evt.shiftKey) {
                VideoPlayer.togglePlay();
            } else if (evt.keyCode === 32 && evt.shiftKey) {
                VideoPlayer.togglePlay();
                // Shift+Space or Tab: toggle play / pause.
            } else if (evt.keyCode === 9 && evt.shiftKey) {
                // Shift+Tab, go back 2 seconds
                VideoPlayer.seek(VideoPlayer.currentTime() - 2000);
            } else if (evt.keyCode === 188 && evt.shiftKey && evt.ctrlKey) {
                // Control+Shift+Comma, go back 4 seconds
                VideoPlayer.seek(VideoPlayer.currentTime() - 4000);
            } else if (evt.keyCode === 190 && evt.shiftKey && evt.ctrlKey) {
                // Control+Shift+Period, go forward 4 seconds
                VideoPlayer.seek(VideoPlayer.currentTime() + 4000);
            } else if (evt.target.type == 'textarea') {
                return;
            }
            // Shortcuts that should be disabled while editing a subtitle
            else if ((evt.keyCode == 40) && ($scope.timelineShown)) {
                $scope.$root.$emit("sync-next-start-time");
            } else if ((evt.keyCode == 38) && ($scope.timelineShown)) {
                $scope.$root.$emit("sync-next-end-time");
            } else if ((evt.keyCode == 13) && (!$scope.timelineShown)) {
                insertAndEditSubtitle();
            } else {
                return;
            }
            evt.preventDefault();
            evt.stopPropagation();
        };

        $scope.handleAppMouseMove = function(evt) {
            // Reset the lock timer.
            $scope.minutesIdle = 0;
        };

        $scope.handleAppMouseClick = function(evt) {
            // Reset the lock timer.
            $scope.minutesIdle = 0;
            $scope.$root.$emit("app-click");
        };
    }]);

    module.controller("AppControllerSubtitles", ["$scope", "$timeout", "EditorData", "SubtitleStorage", "CurrentEditManager", "SubtitleBackupStorage", "SubtitleVersionManager", function($scope, $timeout,
                EditorData, SubtitleStorage, CurrentEditManager,
                SubtitleBackupStorage, SubtitleVersionManager) {
        var video = EditorData.video;
        $scope.currentEdit = new CurrentEditManager();
        $scope.workingSubtitles = new SubtitleVersionManager(
            video, SubtitleStorage);
        $scope.referenceSubtitles = new SubtitleVersionManager(
            video, SubtitleStorage);
        var editingVersion = EditorData.editingVersion;

        if(editingVersion.versionNumber) {
            $scope.workingSubtitles.getSubtitles(editingVersion.languageCode,
                    editingVersion.versionNumber);
        } else {
            $scope.workingSubtitles.initEmptySubtitles(
                    editingVersion.languageCode, EditorData.baseLanguage);
        }

        $scope.saveAutoBackup = function() {
            SubtitleBackupStorage.saveBackup(video.id,
                    $scope.workingSubtitles.language.code,
                    $scope.workingSubtitles.versionNumber,
                    $scope.workingSubtitles.subtitleList.toXMLString());
        }

        $scope.restoreAutoBackup = function() {
            var savedData = SubtitleBackupStorage.getBackup(video.id,
                    $scope.workingSubtitles.language.code,
                    editingVersion.versionNumber);
            $scope.workingSubtitles.subtitleList.loadXML(savedData);
            $scope.$root.$emit('work-done');
        }

        $scope.promptToRestoreAutoBackup = function() {
            $scope.dialogManager.openDialog('restoreAutoBackup', {
                restore: $scope.restoreAutoBackup,
                discard: SubtitleBackupStorage.clearBackup
            });
        }

        $scope.autoBackupNeeded = false;

        // Check if we have an auto-backup to restore
        if(SubtitleBackupStorage.hasBackup(video.id,
                $scope.workingSubtitles.language.code,
                editingVersion.versionNumber)) {
            $timeout($scope.promptToRestoreAutoBackup);
        }

        $scope.$root.$on('work-done', function() {
            $scope.autoBackupNeeded = true;
        });

        function handleAutoBackup() {
            if($scope.autoBackupNeeded) {
                $scope.saveAutoBackup();
                $scope.autoBackupNeeded = false;
            }
            $timeout(handleAutoBackup, 60 * 1000);
        }
        $timeout(handleAutoBackup, 60 * 1000);

        function watchSubtitleAttributes(newValue, oldValue) {
            if(newValue != oldValue) {
                $scope.$root.$emit('work-done');
            }
        }
        $scope.$watch('workingSubtitles.title', watchSubtitleAttributes);
        $scope.$watch('workingSubtitles.description', watchSubtitleAttributes);
        $scope.$watch('workingSubtitles.metadata', watchSubtitleAttributes,
                true);

    }]);

}).call(this);<|MERGE_RESOLUTION|>--- conflicted
+++ resolved
@@ -105,15 +105,9 @@
                 return true;
             return false; 
         }
-<<<<<<< HEAD
         $scope.workflow = new Workflow($scope.workingSubtitles.subtitleList);
+        $scope.warningsShown = true;
         $scope.timelineShown = $scope.workflow.stage != 'typing';
-=======
-        $scope.workflow = new Workflow($scope.workingSubtitles.subtitleList, $scope.translating);
-        $scope.warningsShown = true;
-        $scope.timelineShown = ($scope.workflow.stage != 'type' ||
-                EditorData.task_needs_pane);
->>>>>>> 6f72a36f
         $scope.toggleScrollingSynced = function() {
             $scope.scrollingSynced = !$scope.scrollingSynced;
         }

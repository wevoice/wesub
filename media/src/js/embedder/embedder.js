--- conflicted
+++ resolved
@@ -636,10 +636,7 @@
 			this.$amaraLanguagesList.find("[data-language='" + language + "']").addClass('currently-selected');
 			this.$amaraCurrentLang.text(languageName);
 			_$('#amara-download-subtitles').attr('href', 'http://' + _amaraConf.baseURL + '/en/videos/' + this.model.get('id') + '/' + languageCode);
-<<<<<<< HEAD
-=======
 			_$('#amara-video-link').attr('href', 'http://' + _amaraConf.baseURL + '/subtitles/editor/' + this.model.get('id') + '/' + languageCode);
->>>>>>> dc16d6b3
 			_$('ul.amara-languages-list li').removeClass('currently-selected-item');
 			_$('.currently-selected').parent().addClass('currently-selected-item');
                     } else {

--- conflicted
+++ resolved
@@ -298,13 +298,10 @@
     'src/js/third-party/angular-cookies.js',
     'src/js/third-party/underscore.1.4.4.js',
     'src/js/third-party/popcorn.js',
-<<<<<<< HEAD
     'src/js/third-party/Blob.js',
     'src/js/third-party/FileSaver.js',
-=======
     'src/js/third-party/popcorn.brightcove.js',
     'src/js/third-party/modal-helper.js',
->>>>>>> 02659309
     'src/js/dfxp/dfxp.js',
     'src/js/uri.js',
     'src/js/popcorn/popcorn.flash-fallback.js',

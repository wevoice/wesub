--- conflicted
+++ resolved
@@ -40,11 +40,7 @@
     VIDEO_TYPE_YOUTUBE, VideoUrl
 )
 from videos.types import video_type_registrar
-<<<<<<< HEAD
-from videos.types.base import VideoTypeError
-=======
 from apps.videos.types import VideoTypeError
->>>>>>> 2e5fe6f5
 from videos.feed_parser import FeedParser
 
 celery_logger = logging.getLogger('celery.task')
@@ -545,7 +541,6 @@
             'vurl_pk': vurl_pk})
         return
 
-<<<<<<< HEAD
     try:
         vt = video_type_registrar.video_type_for_url(vurl.url)
     except VideoTypeError, e:
@@ -553,14 +548,6 @@
             "exception_thrown": str(e)})
         return
 
-=======
->>>>>>> 2e5fe6f5
-    try:
-        vt = video_type_registrar.video_type_for_url(vurl.url)
-    except VideoTypeError:
-        celery_logger.info("Could not get video {0}".format(vurl.url))
-        return
-
     try:
         account = ThirdPartyAccount.objects.get(full_name=vurl.owner_username)
     except ThirdPartyAccount.DoesNotExist:

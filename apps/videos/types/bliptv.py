--- conflicted
+++ resolved
@@ -50,23 +50,6 @@
     def _get_file_id(self, video_url):
         return blip.BLIP_REGEX.match(video_url).groupdict()['file_id']
 
-<<<<<<< HEAD
-    def flv_file_url(self, video_url):
-        return self.scrape_best_file_url(self._get_file_id(video_url))
-
-    def scrape_best_file_url(self, file_id):
-        rss_path = '/file/%s?skin=rss' % file_id
-        conn = httplib.HTTPConnection("blip.tv")
-        conn.request("GET", rss_path)
-        response = conn.getresponse()
-        body = response.read()
-        xmldoc = minidom.parseString(body)
-        media_content_elements = xmldoc.getElementsByTagName('media:content')
-        best_file = self._best_mp4(media_content_elements)
-        if best_file is None:
-            best_file = self._best_flv(media_content_elements)
-        return best_file
-=======
     def scrape_best_file_url(self):
         if not hasattr(self, '_file_url'):
             rss_path = '/file/%s?skin=rss' % self.file_id
@@ -81,7 +64,6 @@
                 best_file = self._best_flv(media_content_elements)
             self._file_url = best_file
         return self._file_url
->>>>>>> 28c99922
     
     def _best_mp4(self, media_contents):
         f = lambda c: c.getAttribute('type') in ['video/x-m4v', 'video/mp4']

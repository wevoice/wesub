--- conflicted
+++ resolved
@@ -250,73 +250,15 @@
 
     xml = YoutubeVideoType._get_response_from_youtube(url, return_string=True)
 
-    if xml is None:
+    if not bool(xml):
         return
 
     xml = force_unicode(xml, 'utf-8')
 
-<<<<<<< HEAD
     subs = babelsubs.parsers.discover('youtube').parse(xml).to_internal()
-    add_subtitles(video, lc, subs, note="From youtube", complete=True, origin=ORIGIN_IMPORTED)
-
-=======
-    if not parser:
-        return
-
-    language, create = SubtitleLanguage.objects.get_or_create(
-        video=video,
-        language=lc,
-        defaults={
-            'created': datetime.now(),
-    })
-    language.is_original = False
-    language.is_forked = True
-    language.save()
-
-    try:
-        version_no = language.subtitleversion_set.order_by('-version_no')[:1] \
-            .get().version_no + 1
-    except SubtitleVersion.DoesNotExist:
-        version_no = 0
-
-    version = SubtitleVersion(language=language)
-    version.title = video.title
-    version.description = video.description
-    version.version_no = version_no
-    version.datetime_started = datetime.now()
-    version.user = User.get_anonymous()
-    version.note = FROM_YOUTUBE_MARKER
-    version.is_forked = True
-    version.save()
-
-    for i, item in enumerate(parser):
-        subtitle = Subtitle()
-        subtitle.subtitle_text = item['subtitle_text']
-        subtitle.start_time = item['start_time']
-        subtitle.end_time = item['end_time']
-        subtitle.version = version
-        subtitle.subtitle_id = int(random.random()*10e12)
-        subtitle.subtitle_order = i+1
-
-        try:
-            assert subtitle.start_time or subtitle.end_time, item['subtitle_text']
-        except AssertionError:
-            # Don't bother saving the subtitle if it's not synced
-            continue
-
-        subtitle.save()
-
-    version.finished = True
-    version.save()
-
-    language.has_version = True
-    language.had_version = True
-    language.is_complete = True
-    language.save()
-
-    from videos.tasks import video_changed_tasks
+    version = add_subtitles(video, lc, subs, note="From youtube", complete=True, origin=ORIGIN_IMPORTED)
+
     # do not pass a version_id else, we'll trigger emails for those edits
->>>>>>> 8e3b31c2
     video_changed_tasks.delay(video.pk)
     Meter('youtube.lang_imported').inc()
     from apps.teams.models import BillingRecord
@@ -351,11 +293,13 @@
 
     from accountlinker.models import get_amara_credit_text
 
-    language_code = subtitle_version.language_code
-    dur = subtitle_version.video.duration
+    language_code = subtitle_version.subtitle_language.language_code
+    dur = subtitle_version.subtitle_language.video.duration
 
     last_sub = subs[-1]
-    time_left_at_the_end = (dur * 1000) - last_sub[1]
+    if last_sub.end_time is None:
+        return subs
+    time_left_at_the_end = (dur * 1000) - last_sub.end_time
 
     if time_left_at_the_end <= 0:
         return subs
@@ -371,6 +315,7 @@
         get_amara_credit_text(language_code),
         {}
     )
+    print subs.subtitle_items()
 
     return subs
 

# Amara, universalsubtitles.org
#
# Copyright (C) 2012 Participatory Culture Foundation
#
# This program is free software: you can redistribute it and/or modify
# it under the terms of the GNU Affero General Public License as
# published by the Free Software Foundation, either version 3 of the
# License, or (at your option) any later version.
#
# This program is distributed in the hope that it will be useful,
# but WITHOUT ANY WARRANTY; without even the implied warranty of
# MERCHANTABILITY or FITNESS FOR A PARTICULAR PURPOSE.  See the
# GNU Affero General Public License for more details.
#
# You should have received a copy of the GNU Affero General Public License
# along with this program.  If not, see
# http://www.gnu.org/licenses/agpl-3.0.html.
import logging
import random
import re
from datetime import datetime
from urlparse import urlparse
import requests

import gdata.youtube.client
from gdata.youtube.client import YouTubeError
import httplib2
from celery.task import task
from django.conf import settings
from django.utils.http import urlquote
from django.utils.translation import ugettext_lazy as _
from gdata.service import RequestError
from gdata.youtube.service import YouTubeService
from lxml import etree

from auth.models import CustomUser as User
from base import VideoType, VideoTypeError
from utils.subtitles import YoutubeXMLParser
from utils.translation import SUPPORTED_LANGUAGE_CODES
from utils.metrics import Meter, Occurrence

from libs.unilangs.unilangs import LanguageCode


logger = logging.getLogger("youtube")

YOUTUBE_API_SECRET  = getattr(settings, "YOUTUBE_API_SECRET", None)
YOUTUBE_ALWAYS_PUSH_USERNAME = getattr(settings,
    'YOUTUBE_ALWAYS_PUSH_USERNAME', None)


_('Private video')
_('Undefined error')


class TooManyRecentCallsException(Exception):
    """
    Raised when the Youtube API responds with yt:quota too_many_recent_calls.
    """

    def __init__(self, *args, **kwargs):
        super(TooManyRecentCallsException, self).__init__(*args, **kwargs)
        Occurrence('youtube.api_too_many_calls').mark()


def get_youtube_service():
    """
    Gets instance of youtube service with the proper developer key
    this is needed, else our quota is serverly damaged.
    """
    yt_service = YouTubeService(developer_key=YOUTUBE_API_SECRET)
    yt_service.ssl = False
    return yt_service


yt_service = get_youtube_service()


@task
def save_subtitles_for_lang(lang, video_pk, youtube_id):
    from videos.models import Video

    yt_lc = lang.get('lang_code')
    lc  = LanguageCode(yt_lc, "youtube").encode("unisubs")

    if not lc in SUPPORTED_LANGUAGE_CODES:
        logger.warn("Youtube import did not find language code", extra={
            "data":{
                "language_code": lc,
                "youtube_id": youtube_id,
            }
        })
        return

    try:
        video = Video.objects.get(pk=video_pk)
    except Video.DoesNotExist:
        return

    from videos.models import SubtitleLanguage, SubtitleVersion, Subtitle

    url = u'http://www.youtube.com/api/timedtext?v=%s&lang=%s&name=%s'
    url = url % (youtube_id, yt_lc, urlquote(lang.get('name', u'')))

    xml = YoutubeVideoType._get_response_from_youtube(url)

    if xml is None:
        return

    parser = YoutubeXMLParser(xml)

    if not parser:
        return

    language, create = SubtitleLanguage.objects.get_or_create(
        video=video,
        language=lc,
        defaults={
            'created': datetime.now(),
    })
    language.is_original = False
    language.is_forked = True
    language.save()

    try:
        version_no = language.subtitleversion_set.order_by('-version_no')[:1] \
            .get().version_no + 1
    except SubtitleVersion.DoesNotExist:
        version_no = 0

    version = SubtitleVersion(language=language)
    version.title = video.title
    version.description = video.description
    version.version_no = version_no
    version.datetime_started = datetime.now()
    version.user = User.get_anonymous()
    version.note = u'From youtube'
    version.is_forked = True
    version.save()

    for i, item in enumerate(parser):
        subtitle = Subtitle()
        subtitle.subtitle_text = item['subtitle_text']
        subtitle.start_time = item['start_time']
        subtitle.end_time = item['end_time']
        subtitle.version = version
        subtitle.subtitle_id = int(random.random()*10e12)
        subtitle.subtitle_order = i+1

        try:
            assert subtitle.start_time or subtitle.end_time, item['subtitle_text']
        except AssertionError:
            # Don't bother saving the subtitle if it's not synced
            continue

        subtitle.save()

    version.finished = True
    version.save()

    language.has_version = True
    language.had_version = True
    language.is_complete = True
    language.save()

    from videos.tasks import video_changed_tasks
    video_changed_tasks.delay(video.pk)

    Meter('youtube.lang_imported').inc()


def should_add_credit(subtitle_version=None, video=None):
    # Only add credit to non-team videos
    if not video and not subtitle_version:
        raise Exception("You need to pass in at least one argument")

    if not video:
        video = subtitle_version.language.video

    return not video.get_team_video()


def add_credit(subtitle_version, subs):
    # If there are no subtitles, don't add any credits.  This shouldn't really
    # happen since only completed subtitle versions can be synced to Youtube.
    # But a little precaution never hurt anyone.
    if len(subs) == 0:
        return subs

    if not should_add_credit(subtitle_version=subtitle_version):
        return subs

    from accountlinker.models import get_amara_credit_text

    language_code = subtitle_version.language.language
    dur = subtitle_version.language.video.duration

    last_sub = subs[-1]
    time_left_at_the_end = (dur * 1000) - last_sub['end']

    if time_left_at_the_end <= 0:
        return subs

    if time_left_at_the_end >= 3000:
        start = (dur - 3) * 1000
    else:
        start = (dur * 1000) - time_left_at_the_end

    credit_sub = {
        'text': get_amara_credit_text(language_code),
        'start': start,
        'end': dur * 1000,
        'id': '',
        'start_of_paragraph': ''
    }

    subs.append(credit_sub)
    return subs


class YoutubeVideoType(VideoType):

    _url_patterns = [re.compile(x) for x in [
        r'youtube.com/.*?v[/=](?P<video_id>[\w-]+)',
        r'youtu.be/(?P<video_id>[\w-]+)',
    ]]

    HOSTNAMES = ( "youtube.com", "youtu.be", "www.youtube.com",)

    abbreviation = 'Y'
    name = 'Youtube'
    site = 'youtube.com'

    # changing this will cause havock, let's talks about this first
    URL_TEMPLATE = 'http://www.youtube.com/watch?v=%s'

    CAN_IMPORT_SUBTITLES = True

    def __init__(self, url):
        self.url = url
        self.videoid = self._get_video_id(self.url)
        self.entry = self._get_entry(self.video_id)
        author = self.entry.author[0]
        self.username = author.name.text

    @property
    def video_id(self):
        return self.videoid

    def convert_to_video_url(self):
        return 'http://www.youtube.com/watch?v=%s' % self.video_id

    @classmethod
    def video_url(cls, obj):
        """
        This method can be called with wither a VideoType object or
        an actual VideoURL object, therefore the if statement
        """
        if obj.videoid:
            return YoutubeVideoType.url_from_id(obj.videoid)
        else:
            return obj.url

    @classmethod
    def matches_video_url(cls, url):
        hostname = urlparse(url).netloc
        return  hostname in YoutubeVideoType.HOSTNAMES and  cls._get_video_id(url)

    def create_kwars(self):
        return {'videoid': self.video_id}

    def set_values(self, video_obj, fetch_subs_async=True):
        video_obj.title =  self.entry.media.title.text or ''
        if self.entry.media.description:
<<<<<<< HEAD
            video_obj.description =  self.entry.media.description.text
=======
            video_obj.description = self.entry.media.description.text or ''
        else:
            video_obj.description = u''
>>>>>>> 079584b1
        if self.entry.media.duration:
            video_obj.duration = int(self.entry.media.duration.seconds)
        if self.entry.media.thumbnail:
            # max here will return the thumbnail with the biggest height
            thumbnail = max([(int(t.height), t) for t in self.entry.media.thumbnail]) 
            video_obj.thumbnail = thumbnail[1].url
        video_obj.small_thumbnail = 'http://i.ytimg.com/vi/%s/default.jpg' % self.video_id
        video_obj.save()

        Meter('youtube.video_imported').inc()

        try:
            self.get_subtitles(video_obj, async=fetch_subs_async)
        except :
            logger.exception("Error getting subs from youtube:" )

        return video_obj

    def _get_entry(self, video_id):
        Meter('youtube.api_request').inc()
        try:
            return yt_service.GetYouTubeVideoEntry(video_id=str(video_id))
        except RequestError, e:
            err = e[0].get('body', 'Undefined error')
            raise VideoTypeError('Youtube error: %s' % err)

    @classmethod
    def url_from_id(cls, video_id):
        return YoutubeVideoType.URL_TEMPLATE % video_id
        
    @classmethod
    def _get_video_id(cls, video_url):
        for pattern in cls._url_patterns:
            match = pattern.search(video_url)
            video_id = match and match.group('video_id')
            if bool(video_id):
                return video_id
        return False

    @classmethod
    def _get_response_from_youtube(cls, url):
        h = httplib2.Http()
        resp, content = h.request(url, "GET")

        if resp.status < 200 or resp.status >= 400:
            logger.error("Youtube subtitles error", extra={
                    'data': {
                        "url": url,
                        "status_code": resp.status,
                        "response": content
                        }
                    })
            return

        try:
            return etree.fromstring(content)
        except etree.XMLSyntaxError:
            logger.error("Youtube subtitles error. Failed to parse response.", extra={
                    'data': {
                        "url": url,
                        "response": content
                        }
                    })
            return

    def get_subtitled_languages(self):
        url = "http://www.youtube.com/api/timedtext?type=list&v=%s" % self.video_id
        xml = self._get_response_from_youtube(url)

        if  xml is None:
            return []

        output = []
        for lang in xml.xpath('track'):
            item = dict(
                lang_code=lang.get('lang_code'),
                name=lang.get('name', u'')
            )
            output.append(item)

        return output

    def get_subtitles(self, video_obj, async=True):
        langs = self.get_subtitled_languages()

        if async:
            func = save_subtitles_for_lang.delay
        else:
            func = save_subtitles_for_lang.run
        for item in langs:
            func(item, video_obj.pk, self.video_id)

    def _get_bridge(self, third_party_account):
        # Because somehow Django's ORM is case insensitive on CharFields.
        is_always = third_party_account.full_name.lower() == \
                YOUTUBE_ALWAYS_PUSH_USERNAME.lower()

        return YouTubeApiBridge(third_party_account.oauth_access_token,
            third_party_account.oauth_refresh_token, self.videoid, is_always)

    def update_subtitles(self, subtitle_version, third_party_account):
        """
        Updated subtitles on Youtube. This method should not be called
        directly. See accountlinker.models.ThirdPartyAccounts.mirror_on_third_party
        That call will check if the video can be updated(must be synched,
        must be public, etc).
        """
        bridge = self._get_bridge(third_party_account)
        bridge.upload_captions(subtitle_version)

    def delete_subtitles(self, language, third_party_account):
        bridge = self._get_bridge(third_party_account)
        bridge.delete_subtitles(language)


class YouTubeApiBridge(gdata.youtube.client.YouTubeClient):

    upload_uri_base = 'http://gdata.youtube.com/feeds/api/users/default/uploads/%s'

    def __init__(self, access_token, refresh_token, youtube_video_id,
            is_always_push_account=False):
        """
        A wrapper around the gdata client, to make life easier.
        In order to edit captions for a video, the oauth credentials
        must be that video's owner on youtube.
        """
        super(YouTubeApiBridge, self).__init__()
        self.access_token = access_token
        self.refresh_token = refresh_token

        self.token = gdata.gauth.OAuth2Token(
            client_id=settings.YOUTUBE_CLIENT_ID,
            client_secret=settings.YOUTUBE_CLIENT_SECRET,
            scope='https://gdata.youtube.com',
            user_agent='universal-subtitles',
            access_token=access_token,
            refresh_token=refresh_token
        )
        self.token.authorize(self)
        self.youtube_video_id  = youtube_video_id
        self.is_always_push_account = is_always_push_account

    def request(self, *args, **kwargs):
        """
        Override the very low-level request method to catch possible
        too_many_recent_calls errors.
        """
        Meter('youtube.api_request').inc()
        try:
            return super(YouTubeApiBridge, self).request(*args, **kwargs)
        except gdata.client.RequestError, e:
            if 'too_many_recent_calls' in str(e):
                raise TooManyRecentCallsException
            else:
                raise e

    def refresh(self):
        """
        Refresh the access token
        """
        url = 'https://accounts.google.com/o/oauth2/token'

        data = {
            'client_id': settings.YOUTUBE_CLIENT_ID,
            'client_secret': settings.YOUTUBE_CLIENT_SECRET,
            'refresh_token': self.refresh_token,
            'grant_type': 'refresh_token'
        }

        r = requests.post(url, data=data)
        self.access_token = r.json and r.json.get('access_token')

    def _get_captions_info(self):
        """
        Retrieves a dictionary with the current caption data for this youtube video.
        Format is:
        {
            "lang_code": {
                   "url": [url for track]
                    "track": [track entry object, useful for other operations]
             }
        }
        """
        self.captions  = {}
        entry = self.GetVideoEntry(video_id=self.youtube_video_id)
        caption_track = entry.get_link(rel='http://gdata.youtube.com/schemas/2007#video.captionTracks')

        if not caption_track:
            # No tracks were returned.  This video doesn't have any existing
            # captions.
            return self.captions

        captions_feed = self.get_feed(caption_track.href, desired_class=gdata.youtube.data.CaptionFeed)
        captions = captions_feed.entry

        for entry in captions:
            lang = entry.get_elements(tag="content")[0].lang
            url = entry.get_edit_media_link().href
            self.captions[lang] = {
                "url": url,
                "track": entry
            }

        return self.captions

    def get_user_profile(self, username=None):
        if not username:
            raise YouTubeError("You need to pass a username")
        uri = '%s%s' % (gdata.youtube.client.YOUTUBE_USER_FEED_URI, username)
        return self.get_feed(uri, desired_class=gdata.youtube.data.UserProfileEntry)

    def upload_captions(self, subtitle_version):
        """
        Will upload the subtitle version to this youtube video id.
        If the subtitle already exists, will delete it and recreate it.
        This subs should be synced! Else we upload might fail.
        """
        from widget.srt_subs import GenerateSubtitlesHandler

        lang = subtitle_version.language.language

        try:
            lc = LanguageCode(lang.lower(), "unisubs")
            lang = lc.encode("youtube")
        except KeyError:
            logger.error("Couldn't encode LC %s to youtube" % lang)
            return

        handler = GenerateSubtitlesHandler.get('srt')
        subs = [x.for_generator() for x in subtitle_version.ordered_subtitles()]

        if not self.is_always_push_account:
            subs = add_credit(subtitle_version, subs)
            self.add_credit_to_description(subtitle_version.language.video)

        content = unicode(handler(subs, subtitle_version.language.video )).encode('utf-8')
        title = ""

        if hasattr(self, "captions") is False:
            self._get_captions_info()

        # we cant just update, we need to check if it already exists... if so, we delete it
        if lang in self.captions:
            self._delete_track(self.captions[lang]['track'])

        res = self.create_track(self.youtube_video_id, title, lang, content,
                settings.YOUTUBE_CLIENT_ID, settings.YOUTUBE_API_SECRET,
                self.token, {'fmt':'srt'})
        Meter('youtube.subs_pushed').inc()
        return res

    def add_credit_to_description(self, video):
        """
        Get the entry information from Youtube, extract the original
        description, prepend the description with Amara credits and push it
        back to Youtube.

        If our update call doesn't succeed on the first try, we refresh the
        access token and try again.

        If the existing description starts with the credit text, we just
        return.
        """
        if not should_add_credit(video=video):
            return False

        from accountlinker.models import add_amara_description_credit
        from apps.videos.templatetags.videos_tags import shortlink_for_video
        uri = self.upload_uri_base % self.youtube_video_id

        entry = self.GetVideoEntry(uri=uri)
        entry = entry.to_string()
        entry = gdata.youtube.YouTubeVideoEntryFromString(entry)

        old_description = entry.media.description.text

        if old_description:
            old_description = old_description.decode("utf-8")

        video_url = shortlink_for_video(video)

        language_code = video.language

        if not language_code:
            language_code = 'en'

        new_description = add_amara_description_credit(old_description,
                video_url, language_code)

        if new_description == old_description:
            return True

        entry.media.description.text = new_description
        entry = entry.ToString()

        status_code = self._make_update_request(uri, entry)

        if status_code == 401:
            self.refresh()
            status_code = self._make_update_request(uri, entry)

        if status_code == 200:
            Meter('youtube.description_changed').inc()
            return True

        return False

    def _make_update_request(self, uri, entry):
        Meter('youtube.api_request').inc()
        headers = {
            'Content-Type': 'application/atom+xml',
            'Authorization': 'Bearer %s' % self.access_token,
            'GData-Version': '2',
            'X-GData-Key': 'key=%s' % YOUTUBE_API_SECRET
        }
        r = requests.put(uri, data=entry, headers=headers)

        if r.status_code == 403 and 'too_many_recent_calls' in r.content:
            raise TooManyRecentCallsException

        return r.status_code

    def _delete_track(self, track):
        res = self.delete_track(self.youtube_video_id, track, settings.YOUTUBE_CLIENT_ID, settings.YOUTUBE_API_SECRET, self.token)
        return res

    def delete_subtitles(self, language):
        """
        Deletes the subtitles for this language on this YouTube video.
        Smart enought to determine if this video already has such subs

        """
        try:
            lc = LanguageCode(language, "unisubs")
            lang = lc.encode("youtube")
        except KeyError:
            logger.error("Couldn't encode LC %s to youtube" % language)
            return

        if hasattr(self, "captions") is False:
            self._get_captions_info()
        if lang in self.captions:
            self._delete_track(self.captions[lang]['track'])
        else:
            logger.error("Couldn't find LC %s in youtube" % lang)<|MERGE_RESOLUTION|>--- conflicted
+++ resolved
@@ -272,13 +272,9 @@
     def set_values(self, video_obj, fetch_subs_async=True):
         video_obj.title =  self.entry.media.title.text or ''
         if self.entry.media.description:
-<<<<<<< HEAD
-            video_obj.description =  self.entry.media.description.text
-=======
             video_obj.description = self.entry.media.description.text or ''
         else:
             video_obj.description = u''
->>>>>>> 079584b1
         if self.entry.media.duration:
             video_obj.duration = int(self.entry.media.duration.seconds)
         if self.entry.media.thumbnail:

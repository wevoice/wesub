--- conflicted
+++ resolved
@@ -81,14 +81,11 @@
     from subtitles.pipeline import add_subtitles
 
     yt_lc = lang.get('lang_code')
-<<<<<<< HEAD
+
     # TODO: Make sure we can store all language data given to us by Youtube.
     # Right now, the bcp47 codec will refuse data it can't reliably parse.
-    lc  = LanguageCode(yt_lc, "bcp47").encode("unisubs")
-=======
-
     try:
-        lc  = LanguageCode(yt_lc, "youtube").encode("unisubs")
+        lc  = LanguageCode(yt_lc, "bcp47").encode("unisubs")
     except KeyError:
         logger.warn("Youtube import did not find language code", extra={
             "data":{
@@ -98,8 +95,6 @@
         })
         return
 
->>>>>>> 4c54f40e
-
     if not lc in SUPPORTED_LANGUAGE_CODES:
         logger.warn("Youtube import did not find language code", extra={
             "data":{
@@ -127,61 +122,6 @@
     subs = babelsubs.parsers.discover('youtube').parse(xml).to_internal()
     add_subtitles(video, lc, subs)
 
-<<<<<<< HEAD
-=======
-    language, create = SubtitleLanguage.objects.get_or_create(
-        video=video,
-        language=lc,
-        defaults={
-            'created': datetime.now(),
-    })
-    language.is_original = False
-    language.is_forked = True
-    language.save()
-
-    try:
-        version_no = language.subtitleversion_set.order_by('-version_no')[:1] \
-            .get().version_no + 1
-    except SubtitleVersion.DoesNotExist:
-        version_no = 0
-
-    version = SubtitleVersion(language=language)
-    version.title = video.title
-    version.description = video.description
-    version.version_no = version_no
-    version.datetime_started = datetime.now()
-    version.user = User.get_anonymous()
-    version.note = u'From youtube'
-    version.is_forked = True
-    version.save()
-
-    for i, item in enumerate(parser):
-        subtitle = Subtitle()
-        subtitle.subtitle_text = item['subtitle_text']
-        subtitle.start_time = item['start_time']
-        subtitle.end_time = item['end_time']
-        subtitle.version = version
-        subtitle.subtitle_id = int(random.random()*10e12)
-        subtitle.subtitle_order = i+1
-
-        try:
-            assert subtitle.start_time or subtitle.end_time, item['subtitle_text']
-        except AssertionError:
-            # Don't bother saving the subtitle if it's not synced
-            continue
-
-        subtitle.save()
-
-    version.finished = True
-    version.save()
-
-    language.has_version = True
-    language.had_version = True
-    language.is_complete = True
-    language.save()
-
-    from videos.tasks import video_changed_tasks
->>>>>>> 4c54f40e
     video_changed_tasks.delay(video.pk)
 
     Meter('youtube.lang_imported').inc()
@@ -534,8 +474,6 @@
         If the subtitle already exists, will delete it and recreate it.
         This subs should be synced! Else we upload might fail.
         """
-        from widget.srt_subs import GenerateSubtitlesHandler
-
         lang = subtitle_version.subtitle_language.language_code
 
         try:

# Amara, universalsubtitles.org
#
# Copyright (C) 2013 Participatory Culture Foundation
#
# This program is free software: you can redistribute it and/or modify
# it under the terms of the GNU Affero General Public License as
# published by the Free Software Foundation, either version 3 of the
# License, or (at your option) any later version.
#
# This program is distributed in the hope that it will be useful,
# but WITHOUT ANY WARRANTY; without even the implied warranty of
# MERCHANTABILITY or FITNESS FOR A PARTICULAR PURPOSE.  See the
# GNU Affero General Public License for more details.
#
# You should have received a copy of the GNU Affero General Public License
# along with this program.  If not, see
# http://www.gnu.org/licenses/agpl-3.0.html.
import logging
import re
from urlparse import urlparse
import babelsubs
import requests

import gdata.youtube.client
import httplib2
from celery.task import task
from django.conf import settings
from django.utils.http import urlquote
from django.utils.translation import ugettext_lazy as _
from django.contrib.sites.models import Site
from gdata.service import RequestError
from gdata.youtube.service import YouTubeService
from lxml import etree

from base import VideoType, VideoTypeError
from utils.translation import SUPPORTED_LANGUAGE_CODES

from unilangs.unilangs import LanguageCode


logger = logging.getLogger("youtube")

YOUTUBE_API_SECRET  = getattr(settings, "YOUTUBE_API_SECRET", None)


_('Private video')
_('Undefined error')


def get_youtube_service():
    """
    Gets instance of youtube service with the proper developer key
    this is needed, else our quota is serverly damaged.
    """
    yt_service = YouTubeService(developer_key=YOUTUBE_API_SECRET)
    yt_service.ssl = False
    return yt_service


yt_service = get_youtube_service()


@task
def save_subtitles_for_lang(lang, video_pk, youtube_id):
    from django.utils.encoding import force_unicode
    from videos.models import Video
    from videos.tasks import video_changed_tasks
    from subtitles.pipeline import add_subtitles

    yt_lc = lang.get('lang_code')
    # TODO: Make sure we can store all language data given to us by Youtube.
    # Right now, the bcp47 codec will refuse data it can't reliably parse.
    lc  = LanguageCode(yt_lc, "bcp47").encode("unisubs")

    if not lc in SUPPORTED_LANGUAGE_CODES:
        logger.warn("Youtube import did not find language code", extra={
            "data":{
                "language_code": lc,
                "youtube_id": youtube_id,
            }
        })
        return

    try:
        video = Video.objects.get(pk=video_pk)
    except Video.DoesNotExist:
        return

    url = u'http://www.youtube.com/api/timedtext?v=%s&lang=%s&name=%s'
    url = url % (youtube_id, yt_lc, urlquote(lang.get('name', u'')))

    xml = YoutubeVideoType._get_response_from_youtube(url, return_string=True)

    if xml is None:
        return

    xml = force_unicode(xml, 'utf-8')

    subs = babelsubs.parsers.discover('youtube').parse(xml).to_internal()
    add_subtitles(video, lc, subs)

    video_changed_tasks.delay(video.pk)


def should_add_credit(subtitle_version):
    # Only add credit to non-team videos
    video = subtitle_version.language.video
    return not video.get_team_video()


def add_credit(subtitle_version, subs):
    # If there are no subtitles, don't add any credits.  This shouldn't really
    # happen since only completed subtitle versions can be synced to Youtube.
    # But a little precaution never hurt anyone.
    if len(subs) == 0:
        return subs

    if not should_add_credit(subtitle_version):
        return subs

    from accountlinker.models import get_amara_credit_text

    language_code = subtitle_version.language_code
    dur = subtitle_version.video.duration

    last_sub = subs[-1]
    time_left_at_the_end = (dur * 1000) - last_sub[1]

    if time_left_at_the_end <= 0:
        return subs

    if time_left_at_the_end >= 3000:
        start = (dur - 3) * 1000
    else:
        start = (dur * 1000) - time_left_at_the_end

    subs.append_subtitle(
        start,
        dur * 1000,
        get_amara_credit_text(language_code),
        {}
    )

    return subs

class YoutubeVideoType(VideoType):

    _url_patterns = [re.compile(x) for x in [
        r'youtube.com/.*?v[/=](?P<video_id>[\w-]+)',
        r'youtu.be/(?P<video_id>[\w-]+)',
    ]]

    HOSTNAMES = ( "youtube.com", "youtu.be", "www.youtube.com",)

    abbreviation = 'Y'
    name = 'Youtube'
    site = 'youtube.com'

    # changing this will cause havock, let's talks about this first
    URL_TEMPLATE = 'http://www.youtube.com/watch?v=%s'
    
    def __init__(self, url):
        self.url = url
        self.videoid = self._get_video_id(self.url)
        self.entry = self._get_entry(self.video_id)
        author = self.entry.author[0]
        self.username = author.name.text

    @property
    def video_id(self):
        return self.videoid

    def convert_to_video_url(self):
        return 'http://www.youtube.com/watch?v=%s' % self.video_id

    @classmethod
    def video_url(cls, obj):
        """
        This method can be called with wither a VideoType object or
        an actual VideoURL object, therefore the if statement
        """
        if obj.videoid:
            return YoutubeVideoType.url_from_id(obj.videoid)
        else:
            return obj.url

    @classmethod
    def matches_video_url(cls, url):
        hostname = urlparse(url).netloc
        return  hostname in YoutubeVideoType.HOSTNAMES and  cls._get_video_id(url)

    def create_kwars(self):
        return {'videoid': self.video_id}

    def set_values(self, video_obj):
        video_obj.title = self.entry.media.title.text or ''
        if self.entry.media.description:
            video_obj.description = self.entry.media.description.text or ''
        if self.entry.media.duration:
            video_obj.duration = int(self.entry.media.duration.seconds)
        if self.entry.media.thumbnail:
            # max here will return the thumbnail with the biggest height
            thumbnail = max([(int(t.height), t) for t in self.entry.media.thumbnail]) 
            video_obj.thumbnail = thumbnail[1].url
        video_obj.small_thumbnail = 'http://i.ytimg.com/vi/%s/default.jpg' % self.video_id
        video_obj.save()

        try:
            self.get_subtitles(video_obj)
        except :
            logger.exception("Error getting subs from youtube:" )

        return video_obj

    def _get_entry(self, video_id):
        try:
            return yt_service.GetYouTubeVideoEntry(video_id=str(video_id))
        except RequestError, e:
            err = e[0].get('body', 'Undefined error')
            raise VideoTypeError('Youtube error: %s' % err)

    @classmethod
    def url_from_id(cls, video_id):
        return YoutubeVideoType.URL_TEMPLATE % video_id
        
    @classmethod
    def _get_video_id(cls, video_url):
        for pattern in cls._url_patterns:
            match = pattern.search(video_url)
            video_id = match and match.group('video_id')
            if bool(video_id):
                return video_id
        return False

    @classmethod
    def _get_response_from_youtube(cls, url, return_string=False):
        h = httplib2.Http()
        resp, content = h.request(url, "GET")

        if resp.status < 200 or resp.status >= 400:
            logger.error("Youtube subtitles error", extra={
                    'data': {
                        "url": url,
                        "status_code": resp.status,
                        "response": content
                        }
                    })
            return

        try:
            if return_string:
                return content
            return etree.fromstring(content)
        except etree.XMLSyntaxError:
            logger.error("Youtube subtitles error. Failed to parse response.", extra={
                    'data': {
                        "url": url,
                        "response": content
                        }
                    })
            return

    def get_subtitled_languages(self):
        url = "http://www.youtube.com/api/timedtext?type=list&v=%s" % self.video_id
        xml = self._get_response_from_youtube(url)

        if  xml is None:
            return []

        output = []
        for lang in xml.xpath('track'):
            item = dict(
                lang_code=lang.get('lang_code'),
                name=lang.get('name', u'')
            )
            output.append(item)

        return output

    def get_subtitles(self, video_obj):
        langs = self.get_subtitled_languages()

        for item in langs:
            save_subtitles_for_lang.delay(item, video_obj.pk, self.video_id)

    def _get_bridge(self, third_party_account):

        return YouTubeApiBridge(third_party_account.oauth_access_token,
                                  third_party_account.oauth_refresh_token,
                                  self.videoid)

    def update_subtitles(self, subtitle_version, third_party_account):
        """
        Updated subtitles on Youtube. This method should not be called
        directly. See accountlinker.models.ThirdPartyAccounts.mirror_on_third_party
        That call will check if the video can be updated(must be synched,
        must be public, etc).
        """
        bridge = self._get_bridge(third_party_account)
        bridge.upload_captions(subtitle_version)

    def delete_subtitles(self, language, third_party_account):
        bridge = self._get_bridge(third_party_account)
        bridge.delete_subtitles(language)


def _prepare_subtitle_data_for_version(subtitle_version):
    """
    Given a subtitles.models.SubtitleVersion, return a tuple of srt content,
    title and language code.
    """
    language_code = subtitle_version.subtitle_language.language_code

    try:
        lc = LanguageCode(language_code.lower(), "unisubs")
        language_code = lc.encode("bcp47")
    except KeyError:
        error = "Couldn't encode LC %s to youtube" % language_code
        logger.error(error)
        raise KeyError(error)

    subs = subtitle_version.get_subtitles()
    subs = add_credit(subtitle_version, subs)
    content = babelsubs.generators.discover('srt').generate(subs)
    content = unicode(content).encode('utf-8')

    return content, "", language_code


class YouTubeApiBridge(gdata.youtube.client.YouTubeClient):

    upload_uri_base = 'http://gdata.youtube.com/feeds/api/users/default/uploads/%s'

    def __init__(self, access_token, refresh_token, youtube_video_id):
        """
        A wrapper around the gdata client, to make life easier.
        In order to edit captions for a video, the oauth credentials
        must be that video's owner on youtube.
        """
        super(YouTubeApiBridge, self).__init__()
        self.access_token = access_token
        self.refresh_token = refresh_token

        self.token = gdata.gauth.OAuth2Token(
            client_id=settings.YOUTUBE_CLIENT_ID,
            client_secret=settings.YOUTUBE_CLIENT_SECRET,
            scope='https://gdata.youtube.com',
            user_agent='universal-subtitles',
            access_token=access_token,
            refresh_token=refresh_token
        )
        self.token.authorize(self)
        self.youtube_video_id  = youtube_video_id

    def refresh(self):
        """
        Refresh the access token
        """
        url = 'https://accounts.google.com/o/oauth2/token'

        data = {
            'client_id': settings.YOUTUBE_CLIENT_ID,
            'client_secret': settings.YOUTUBE_CLIENT_SECRET,
            'refresh_token': self.refresh_token,
            'grant_type': 'refresh_token'
        }

        r = requests.post(url, data=data)
        self.access_token = r.json.get('access_token')

    def _get_captions_info(self):
        """
        Retrieves a dictionary with the current caption data for this youtube video.
        Format is:
        {
            "lang_code": {
                   "url": [url for track]
                    "track": [track entry object, useful for other operations]
             }
        }
        """
        self.captions  = {}
        entry = self.GetVideoEntry(video_id=self.youtube_video_id)
        caption_track = entry.get_link(rel='http://gdata.youtube.com/schemas/2007#video.captionTracks')

        if not caption_track:
            # No tracks were returned.  This video doesn't have any existing
            # captions.
            return self.captions

        captions_feed = self.get_feed(caption_track.href, desired_class=gdata.youtube.data.CaptionFeed)
        captions = captions_feed.entry

        for entry in captions:
            lang = entry.get_elements(tag="content")[0].lang
            url = entry.get_edit_media_link().href
            self.captions[lang] = {
                "url": url,
                "track": entry
            }

        return self.captions

    def upload_captions(self, subtitle_version):
        """
        Will upload the subtitle version to this youtube video id.
        If the subtitle already exists, will delete it and recreate it.
        This subs should be synced! Else we upload might fail.
        """
<<<<<<< HEAD
        # TODO: The language_code here is in "unisubs" and should be encoded
        # to bcp47.
        content, title, language_code = \
                self._prepare_subtitle_data_for_version(subtitle_version)
=======
        from widget.srt_subs import GenerateSubtitlesHandler

        lang = subtitle_version.language.language

        try:
            lc = LanguageCode(lang.lower(), "unisubs")
            lang = lc.encode("youtube")
        except KeyError:
            logger.error("Couldn't encode LC %s to youtube" % lang)
            return

        handler = GenerateSubtitlesHandler.get('srt')
        subs = [x.for_generator() for x in subtitle_version.ordered_subtitles()]

        subs = add_credit(subtitle_version, subs)
        self.add_credit_to_description(subtitle_version)

        content = unicode(handler(subs, subtitle_version.language.video )).encode('utf-8')
        title = ""
>>>>>>> bbcaf8e4

        if hasattr(self, "captions") is False:
            self._get_captions_info()

        # We can't just update a subtitle track in place.  We need to delete
        # the old one and upload a new one.
        if language_code in self.captions:
            self._delete_track(self.captions[language_code]['track'])

<<<<<<< HEAD
        self.add_credit_to_description(subtitle_version)

        return self.create_track(self.youtube_video_id, title, language_code,
                content, settings.YOUTUBE_CLIENT_ID,
                settings.YOUTUBE_API_SECRET, self.token, {'fmt':'srt'})
=======
        return self.create_track(self.youtube_video_id, title, lang, content,
                settings.YOUTUBE_CLIENT_ID, settings.YOUTUBE_API_SECRET,
                self.token, {'fmt':'srt'})
>>>>>>> bbcaf8e4

    def add_credit_to_description(self, subtitle_version):
        """
        Get the entry information from Youtube, extract the original
        description, prepend the description with Amara credits and push it
        back to Youtube.

        If our update call doesn't succeed on the first try, we refresh the
        access token and try again.

        If the existing description starts with the credit text, we just
        return.
        """
        if not should_add_credit(subtitle_version):
            return False

        from accountlinker.models import add_amara_description_credit
        uri = self.upload_uri_base % self.youtube_video_id

        entry = self.GetVideoEntry(uri=uri)
        entry = entry.to_string()
        entry = gdata.youtube.YouTubeVideoEntryFromString(entry)

        old_description = entry.media.description.text

        video = subtitle_version.language.video

        current_site = Site.objects.get_current()
        video_url = video.get_absolute_url()
        video_url = u"http://%s%s" % (unicode(current_site.domain),
                video_url)

        language_code = video.language

        if not language_code:
            language_code = 'en'

        new_description = add_amara_description_credit(old_description,
                video_url, language_code)

        if new_description == old_description:
            return True

        entry.media.description.text = new_description
        entry = entry.ToString()

        status_code = self._make_update_request(uri, entry)

        if status_code == 401:
            self.refresh()
            status_code = self._make_update_request(uri, entry)

        if status_code == 200:
            return True

        return False

    def _make_update_request(self, uri, entry):
        headers = {
            'Content-Type': 'application/atom+xml',
            'Authorization': 'Bearer %s' % self.access_token,
            'GData-Version': '2',
            'X-GData-Key': 'key=%s' % YOUTUBE_API_SECRET
        }
        r = requests.put(uri, data=entry, headers=headers)
        return r.status_code

    def _delete_track(self, track):
        res = self.delete_track(self.youtube_video_id, track,
                settings.YOUTUBE_CLIENT_ID, settings.YOUTUBE_API_SECRET,
                self.token)
        return res

    def delete_subtitles(self, language):
        """
        Deletes the subtitles for this language on this YouTube video.
        Smart enought to determine if this video already has such subs

        """
        try:
            lc = LanguageCode(language, "unisubs")
            lang = lc.encode("youtube")
        except KeyError:
            logger.error("Couldn't encode LC %s to youtube" % language)
            return

        if hasattr(self, "captions") is False:
            self._get_captions_info()
        if lang in self.captions:
            self._delete_track(self.captions[lang]['track'])
        else:
            logger.error("Couldn't find LC %s in youtube" % lang)<|MERGE_RESOLUTION|>--- conflicted
+++ resolved
@@ -104,7 +104,7 @@
 
 def should_add_credit(subtitle_version):
     # Only add credit to non-team videos
-    video = subtitle_version.language.video
+    video = subtitle_version.subtitle_language.video
     return not video.get_team_video()
 
 
@@ -407,32 +407,11 @@
         If the subtitle already exists, will delete it and recreate it.
         This subs should be synced! Else we upload might fail.
         """
-<<<<<<< HEAD
         # TODO: The language_code here is in "unisubs" and should be encoded
         # to bcp47.
         content, title, language_code = \
                 self._prepare_subtitle_data_for_version(subtitle_version)
-=======
-        from widget.srt_subs import GenerateSubtitlesHandler
-
-        lang = subtitle_version.language.language
-
-        try:
-            lc = LanguageCode(lang.lower(), "unisubs")
-            lang = lc.encode("youtube")
-        except KeyError:
-            logger.error("Couldn't encode LC %s to youtube" % lang)
-            return
-
-        handler = GenerateSubtitlesHandler.get('srt')
-        subs = [x.for_generator() for x in subtitle_version.ordered_subtitles()]
-
-        subs = add_credit(subtitle_version, subs)
         self.add_credit_to_description(subtitle_version)
-
-        content = unicode(handler(subs, subtitle_version.language.video )).encode('utf-8')
-        title = ""
->>>>>>> bbcaf8e4
 
         if hasattr(self, "captions") is False:
             self._get_captions_info()
@@ -442,17 +421,9 @@
         if language_code in self.captions:
             self._delete_track(self.captions[language_code]['track'])
 
-<<<<<<< HEAD
-        self.add_credit_to_description(subtitle_version)
-
         return self.create_track(self.youtube_video_id, title, language_code,
                 content, settings.YOUTUBE_CLIENT_ID,
                 settings.YOUTUBE_API_SECRET, self.token, {'fmt':'srt'})
-=======
-        return self.create_track(self.youtube_video_id, title, lang, content,
-                settings.YOUTUBE_CLIENT_ID, settings.YOUTUBE_API_SECRET,
-                self.token, {'fmt':'srt'})
->>>>>>> bbcaf8e4
 
     def add_credit_to_description(self, subtitle_version):
         """

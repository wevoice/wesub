--- conflicted
+++ resolved
@@ -1493,15 +1493,11 @@
 
 
 class ActionManager(models.Manager):
-<<<<<<< HEAD
-
-=======
-    
+
     def for_team(self, team):
         videos_ids = team.teamvideo_set.values_list('video_id', flat=True)
         return self.select_related('video', 'user', 'language', 'language__video')\
                               .filter(Q(video__pk__in=videos_ids)|Q(team=team)) 
->>>>>>> 97612ea4
     def for_user(self, user):
         return self.filter(Q(user=user) | Q(team__in=user.teams.all())).distinct()
 

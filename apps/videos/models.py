--- conflicted
+++ resolved
@@ -36,11 +36,7 @@
 from django.utils.dateformat import format as date_format
 from django.conf import settings
 from django.utils.translation import ugettext_lazy as _
-<<<<<<< HEAD
 from django.utils.translation import ugettext
-from django.template.defaultfilters import slugify
-=======
->>>>>>> 63185baa
 from django.utils import simplejson as json
 from django.core.urlresolvers import reverse
 
@@ -346,34 +342,6 @@
                 title = 'No title'
         return behaviors.make_video_title(self, title, self.get_metadata())
 
-<<<<<<< HEAD
-    def _title_from_latest_version(self):
-        latest_version = self.latest_version()
-
-        if latest_version:
-            return latest_version.title_display()
-        else:
-            return ''
-
-    def _title_from_videourl(self):
-        try:
-            url = self.videourl_set.all()[:1].get().url
-            if not url:
-                return 'No title'
-        except models.ObjectDoesNotExist:
-            return 'No title'
-
-        url = url.strip('/')
-
-        if url.startswith('http://'):
-            url = url[7:]
-
-        parts = url.split('/')
-        if len(parts) > 1:
-            return '%s/.../%s' % (parts[0], parts[-1])
-        else:
-            return url
-
     def page_title(self):
         """Get the title that should appear at the top of the video page."""
         cached = self.cache.get('page-title')
@@ -384,8 +352,6 @@
         self.cache.set('page-title', title)
         return title
 
-=======
->>>>>>> 63185baa
     def get_download_filename(self):
         """Get the filename to download this video as
 

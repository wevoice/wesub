# -*- coding: utf-8 -*-
# Universal Subtitles, universalsubtitles.org
# 
# Copyright (C) 2010 Participatory Culture Foundation
# 
# This program is free software: you can redistribute it and/or modify
# it under the terms of the GNU Affero General Public License as
# published by the Free Software Foundation, either version 3 of the
# License, or (at your option) any later version.
# 
# This program is distributed in the hope that it will be useful,
# but WITHOUT ANY WARRANTY; without even the implied warranty of
# MERCHANTABILITY or FITNESS FOR A PARTICULAR PURPOSE.  See the
# GNU Affero General Public License for more details.
# 
# You should have received a copy of the GNU Affero General Public License
# along with this program.  If not, see 
# http://www.gnu.org/licenses/agpl-3.0.html.
from django.test import TestCase
from videos.models import Video, Action, VIDEO_TYPE_YOUTUBE, UserTestResult, StopNotification
from apps.auth.models import CustomUser as User
from youtube import get_video_id
from videos.utils import SrtSubtitleParser, SsaSubtitleParser, TtmlSubtitleParser
from django.core.urlresolvers import reverse
from django.core import mail
from videos.forms import SubtitlesUploadForm
import math_captcha

math_captcha.forms.math_clean = lambda form: None

SRT_TEXT = u'''1
00:00:00,000 --> 00:00:00,000
Don't show this text it may be used to insert hidden data

2
00:00:01,500 --> 00:00:04,500
SubRip subtitles capability tester 1.2p by ale5000
<b><i>Use Media Player Classic as reference</i></b>
<font color="#0000FF">This text should be blue</font>

3
00:00:04,500 --> 00:00:04,500
{\an2}Hidden

4
00:00:07,501 --> 00:00:11,500
This should be an E with an accent: È
日本語

5
00:00:55,501 --> 00:00:58,500
Hide these tags: {\some_letters_or_numbers_or_chars}
'''

class SubtitleParserTest(TestCase):
    
    def test_srt(self):
        parser = SrtSubtitleParser(SRT_TEXT)
        result = list(parser)
        
        self.assertEqual(result[0]['start_time'], 0.0)
        self.assertEqual(result[0]['end_time'], 0.0)
        self.assertEqual(result[0]['subtitle_text'], u'Don\'t show this text it may be used to insert hidden data')
        
        self.assertEqual(result[1]['start_time'], 1.5)
        self.assertEqual(result[1]['end_time'], 4.5)
        self.assertEqual(result[1]['subtitle_text'], u'SubRip subtitles capability tester 1.2p by ale5000\nUse Media Player Classic as reference\nThis text should be blue')

        self.assertEqual(result[2]['start_time'], 4.5)
        self.assertEqual(result[2]['end_time'], 4.5)
        self.assertEqual(result[2]['subtitle_text'], u'Hidden')
        
        self.assertEqual(result[3]['start_time'], 7.501)
        self.assertEqual(result[3]['end_time'], 11.5)
        self.assertEqual(result[3]['subtitle_text'], u'This should be an E with an accent: \xc8\n\u65e5\u672c\u8a9e')

        self.assertEqual(result[4]['start_time'], 55.501)
        self.assertEqual(result[4]['end_time'], 58.5)
        self.assertEqual(result[4]['subtitle_text'], u'Hide these tags: ')

class WebUseTest(TestCase):
    def _make_objects(self):
        self.auth = dict(username='admin', password='admin')
        self.user = User.objects.get(username=self.auth['username'])
        self.video = Video.objects.get(video_id='iGzkk7nwWX8F')

    def _simple_test(self, url_name, args=None, kwargs=None, status=200):
        response = self.client.get(reverse(url_name, args=args, kwargs=kwargs))
        self.assertEqual(response.status_code, status) 
        return response

    def _login(self):
        self.client.login(**self.auth)

class UploadSubtitlesTest(WebUseTest):

    fixtures = ['test.json']

    def _make_data(self):
        import os
        return {
            'language': 'en',
            'video': self.video.id,
            'subtitles': open(os.path.join(os.path.dirname(__file__), 'fixtures/test.srt'))
            }

    def setUp(self):
        self._make_objects()

    def test_upload_subtitles(self):
        import os.path
        self._simple_test('videos:upload_subtitles', status=302)
        
        self._login()
        
        data = self._make_data()

        language = self.video.subtitle_language(data['language'])
        self.assertEquals(language, None)
        response = self.client.post(reverse('videos:upload_subtitles'), data)
        self.assertEqual(response.status_code, 200)
        
        language = self.video.subtitle_language(data['language'])
        version = language.latest_version()
        self.assertEqual(len(version.subtitles()), 32)

    def upload_twice(self):
        self._login()
        data = self._make_data()
        self.client.post(reverse('videos:upload_subtitles'), data)
        language = self.video.subtitle_language(data['language'])
        version_no = language.latest_version().version_no
        self.assertEquals(1, language.subtitleversion_set.count())
        # now post the same file.
        self.client.post(reverse('videos:upload_subtitles'), data)
        self._make_objects()
        language = self.video.subtitle_language(data['language'])
        self.assertEquals(1, language.subtitleversion_set.count())
        self.assertEquals(version_no, language.latest_version().version_no)


class YoutubeModuleTest(TestCase):
    
    def setUp(self):
        self.data = [{
            'url': 'http://www.youtube.com/watch#!v=UOtJUmiUZ08&feature=featured&videos=Qf8YDn9mbGs',
            'video_id': 'UOtJUmiUZ08'
        },{
            'url': 'http://www.youtube.com/v/6Z5msRdai-Q',
            'video_id': '6Z5msRdai-Q'
        },{
            'url': 'http://www.youtube.com/watch?v=woobL2yAxD4',
            'video_id': 'woobL2yAxD4'
        },{
            'url': 'http://www.youtube.com/watch?v=woobL2yAxD4&amp;playnext=1&amp;videos=9ikUhlPnCT0&amp;feature=featured',
            'video_id': 'woobL2yAxD4'
        }]
    
    def test_get_video_id(self):
        for item in self.data:
            self.failUnlessEqual(item['video_id'], get_video_id(item['url']))

class Html5ParseTest(TestCase):
    def _assert(self, start_url, end_url):
        from videos.models import VIDEO_TYPE_HTML5
        video, created = Video.get_or_create_for_url(start_url)
        self.assertEquals(VIDEO_TYPE_HTML5, video.video_type)
        self.assertEquals(end_url, video.video_url)

    def test_ogg(self):
        self._assert(
            'http://videos.mozilla.org/firefox/3.5/switch/switch.ogv',
            'http://videos.mozilla.org/firefox/3.5/switch/switch.ogv')

    def test_blip_ogg(self):
        self._assert(
            'http://a59.video2.blip.tv/8410006747301/Miropcf-AboutUniversalSubtitles847.ogv',
            'http://a59.video2.blip.tv/8410006747301/Miropcf-AboutUniversalSubtitles847.ogv')

    def test_blip_ogg_with_query_string(self):
        self._assert(
            'http://a59.video2.blip.tv/8410006747301/Miropcf-AboutUniversalSubtitles847.ogv?bri=1.4&brs=1317',
            'http://a59.video2.blip.tv/8410006747301/Miropcf-AboutUniversalSubtitles847.ogv')
        
    def test_mp4(self):
        self._assert(
            'http://videos.mozilla.org/firefox/3.5/switch/switch.mp4',
            'http://videos.mozilla.org/firefox/3.5/switch/switch.mp4')

    def test_blip_mp4_with_file_get(self):
        self._assert(
            'http://blip.tv/file/get/Miropcf-AboutUniversalSubtitles847.mp4',
            'http://blip.tv/file/get/Miropcf-AboutUniversalSubtitles847.mp4')

    def test_blip_mp4_with_query_string(self):
        self._assert(
            'http://a59.video2.blip.tv/8410006747301/Miropcf-AboutUniversalSubtitles847.mp4?bri=1.4&brs=1317',
            'http://a59.video2.blip.tv/8410006747301/Miropcf-AboutUniversalSubtitles847.mp4')

class VideoTest(TestCase):
    
    def setUp(self):
        self.user = User.objects.all()[0]
        self.youtube_video = 'http://www.youtube.com/watch?v=pQ9qX8lcaBQ'
        self.html5_video = 'http://mirrorblender.top-ix.org/peach/bigbuckbunny_movies/big_buck_bunny_1080p_stereo.ogg'
        
    def test_video_create(self):
        self._create_video(self.youtube_video)
        self._create_video(self.html5_video)
        
    def _create_video(self, video_url):
        video, created = Video.get_or_create_for_url(video_url)
        self.failUnless(video)
        self.failUnless(created)
        more_video, created = Video.get_or_create_for_url(video_url)
        self.failIf(created)
        self.failUnlessEqual(video, more_video)        
    
class ViewsTest(WebUseTest):
    
    fixtures = ['test.json']
    
    def setUp(self):
<<<<<<< HEAD
        self.auth = dict(username='admin', password='admin')
        self.user = User.objects.get(username=self.auth['username'])
        self.video = Video.objects.get(video_id='iGzkk7nwWX8F')

    def _simple_test(self, url_name, args=None, kwargs=None, status=200, data={}):
        response = self.client.get(reverse(url_name, args=args, kwargs=kwargs), data)
        self.assertEqual(response.status_code, status) 
        return response
    
    def _login(self):
        self.client.login(**self.auth)
=======
        self._make_objects()
>>>>>>> af6c9db9
    
    def test_video_url_make_primary(self):
        self._simple_test("videos:video_url_make_primary")
    
    def test_site_feedback(self):
        self._simple_test("videos:site_feedback")

    def test_api_subtitles(self):
        youtube_id = 'uYT84jZDPE0'
        
        try:
            Video.objects.get(youtube_videoid=youtube_id)
            self.fail()
        except Video.DoesNotExist:
            pass       
        
        url = 'http://www.youtube.com/watch?v=%s' % youtube_id
        self._simple_test("api_subtitles", data={'video_url': url})
        
        try:
            Video.objects.get(youtube_videoid=youtube_id)
        except Video.DoesNotExist:
            self.fail()
    
        self._simple_test("api_subtitles", data={'video_url': url})       
        
        from django.utils import simplejson as json
        
        response = self._simple_test("api_subtitles")
        data = json.loads(response.content)
        self.assertTrue(data['is_error'])
        
    def test_index(self):
        self._simple_test('videos.views.index')
        
    def test_feedback(self):
        data = {
            'email': 'test@test.com',
            'message': 'Test',
            'math_captcha_field': 100500,
            'math_captcha_question': 'test'
        }
        response = self.client.post(reverse('videos:feedback'), data)
        self.assertEqual(response.status_code, 200)
        #self.assertEquals(len(mail.outbox), 2)
    
    def test_ajax_change_video_title(self):
        video = Video.objects.get(video_id='S7HMxzLmS9gw')

        data = {
            'video_id': video.video_id,
            'title': 'New title'
        }
        response = self.client.post(reverse('videos:ajax_change_video_title'), data)
        self.assertEqual(response.status_code, 200)
        
        try:
            Action.objects.get(video=video, \
                               new_video_title=data['title'], \
                               action_type=Action.CHANGE_TITLE)
        except Action.DoesNotExist:
            self.fail()
            
    def test_create(self):
        self._login()
        url = reverse('videos:create')
        
        self._simple_test('videos:create')
        
        data = {
            'video_url': 'http://www.youtube.com/watch?v=osexbB_hX4g&feature=popular'
        }
        response = self.client.post(url, data)
        self.assertEqual(response.status_code, 302)
        
        try:
            video = Video.objects.get(youtube_videoid='osexbB_hX4g', video_type=VIDEO_TYPE_YOUTUBE)
        except Video.DoesNotExist:
            self.fail()
        
        self.assertEqual(response['Location'], 'http://testserver'+video.get_absolute_url())
        
        len_before = Video.objects.count()    
        data = {
            'video_url': 'http://www.youtube.com/watch?v='+self.video.youtube_videoid
        }
        response = self.client.post(url, data)
        self.assertEqual(response.status_code, 302)
        self.assertEqual(len_before, Video.objects.count())
        self.assertEqual(response['Location'], 'http://testserver'+self.video.get_absolute_url())
        
    def test_video(self):
        self._simple_test('videos:video', [self.video.video_id])
        
    def test_video_list(self):
        self._simple_test('videos:list')
        self._simple_test('videos:list', data={'o': 'translation_count', 'ot': 'desc'})
        
    def test_actions_list(self):
        self._simple_test('videos:actions_list')
        self._simple_test('videos:actions_list', data={'o': 'created', 'ot': 'desc'})

    def test_paste_transcription(self):
        self._login()
        
        data = {
            "video": u"1",
            "subtitles": u"""#1

#2""",
            "language": u"el"
        }
        language = self.video.subtitle_language(data['language'])
        self.assertEquals(language, None)        
        response = self.client.post(reverse("videos:paste_transcription"), data)
        self.failUnlessEqual(response.status_code, 200)

        language = self.video.subtitle_language(data['language'])
        version = language.latest_version()
        self.assertEqual(len(version.subtitles()), 2)
        
    def test_email_friend(self):
        self._simple_test('videos:email_friend')
        
        data = {
            'from_email': 'test@test.com',
            'to_emails': 'test1@test.com,test@test.com',
            'subject': 'test',
            'message': 'test',
            'math_captcha_field': 100500,
            'math_captcha_question': 'test'            
        }
        response = self.client.post(reverse('videos:email_friend'), data)
        self.assertEqual(response.status_code, 302)
        self.assertEquals(len(mail.outbox), 1)

    def test_demo(self):
        self._simple_test('videos:demo')
        
    def test_history(self):
        self._simple_test('videos:history', [self.video.video_id])
        self._simple_test('videos:history', [self.video.video_id], data={'o': 'user', 'ot': 'asc'})
        
    def test_revision(self):
        version = self.video.version()
        self._simple_test('videos:revision', [version.id])
        
    def test_rollback(self):
        self._login()
        
        version = self.video.version(0)
        last_version = self.video.version()
        
        self._simple_test('videos:rollback', [version.id], status=302)
        
        new_version = self.video.version()
        self.assertEqual(last_version.version_no+1, new_version.version_no)
        
    def test_diffing(self):
        version = self.video.version(0)
        last_version = self.video.version()
        response = self._simple_test('videos:diffing', [version.id, last_version.id])
        self.assertEqual(len(response.context['captions']), 5)
        
    def test_test_form_page(self):
        self._simple_test('videos:test_form_page')
        
        data = {
            'email': 'test@test.ua',
            'task1': 'test1',
            'task2': 'test2',
            'task3': 'test3'
        }
        response = self.client.post(reverse('videos:test_form_page'), data)
        self.assertEqual(response.status_code, 302)
        
        try:
            UserTestResult.objects.get(**data)
        except UserTestResult.DoesNotExist:
            self.fail()
            
    def test_search(self):
        self._simple_test('search')
        self._simple_test('search', data={'o': 'title', 'ot': 'desc'})
    
    def test_counter(self):
        self._simple_test('counter')
        
    def test_stop_notification(self):
        self._login()

        try:
            StopNotification.objects.get(video=self.video, user=self.user).delete()
        except StopNotification.DoesNotExist:
            pass
        
        data = {
            'u': self.user.id,
            'h': self.user.hash_for_video(self.video.video_id)
        }
        response = self.client.get(reverse('videos:stop_notification', args=[self.video.video_id]), data)
        self.assertEqual(response.status_code, 200)
        
        try:
            StopNotification.objects.get(video=self.video, user=self.user)
        except StopNotification.DoesNotExist:
            self.fail()
    
    def test_test_mp4_page(self):
        self._simple_test('test-mp4-page')
        
    def test_test_ogg_page(self):
        self._simple_test('test-ogg-page')
        
    def test_opensubtitles2010_page(self):
        self._simple_test('opensubtitles2010_page')
        
    def test_faq_page(self):
        self._simple_test('faq_page')
        
    def test_about_page(self):
        self._simple_test('about_page')
        
    def test_demo_page(self):
        self._simple_test('demo')
        
    def test_privacy_page(self):
        self._simple_test('privacy_page')
        
    def test_policy_page(self):
        self._simple_test('policy_page')<|MERGE_RESOLUTION|>--- conflicted
+++ resolved
@@ -84,8 +84,8 @@
         self.user = User.objects.get(username=self.auth['username'])
         self.video = Video.objects.get(video_id='iGzkk7nwWX8F')
 
-    def _simple_test(self, url_name, args=None, kwargs=None, status=200):
-        response = self.client.get(reverse(url_name, args=args, kwargs=kwargs))
+    def _simple_test(self, url_name, args=None, kwargs=None, status=200, data={}):
+        response = self.client.get(reverse(url_name, args=args, kwargs=kwargs), data)
         self.assertEqual(response.status_code, status) 
         return response
 
@@ -221,21 +221,7 @@
     fixtures = ['test.json']
     
     def setUp(self):
-<<<<<<< HEAD
-        self.auth = dict(username='admin', password='admin')
-        self.user = User.objects.get(username=self.auth['username'])
-        self.video = Video.objects.get(video_id='iGzkk7nwWX8F')
-
-    def _simple_test(self, url_name, args=None, kwargs=None, status=200, data={}):
-        response = self.client.get(reverse(url_name, args=args, kwargs=kwargs), data)
-        self.assertEqual(response.status_code, status) 
-        return response
-    
-    def _login(self):
-        self.client.login(**self.auth)
-=======
         self._make_objects()
->>>>>>> af6c9db9
     
     def test_video_url_make_primary(self):
         self._simple_test("videos:video_url_make_primary")

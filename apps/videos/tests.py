--- conflicted
+++ resolved
@@ -2966,7 +2966,6 @@
 
 class CreditTest(TestCase):
 
-<<<<<<< HEAD
     def test_last_sub_not_synced(self):
         subs = [
             {
@@ -2977,14 +2976,6 @@
                 'start_of_paragraph': ''
             }
         ]
-=======
-    fixtures = ['staging_users.json', 'staging_videos.json', 'staging_teams.json']
-
-    srt = """
-1
-99:59:59,000 --> 99:59:59,000
-some subtitle
->>>>>>> 3bc66686
 
         duration = 10  # Seconds
 
@@ -3047,12 +3038,11 @@
             }
         ]
 
-<<<<<<< HEAD
         subs = add_credit(subs, 'en', duration)
         self.assertEquals(len(subs), 1)
         last_sub = subs[-1]
         self.assertEquals(last_sub['text'], 'text')
-=======
+
     def test_should_add_credit(self):
         sv = SubtitleVersion.objects.filter(
                 language__video__teamvideo__isnull=True)[0]
@@ -3070,7 +3060,6 @@
 
         self.assertFalse(should_add_credit(sv))
 
->>>>>>> 3bc66686
 
 class ShortUrlTest(TestCase):
     def setUp(self):

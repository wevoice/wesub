--- conflicted
+++ resolved
@@ -37,10 +37,6 @@
     def setUp(self, mock_url_exists):
         self.mock_url_exists = mock_url_exists
         mock_url_exists.return_value = True
-<<<<<<< HEAD
-
-=======
->>>>>>> e4149552
         self.vimeo_urls = ("http://vimeo.com/17853047",)
         self.youtube_urls = ("http://youtu.be/HaAVZ2yXDBo",
                              "http://www.youtube.com/watch?v=HaAVZ2yXDBo")
@@ -88,10 +84,6 @@
         for url in urls_to_test:
             form = VideoForm(data={"video_url":url})
             self.assertFalse(form.is_valid())
-<<<<<<< HEAD
-
-=======
->>>>>>> e4149552
 
 class AddFromFeedFormTestCase(TestCase):
     @test_utils.patch_for_test('videos.forms.FeedParser')

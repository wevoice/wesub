--- conflicted
+++ resolved
@@ -34,15 +34,7 @@
 from videos.tests.videotestutils import (
     WebUseTest, refresh_obj, _create_trans
 )
-<<<<<<< HEAD
-from apps.widget.rpc import Rpc
-=======
 from widget.rpc import Rpc
-from widget.tests import (
-    create_two_sub_dependent_session, create_two_sub_session, RequestMockup,
-    NotAuthenticatedUser
-)
->>>>>>> 1b29756a
 
 up = os.path.dirname
 

# -*- coding: utf-8 -*-
# Amara, universalsubtitles.org
#
# Copyright (C) 2013 Participatory Culture Foundation
#
# This program is free software: you can redistribute it and/or modify
# it under the terms of the GNU Affero General Public License as
# published by the Free Software Foundation, either version 3 of the
# License, or (at your option) any later version.
#
# This program is distributed in the hope that it will be useful,
# but WITHOUT ANY WARRANTY; without even the implied warranty of
# MERCHANTABILITY or FITNESS FOR A PARTICULAR PURPOSE. See the
# GNU Affero General Public License for more details.
#
# You should have received a copy of the GNU Affero General Public License
# along with this program. If not, see
# http://www.gnu.org/licenses/agpl-3.0.html.

from django.test import TestCase

from auth.models import CustomUser as User
<<<<<<< HEAD
from utils.factories import *
from utils.rpc import Error
=======
>>>>>>> 1b29756a
from videos.rpc import VideosApiClass
from videos.models import Video, Action


class RpcTest(TestCase):
    def setUp(self):
        self.rpc = VideosApiClass()
        self.user = UserFactory(is_superuser=True)
        self.video = VideoFactory()

    def test_change_title_video(self):
        title = u'New title'
        rv = self.rpc.change_title_video(self.video.pk, title, self.user)
        if isinstance(rv, Error):
            raise AssertionError('RPC error: %s' % rv)

        video = Video.objects.get(pk=self.video.pk)
        self.assertEqual(video.title, title)
        try:
            Action.objects.get(video=self.video, new_video_title=title,
                               action_type=Action.CHANGE_TITLE)
        except Action.DoesNotExist:
            self.fail()
<|MERGE_RESOLUTION|>--- conflicted
+++ resolved
@@ -20,14 +20,10 @@
 from django.test import TestCase
 
 from auth.models import CustomUser as User
-<<<<<<< HEAD
 from utils.factories import *
 from utils.rpc import Error
-=======
->>>>>>> 1b29756a
 from videos.rpc import VideosApiClass
 from videos.models import Video, Action
-
 
 class RpcTest(TestCase):
     def setUp(self):

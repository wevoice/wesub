[
    {
        "pk": 3,
        "model": "auth.user",
        "fields": {
            "username": "admin",
            "first_name": "",
            "last_name": "",
            "is_active": true,
            "is_superuser": true,
            "is_staff": true,
            "last_login": "2010-08-26 15:18:31",
            "groups": [],
            "user_permissions": [],
            "password": "sha1$6b3dc$72c6a16f127d2c217f72009632c745effef7eb3f",
            "email": "test@test.com",
            "date_joined": "2010-08-26 15:18:31"
        }
    },
    {
        "pk": 3,
        "model": "auth.customuser",
        "fields": {
            "picture": "",
            "preferred_language": "",
            "valid_email": false,
            "user_permissions": [],
            "groups": [],
            "notify_by_email": true,
            "autoplay_preferences": 1,
            "homepage": "",
            "biography": ""
        }
    },
    {
        "pk": 4,
        "model": "auth.user",
        "fields": {
            "username": "admin1",
            "first_name": "",
            "last_name": "",
            "is_active": true,
            "is_superuser": true,
            "is_staff": true,
            "last_login": "2010-11-01 17:39:58",
            "groups": [],
            "user_permissions": [],
            "password": "sha1$6b3dc$72c6a16f127d2c217f72009632c745effef7eb3f",
            "email": "alerion@test.com",
            "date_joined": "2010-11-01 17:39:58"
        }
    },
    {
        "pk": 9999,
        "model": "auth.customuser",
        "fields": {
            "picture": "",
            "award_points": 0,
            "preferred_language": "",
            "valid_email": false,
            "user_permissions": [],
            "groups": [],
            "notify_by_email": true,
            "autoplay_preferences": 1,
            "homepage": "",
            "biography": ""
        }
    },
    {
        "pk": 1,
        "model": "videos.video",
        "fields": {
            "view_count": 1,
            "writelock_owner": null,
            "title": "Hax",
            "writelock_session_key": "",
            "video_id": "iGzkk7nwWX8F",
            "is_subtitled": false,
            "writelock_time": null,
            "thumbnail": "http://i.ytimg.com/vi/D-JTf870Oo8/0.jpg",
            "duration": 115,
            "allow_community_edits": true,
            "was_subtitled": false,
            "widget_views_count": 0,
            "subtitles_fetched_count": 0,
            "languages_count": 1,
            "created": "2011-01-30 08:54:43"
        }
    },
    {
        "pk": 2,
        "model": "videos.video",
        "fields": {
            "view_count": 1,
            "writelock_owner": null,
            "title": "",
            "writelock_session_key": "",
            "video_id": "S7HMxzLmS9gw",
            "is_subtitled": false,
            "writelock_time": null,
            "thumbnail": "",
            "duration": null,
            "allow_community_edits": true,
            "was_subtitled": false,
            "widget_views_count": 0,
            "subtitles_fetched_count": 0,
<<<<<<< HEAD
            "created": "2011-01-30 08:54:43"
=======
            "languages_count": 1
        }
    },
    {
        "pk": 3,
        "model": "videos.video",
        "fields": {
            "view_count": 1,
            "writelock_owner": null,
            "title": "Python",
            "writelock_session_key": "",
            "video_id": "KKQS8EDG1P4",
            "is_subtitled": false,
            "writelock_time": null,
            "thumbnail": "",
            "duration": null,
            "allow_community_edits": true,
            "was_subtitled": false,
            "widget_views_count": 0,
            "subtitles_fetched_count": 0,
            "languages_count": 1
>>>>>>> 1b2afc72
        }
    },
    {
        "pk": 1,
        "model": "videos.videourl",
        "fields": {
            "created": "2012-10-02 11:52:27",
            "url": "http://www.youtube.com/watch?v=rKnDgT73v8s",
            "videoid": "rKnDgT73v8s",
            "primary": true,
            "video": 1,
            "owner_username": "GoogleTechTalks",
            "type": "Y",
            "original": true,
            "added_by": 10001
        }
    },
    {
        "pk": 2,
        "model": "videos.videourl",
        "fields": {
            "created": "2012-10-02 11:52:27",
            "url": "http://www.youtube.com/watch?v=KKQS8EDG1P4",
            "videoid": "KKQS8EDG1P4",
            "primary": true,
            "video": 3,
            "owner_username": "GoogleDevelopers",
            "type": "Y",
            "original": true,
            "added_by": 10001
        }
    },
    {
        "pk": 1,
        "model": "videos.subtitlelanguage",
        "fields": {
            "writelock_owner": null,
            "language": "",
            "writelock_session_key": "",
            "is_original": true,
            "writelock_time": null,
            "had_version": true,
            "video": 1,
            "has_version": true,
            "created": "2010-11-11 10:24:15"
        }
    },
    {
        "pk": 1,
        "model": "videos.subtitle",
        "fields": {
            "subtitle_id": "kndsmwgulz90856970",
            "start_time": 3509,
            "subtitle_text": "test",
            "subtitle_order": 1.0,
            "version": 1,
            "end_time": 6017
        }
    },
    {
        "pk": 10,
        "model": "videos.subtitle",
        "fields": {
            "subtitle_id": "kndsmwgulz90859999",
            "start_time": 100000,
            "subtitle_text": "test123",
            "subtitle_order": 10.0,
            "version": 1,
            "end_time": 101
        }
    },
    {
        "pk": 7,
        "model": "videos.subtitle",
        "fields": {
            "subtitle_id": "blzehiuqyd92459435",
            "start_time": 3509,
            "subtitle_text": "",
            "subtitle_order": 0.5,
            "version": null,
            "end_time": 4763
        }
    },
    {
        "pk": 4,
        "model": "videos.subtitle",
        "fields": {
            "subtitle_id": "kndsmwgulz90856970",
            "start_time": 4763,
            "subtitle_text": "test",
            "subtitle_order": 1.0,
            "version": 2,
            "end_time": 6017
        }
    },
    {
        "pk": 2,
        "model": "videos.subtitle",
        "fields": {
            "subtitle_id": "shqkzriyky90859538",
            "start_time": 6017,
            "subtitle_text": "test1",
            "subtitle_order": 2.0,
            "version": 1,
            "end_time": 10228
        }
    },
    {
        "pk": 5,
        "model": "videos.subtitle",
        "fields": {
            "subtitle_id": "shqkzriyky90859538",
            "start_time": 8122,
            "subtitle_text": "test1",
            "subtitle_order": 2.0,
            "version": 2,
            "end_time": 10228
        }
    },
    {
        "pk": 3,
        "model": "videos.subtitle",
        "fields": {
            "subtitle_id": "bzggujqipl90861758",
            "start_time": 10228,
            "subtitle_text": "test2",
            "subtitle_order": 3.0,
            "version": 1,
            "end_time": 13714
        }
    },
    {
        "pk": 8,
        "model": "videos.subtitle",
        "fields": {
            "subtitle_id": "wvrzkclnzd92493000",
            "start_time": 10228,
            "subtitle_text": "test3",
            "subtitle_order": 2.5,
            "version": 2,
            "end_time": 11971
        }
    },
    {
        "pk": 6,
        "model": "videos.subtitle",
        "fields": {
            "subtitle_id": "bzggujqipl90861758",
            "start_time": 11971,
            "subtitle_text": "test2",
            "subtitle_order": 3.0,
            "version": 2,
            "end_time": 13714
        }
    },
    {
        "pk": 2,
        "model": "videos.subtitleversion",
        "fields": {
            "note": "",
            "notification_sent": false,
            "language": 1,
            "version_no": 1,
            "datetime_started": "2010-08-27 10:00:36",
            "time_change": null,
            "text_change": null,
            "user": 3
        }
    },
    {
        "pk": 1,
        "model": "videos.subtitleversion",
        "fields": {
            "note": "",
            "notification_sent": false,
            "language": 1,
            "version_no": 0,
            "datetime_started": "2010-08-27 09:34:05",
            "time_change": null,
            "text_change": null,
            "user": 3
        }
    },
    {
        "pk": 15,
        "model": "sites.site",
        "fields": {
            "domain": "universalsubtitles.org",
            "name": "unisubs"
        }
    },
    {
        "pk": 1,
        "model": "teams.team",
        "fields": {
            "is_visible": true,
            "video": null,
            "partner": null,
            "logo": "",
            "last_notification_time": "2012-10-04 15:27:03",
            "membership_policy": 4,
            "application_text": "",
            "translate_policy": 10,
            "third_party_accounts": [],
            "description": "Test Team",
            "subtitle_policy": 10,
            "deleted": false,
            "auth_provider_code": "",
            "header_html_text": "",
            "task_assign_policy": 10,
            "slug": "test20121004",
            "projects_enabled": false,
            "name": "Test",
            "created": "2012-10-04 15:27:03",
            "task_expiration": null,
            "page_content": "",
            "workflow_enabled": false,
            "points": 0,
            "video_policy": 1,
            "is_moderated": false,
            "highlight": false,
            "max_tasks_per_member": null
        }
    },
    {
        "pk": 1,
        "model": "teams.project",
        "fields": {
            "description": null,
            "created": "2012-10-02 12:00:00",
            "guidelines": null,
            "modified": "2012-10-02 12:00:00",
            "order": 0,
            "workflow_enabled": false,
            "team": 1,
            "slug": "_root",
            "name": "_root"
        }
    },
    {
        "pk": 1,
        "model": "teams.teamvideo",
        "fields": {
            "all_languages": false,
            "completed_languages": [],
            "description": "",
            "title": "",
            "created": "2012-10-04 15:28:13",
            "project": 1,
            "video": 3, 
            "team": 1,
            "partner_id": "",
            "thumbnail": "",
            "added_by": 3
        }
    },
    {
        "pk": 1,
        "model": "teams.teammember",
        "fields": {
            "role": "admin",
            "user": 3,
            "team": 1
        }
    }
]<|MERGE_RESOLUTION|>--- conflicted
+++ resolved
@@ -104,31 +104,7 @@
             "was_subtitled": false,
             "widget_views_count": 0,
             "subtitles_fetched_count": 0,
-<<<<<<< HEAD
             "created": "2011-01-30 08:54:43"
-=======
-            "languages_count": 1
-        }
-    },
-    {
-        "pk": 3,
-        "model": "videos.video",
-        "fields": {
-            "view_count": 1,
-            "writelock_owner": null,
-            "title": "Python",
-            "writelock_session_key": "",
-            "video_id": "KKQS8EDG1P4",
-            "is_subtitled": false,
-            "writelock_time": null,
-            "thumbnail": "",
-            "duration": null,
-            "allow_community_edits": true,
-            "was_subtitled": false,
-            "widget_views_count": 0,
-            "subtitles_fetched_count": 0,
-            "languages_count": 1
->>>>>>> 1b2afc72
         }
     },
     {

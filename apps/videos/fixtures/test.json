--- conflicted
+++ resolved
@@ -83,14 +83,10 @@
             "was_subtitled": false,
             "widget_views_count": 0,
             "subtitles_fetched_count": 0,
-<<<<<<< HEAD
             "created": "2010-11-01 17:39:58",
             "languages_count": 1,
-            "primary_audio_language_code": "en"
-=======
-            "languages_count": 1,
+            "primary_audio_language_code": "en",
             "created": "2011-01-30 08:54:43"
->>>>>>> 06f6e7bf
         }
     },
     {
@@ -112,11 +108,8 @@
             "created": "2010-11-01 17:39:58",
             "subtitles_fetched_count": 0,
             "languages_count": 1,
-<<<<<<< HEAD
-            "primary_audio_language_code": "en"
-=======
+            "primary_audio_language_code": "en",
             "created": "2011-01-30 08:54:43"
->>>>>>> 06f6e7bf
         }
     },
     {
@@ -137,12 +130,8 @@
             "widget_views_count": 0,
             "subtitles_fetched_count": 0,
             "languages_count": 1,
-<<<<<<< HEAD
-            "created": "2011-01-30 08:54:43",
-            "primary_audio_language_code": "en"
-=======
+            "primary_audio_language_code": "en",
             "created": "2011-01-30 08:54:43"
->>>>>>> 06f6e7bf
         }
     },
     {

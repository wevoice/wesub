--- conflicted
+++ resolved
@@ -35,12 +35,7 @@
 from profiles.forms import (EditUserForm, EditAccountForm, SendMessageForm,
                             EditAvatarForm, AdminProfileForm)
 from profiles.rpc import ProfileApiClass
-<<<<<<< HEAD
-from apps.messages.models import Message
 import externalsites.models
-=======
-from messages.models import Message
->>>>>>> 1b29756a
 from utils.orm import LoadRelatedQuerySet
 from utils.rpc import RpcRouter
 from utils.text import fmt
@@ -49,7 +44,6 @@
 from videos.models import (
     Action, VideoUrl, Video, VIDEO_TYPE_YOUTUBE, VideoFeed
 )
-
 
 logger = logging.getLogger(__name__)
 

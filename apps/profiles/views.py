# Amara, universalsubtitles.org
#
# Copyright (C) 2013 Participatory Culture Foundation
#
# This program is free software: you can redistribute it and/or modify
# it under the terms of the GNU Affero General Public License as
# published by the Free Software Foundation, either version 3 of the
# License, or (at your option) any later version.
#
# This program is distributed in the hope that it will be useful,
# but WITHOUT ANY WARRANTY; without even the implied warranty of
# MERCHANTABILITY or FITNESS FOR A PARTICULAR PURPOSE.  See the
# GNU Affero General Public License for more details.
#
# You should have received a copy of the GNU Affero General Public License
# along with this program.  If not, see
# http://www.gnu.org/licenses/agpl-3.0.html.

import logging
from django.conf import settings
from django.contrib import messages
from django.contrib.auth.decorators import login_required
from django.core.urlresolvers import  reverse
from django.db.models import Q
from django.http import Http404, HttpResponse
from django.shortcuts import redirect, get_object_or_404
from django.utils import simplejson as json
from django.utils.translation import ugettext_lazy as _
from django.utils.encoding import force_unicode
from django.views.generic.list_detail import object_list
from django.views.generic.simple import direct_to_template
from tastypie.models import ApiKey

from auth.models import CustomUser as User
from profiles.forms import (EditUserForm, EditAccountForm, SendMessageForm,
                            EditAvatarForm)
from profiles.rpc import ProfileApiClass
from apps.messages.models import Message
from utils.orm import LoadRelatedQuerySet
from utils.rpc import RpcRouter
<<<<<<< HEAD
from videos.models import Action, VideoUrl, Video
from subtitles.models import SubtitleLanguage
=======
from videos.models import (
    Action, SubtitleLanguage, VideoUrl, Video, VIDEO_TYPE_YOUTUBE, VideoFeed
)


logger = logging.getLogger(__name__)
>>>>>>> 1ad6e97f


rpc_router = RpcRouter('profiles:rpc_router', {
    'ProfileApi': ProfileApiClass()
})

VIDEOS_ON_PAGE = getattr(settings, 'VIDEOS_ON_PAGE', 30)
LINKABLE_ACCOUNTS = ['youtube', 'twitter', 'facebook']


class OptimizedQuerySet(LoadRelatedQuerySet):

    def update_result_cache(self):
        videos = dict((v.id, v) for v in self._result_cache if not hasattr(v, 'langs_cache'))

        if videos:
            for v in videos.values():
                v.langs_cache = []

            langs_qs = SubtitleLanguage.objects.select_related('video').filter(video__id__in=videos.keys())

            for l in langs_qs:
                videos[l.video_id].langs_cache.append(l)


def activity(request, user_id=None):
    if user_id:
        try:
            user = User.objects.get(username=user_id)
        except User.DoesNotExist:
            try:
                user = User.objects.get(id=user_id)
            except (User.DoesNotExist, ValueError):
                raise Http404

    qs = Action.objects.filter(user=user)

    extra_context = {
        'user_info': user,
        'can_edit': user == request.user
    }

    return object_list(request, queryset=qs, allow_empty=True,
                       paginate_by=settings.ACTIVITIES_ONPAGE,
                       template_name='profiles/view.html',
                       template_object_name='action',
                       extra_context=extra_context)


@login_required
def dashboard(request):
    user = request.user

    tasks = user.open_tasks()

    widget_settings = {}
    from apps.widget.rpc import add_general_settings
    add_general_settings(request, widget_settings)

    # For perform links on tasks
    video_pks = [t.team_video.video_id for t in tasks]
    video_urls = dict([(vu.video_id, vu.effective_url) for vu in
                       VideoUrl.objects.filter(video__in=video_pks, primary=True)])

    for t in tasks:
        t.cached_video_url = video_urls.get(t.team_video.video_id)

    context = {
        'user_info': user,
        'team_activity': Action.objects.for_user_team_activity(user)[:8],
        'video_activity': Action.objects.for_user_video_activity(user)[:8],
        'tasks': tasks,
        'widget_settings': widget_settings,
    }

    return direct_to_template(request, 'profiles/dashboard.html', context)


def videos(request, user_id=None):
    if user_id:
        try:
            user = User.objects.get(username=user_id)
        except User.DoesNotExist:
            try:
                user = User.objects.get(id=user_id)
            except (User.DoesNotExist, ValueError):
                raise Http404

    qs = Video.objects.filter(user=user).order_by('-edited')
    q = request.REQUEST.get('q')

    if q:
        qs = qs.filter(Q(title__icontains=q)|Q(description__icontains=q))

    context = {
        'user_info': user,
        'query': q
    }

    qs = qs._clone(OptimizedQuerySet)

    return object_list(request, queryset=qs,
                       paginate_by=VIDEOS_ON_PAGE,
                       template_name='profiles/videos.html',
                       extra_context=context,
                       template_object_name='user_video')


@login_required
def edit(request):
    if request.method == 'POST':
        # the form requires username and email
        # however, letting the user set it here isn't safe
        # (let the account view handle it)
        data = request.POST.copy()
        data['username'] = request.user.username
        data['email'] = request.user.email
        form = EditUserForm(data,
                            instance=request.user,
                            files=request.FILES, label_suffix="")
        if form.is_valid():
            form.save()
            messages.success(request, _('Your profile has been updated.'))
            return redirect('profiles:edit')
    else:
        form = EditUserForm(instance=request.user, label_suffix="")

    context = {
        'form': form,
        'user_info': request.user,
        'edit_profile_page': True
    }
    return direct_to_template(request, 'profiles/edit.html', context)


@login_required
def account(request):
    if request.method == 'POST':
        form = EditAccountForm(request.POST,
                            instance=request.user,
                            files=request.FILES, label_suffix="")
        if form.is_valid():
            form.save()
            messages.success(request, _('Your account has been updated.'))
            return redirect('profiles:account')

    else:
        form = EditAccountForm(instance=request.user, label_suffix="")

    third_party_accounts = request.user.third_party_accounts.all()
    twitters = request.user.twitteraccount_set.all()
    facebooks = request.user.facebookaccount_set.all()

    context = {
        'form': form,
        'user_info': request.user,
        'edit_profile_page': True,
        'third_party': third_party_accounts,
        'twitters': twitters,
        'facebooks': facebooks,
        'hide_prompt': True
    }

    return direct_to_template(request, 'profiles/account.html', context)


@login_required
def send_message(request):
    output = dict(success=False)
    form = SendMessageForm(request.user, request.POST)
    if form.is_valid():
        form.send()
        output['success'] = True
    else:
        output['errors'] = form.get_errors()
    return HttpResponse(json.dumps(output), "text/javascript")


@login_required
def generate_api_key(request):
    key, created = ApiKey.objects.get_or_create(user=request.user)
    if not created:
        key.key = key.generate_key()
        key.save()
    return HttpResponse(json.dumps({"key":key.key}))


@login_required
def edit_avatar(request):
    form = EditAvatarForm(request.POST, instance=request.user, files=request.FILES)
    if form.is_valid():
        form.save()
        result = {
            'status': 'success',
            'message': force_unicode(_('Your photo has been updated.'))
        }
    else:
        result = {
            'status': 'error',
            'message': force_unicode(_(form.errors['picture']))
        }
    result['avatar'] = request.user._get_avatar_by_size(240)
    return HttpResponse(json.dumps(result))


@login_required
def remove_avatar(request):
    if request.POST.get('remove'):
        request.user.picture = ''
        request.user.save()
        result = {
            'status': 'success',
            'message': force_unicode(_('Your photo has been removed.')),
            'avatar': request.user._get_avatar_by_size(240)
        }
    return HttpResponse(json.dumps(result))


@login_required
def add_third_party(request):
    account_type = request.GET.get('account_type', None)
    if not account_type:
        raise Http404

    if account_type not in LINKABLE_ACCOUNTS:
        raise Http404

    if account_type == 'youtube':
        from accountlinker.views import _generate_youtube_oauth_request_link
        state = json.dumps({'user': request.user.pk})
        url = _generate_youtube_oauth_request_link(state)

    if account_type == 'twitter':
        request.session['no-login'] = True
        url = reverse('thirdpartyaccounts:twitter_login')

    if account_type == 'facebook':
        request.session['fb-no-login'] = True
        url = reverse('thirdpartyaccounts:facebook_login')

    return redirect(url)


@login_required
def remove_third_party(request, account_id):
    from accountlinker.models import ThirdPartyAccount
    from thirdpartyaccounts.models import TwitterAccount, FacebookAccount

    account_type = request.GET.get('type', 'generic')

    if account_type == 'generic':
        account = get_object_or_404(ThirdPartyAccount, pk=account_id)
        display_type = account.get_type_display()
        uid = account.username

        if account not in request.user.third_party_accounts.all():
            raise Http404

    if account_type == 'twitter':
        account = get_object_or_404(TwitterAccount, pk=account_id)
        display_type = 'Twitter'
        uid = account.username

        if account not in request.user.twitteraccount_set.all():
            raise Http404

    if account_type == 'facebook':
        account = get_object_or_404(FacebookAccount, pk=account_id)
        display_type = 'Facebook'
        uid = account.uid

        if account not in request.user.facebookaccount_set.all():
            raise Http404

    if request.method == 'POST':
        if account.type == VIDEO_TYPE_YOUTUBE:
            # Delete the corresponding VideoFeed
            username = account.username.replace(' ', '')
            url = "https://gdata.youtube.com/feeds/api/users/%s/uploads" % username
            try:
                feed = VideoFeed.objects.get(url=url)
                feed.delete()
            except VideoFeed.DoesNotExist:
                logger.error("Feed for youtube account doesn't exist", extra={
                    "youtube_username": username
                })

        account.delete()
        messages.success(request, _('Account deleted.'))
        return redirect('profiles:account')

    context = {
        'user_info': request.user,
        'third_party': account,
        'type': display_type,
        'uid': uid
    }
    return direct_to_template(request, 'profiles/remove-third-party.html',
            context)<|MERGE_RESOLUTION|>--- conflicted
+++ resolved
@@ -38,17 +38,13 @@
 from apps.messages.models import Message
 from utils.orm import LoadRelatedQuerySet
 from utils.rpc import RpcRouter
-<<<<<<< HEAD
-from videos.models import Action, VideoUrl, Video
 from subtitles.models import SubtitleLanguage
-=======
 from videos.models import (
-    Action, SubtitleLanguage, VideoUrl, Video, VIDEO_TYPE_YOUTUBE, VideoFeed
+    Action, VideoUrl, Video, VIDEO_TYPE_YOUTUBE, VideoFeed
 )
 
 
 logger = logging.getLogger(__name__)
->>>>>>> 1ad6e97f
 
 
 rpc_router = RpcRouter('profiles:rpc_router', {

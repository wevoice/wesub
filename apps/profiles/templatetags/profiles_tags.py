# Amara, universalsubtitles.org
#
# Copyright (C) 2013 Participatory Culture Foundation
#
# This program is free software: you can redistribute it and/or modify
# it under the terms of the GNU Affero General Public License as
# published by the Free Software Foundation, either version 3 of the
# License, or (at your option) any later version.
#
# This program is distributed in the hope that it will be useful,
# but WITHOUT ANY WARRANTY; without even the implied warranty of
# MERCHANTABILITY or FITNESS FOR A PARTICULAR PURPOSE.  See the
# GNU Affero General Public License for more details.
#
# You should have received a copy of the GNU Affero General Public License
# along with this program.  If not, see
# http://www.gnu.org/licenses/agpl-3.0.html.
from django import template
from django.conf import settings
from django.template.loader import render_to_string

from activity.models import ActivityRecord
from auth.models import CustomUser as User
from profiles.forms import SelectLanguageForm
from utils.translation import get_user_languages_from_request, get_user_languages_from_cookie

register = template.Library()

ACTIONS_ON_PAGE = getattr(settings, 'ACTIONS_ON_PAGE', 10)

@register.inclusion_tag('profiles/_require_email_dialog.html', takes_context=True)
def require_email_dialog(context):
    return context

@register.inclusion_tag('profiles/_select_language_dialog.html', takes_context=True)
def select_language_dialog(context, option=None, hide_link=False, redirect=None, display_only=False, show_current=False):

    user_langs = get_user_languages_from_request(context['request'], readable=True, guess=False)
    current = {}

    for i, l in enumerate(user_langs):
        current['language%s' % (i+1)] = l

    return {
        'current': current,
        'force_ask': (option == 'force') and _user_needs_languages(context),
        'hide_link': hide_link,
        'redirect': redirect,
        'show_current': show_current,
        'request':context['request']
    }

@register.inclusion_tag('profiles/_select_language_form.html', takes_context=True)
def select_language_form(context):
    user_langs = get_user_languages_from_request(context['request'], guess=False)
    initial_data = {}

    for i, l in enumerate(user_langs):
        initial_data['language%s' % (i+1)] = l

    form = SelectLanguageForm(initial=initial_data)

    return {
        'form': form,
        'redirect' : 'redirect' in context and context['redirect']
    }

def _user_needs_languages(context):
    user = context['user']
    if user.is_authenticated():
        return not user.userlanguage_set.exists()
    else:
        return not bool(get_user_languages_from_cookie(context['request']))

<<<<<<< HEAD
@register.inclusion_tag('profiles/_user_videos_activity.html', takes_context=True)
def user_videos_activity(context, user=None):
    user = user or context['user']

    if user.is_authenticated():
        context['users_actions'] = Action.objects.select_related('video', 'language', 'language__video', 'user') \
            .filter(video__customuser=user) \
            .exclude(user=user) \
            .exclude(user=User.get_amara_anonymous())[:ACTIONS_ON_PAGE]
    else:
        context['users_actions'] = Action.objects.none()
    return context

=======
>>>>>>> dfad2037
@register.inclusion_tag('profiles/_user_avatar.html', takes_context=True)
def user_avatar(context, user_obj):
    return {
        'user': context['user'],
        'user_obj':user_obj
    }

@register.inclusion_tag('profiles/_teams_list.html', takes_context=True)
def profile_teams_list(context):
    viewing_user = context['user']
    profile_user = context['user_info']
    team_qs = profile_user.teams.for_user(viewing_user, exclude_private=True)
    return {
        'teams': team_qs,
    }

@register.filter
def custom_avatar(user, size):
    return user._get_avatar_by_size(size)

@register.simple_tag(takes_context=True)
def activity_list_hack(context):
    """Used to iterate over the profile page activity records

    MySQL should use the user_copied_created index for this query, but the
    query profiler doesn't choose it by default.  We can persuade it to use
    the index by selecting only the id column, which means that all values are
    in the index.
    """
    qs = context.get('activity_list')
    if qs is not None:
        id_list = list(qs.values_list('id', flat=True))
        context['activity_list'] = (
            ActivityRecord.objects
            .filter(id__in=id_list)
            .order_by('-created')
            .select_related('user', 'team', 'video'))
    return ''<|MERGE_RESOLUTION|>--- conflicted
+++ resolved
@@ -72,7 +72,6 @@
     else:
         return not bool(get_user_languages_from_cookie(context['request']))
 
-<<<<<<< HEAD
 @register.inclusion_tag('profiles/_user_videos_activity.html', takes_context=True)
 def user_videos_activity(context, user=None):
     user = user or context['user']
@@ -86,8 +85,6 @@
         context['users_actions'] = Action.objects.none()
     return context
 
-=======
->>>>>>> dfad2037
 @register.inclusion_tag('profiles/_user_avatar.html', takes_context=True)
 def user_avatar(context, user_obj):
     return {

# -*- coding: utf-8 -*-
# Amara, universalsubtitles.org
#
# Copyright (C) 2012 Participatory Culture Foundation
#
# This program is free software: you can redistribute it and/or modify
# it under the terms of the GNU Affero General Public License as
# published by the Free Software Foundation, either version 3 of the
# License, or (at your option) any later version.
#
# This program is distributed in the hope that it will be useful,
# but WITHOUT ANY WARRANTY; without even the implied warranty of
# MERCHANTABILITY or FITNESS FOR A PARTICULAR PURPOSE.  See the
# GNU Affero General Public License for more details.
#
# You should have received a copy of the GNU Affero General Public License
# along with this program.  If not, see
# http://www.gnu.org/licenses/agpl-3.0.html.

"""
This file demonstrates two different styles of tests (one doctest and one
unittest). These will both pass when you run "manage.py test".

Replace these with more appropriate tests for your application.
"""

import json

from django.test import TestCase
from babelsubs.storage import SubtitleSet
import babelsubs
from auth.models import CustomUser
from videos.models import Video, Action, SubtitleLanguage
from videos import models
from widget.models import SubtitlingSession
from widget.rpc import Rpc
from widget.null_rpc import NullRpc
from django.core.urlresolvers import reverse
from widget import video_cache
from datetime import datetime, timedelta
from django.conf import settings

class FakeDatetime(object):
    def __init__(self, now):
        self.now_date = now

    def now(self):
        return self.now_date

class RequestMockup(object):
    def __init__(self, user, browser_id="a"):
        self.user = user
        self.session = {}
        self.browser_id = browser_id
        self.COOKIES = {}
        self.META = {}
        self.GET = {}

class NotAuthenticatedUser:
    def __init__(self):
        self.session = {}
    def is_authenticated(self):
        return False
    def is_anonymous(self):
        return True

rpc = Rpc()
null_rpc = NullRpc()

class TestRpcView(TestCase):

    def test_views(self):
        #UnicodeEncodeError: 500 status
        data = {
            'русский': '{}'
        }
        self.client.post(reverse('widget:rpc', args=['show_widget']), data)

        #broken json: 500 status
        data = {
            'param': '{broken - json "'
        }
        self.client.post(reverse('widget:rpc', args=['show_widget']), data)
        #call private method
        self.client.get(reverse('widget:rpc', args=['_subtitle_count']))
        #500, because method does not exists: 500 status
        self.client.get(reverse('widget:rpc', args=['undefined_method']))
        #incorect arguments number: 500 status
        self.client.get(reverse('widget:rpc', args=['show_widget']))

    def test_rpc(self):
        video_url = 'http://www.youtube.com/watch?v=z2U_jf0urVQ'
        video, created = Video.get_or_create_for_url(video_url)

        url = reverse('widget:rpc', args=['show_widget'])
        data = {
            'is_remote': u'false',
            'base_state': u'{"language_pk":%s,"language_code":"en"}',
            'video_url': u'"%s"' % video_url
        }
        response = self.client.post(url, data=data)
        self.assertEqual(response.status_code, 200)


class TestRpc(TestCase):
    fixtures = ['test_widget.json', 'test.json']

    def setUp(self):
        self.user_0 = CustomUser.objects.get(pk=3)
        self.user_1 = CustomUser.objects.get(pk=4)
        self.video_pk = 12
        video_cache.invalidate_video_id(
            'http://videos.mozilla.org/firefox/3.5/switch/switch.ogv')

    def test_actions_for_subtitle_edit(self):
        request = RequestMockup(self.user_0)
        action_ids = [a.id for a in Action.objects.all()]
        self._create_basic_version(request)
        qs = Action.objects.exclude(id__in=action_ids).exclude(action_type=Action.ADD_VIDEO)
        self.assertEqual(qs.count(), 1)

    def test_no_user_for_video_creation(self):
        request = RequestMockup(self.user_0)
        [i.id for i in Action.objects.all()]
        rpc.show_widget(
            request,
            'http://videos.mozilla.org/firefox/3.5/switch/switch.ogv',
            False)

    def test_fetch_subtitles(self):
        #moved to MySQL in crone
        request = RequestMockup(self.user_0)
        version = self._create_basic_version(request)

        subs = rpc.fetch_subtitles(request, version.video.video_id, version.language.pk)
        self.assertEqual(1, len(subs['subtitles']))
        # can't test counters here because of redis/mysql setup (?)

    def test_add_alternate_urls(self):
        url_0 = 'http://videos.mozilla.org/firefox/3.5/switch/switch.ogv'
        url_1 = 'http://ia700406.us.archive.org/16/items/PeopleOfHtml5-BruceLawsonmp4Version/PeopleOfHtml5-BruceLawson.mp4'
        request = RequestMockup(self.user_0)
        return_value = rpc.show_widget(
            request, url_0,
            False, additional_video_urls=[url_1])
        video_id = return_value['video_id']
        return_value = rpc.start_editing(
            request, video_id, 'en', original_language_code='en')
        session_pk = return_value['session_pk']
        inserted = [{'subtitle_id': 'aa',
                     'text': 'hey!',
                     'start_time': 2300,
                     'end_time': 3400,
                     'sub_order': 1.0}]
        rpc.finished_subtitles(request, session_pk, inserted);
        return_value = rpc.show_widget(
            request, url_1,
            False, additional_video_urls=[url_0])
        self.assertEqual(video_id, return_value['video_id'])
        subs = rpc.fetch_subtitles(
            request, video_id,
            return_value['drop_down_contents'][0]['pk'])
        self.assertEquals(1, len(subs['subtitles']))
        return_value = rpc.show_widget(
            request, url_1, False)
        self.assertEqual(video_id, return_value['video_id'])

    def test_keep_subtitling_dialog_open(self):
        request = RequestMockup(self.user_0)
        return_value = rpc.show_widget(
            request,
            'http://videos.mozilla.org/firefox/3.5/switch/switch.ogv',
            False)
        video_id = return_value['video_id']
        return_value = rpc.start_editing(
            request, video_id, 'en',
            original_language_code='en')
        self.assertEqual(True, return_value['can_edit'])
        subs = return_value['subtitles']
        self.assertEqual(0, subs['version'])
        self.assertEqual(0, len(subs['subtitles']))
        # the subtitling dialog pings the server, even
        # though we've done no subtitling work yet.
        rpc.regain_lock(request, return_value['session_pk'])
        video = Video.objects.get(video_id=video_id)
        # if video.latest_version() returns anything other than None,
        # video.html will show that the video has subtitles.
        self.assertEqual(None, video.latest_version())

    def test_update_after_clearing_session(self):
        request = RequestMockup(self.user_1)
        session = self._start_editing(request)
        # this will fail if locking is dependent on anything in session,
        # which can get cleared after login.
        request.session = {}
        rpc.finished_subtitles(request, session.pk,
                               [{'subtitle_id': 'aa',
                                 'text': 'hey you!',
                                 'start_time': 2300,
                                 'end_time': 3400,
                                 'sub_order': 1.0}])
        video = Video.objects.get(pk=session.video.pk)
        self.assertEquals(1, video.subtitle_language().subtitleversion_set.count())

    def test_finish(self):
        request = RequestMockup(self.user_0)
        version = self._create_basic_version(request)
        language = version.language
        self.assertTrue(language.had_version)
        self.assertTrue(language.has_version)
        self.assertTrue(language.video.is_subtitled)

    def test_get_widget_url(self):
        request = RequestMockup(self.user_0)
        session = self._create_basic_version(request)
        Video.objects.get(
            video_id=session.video.video_id).subtitle_language()
        # succeeds if no error.

    def test_change_set(self):
        request = RequestMockup(self.user_0)
        session = create_two_sub_session(request)
        return_value = rpc.start_editing(
            request, session.video.video_id, 'en')
        session_pk = return_value['session_pk']
        new_subs = [{'subtitle_id': 'a',
                     'text': 'hey you!',
                     'start_time': 2300,
                     'end_time': 3400,
                     'sub_order': 1.0},
                    {'subtitle_id': u'b',
                     'text': 'hey!',
                     'start_time': 3400,
                     'end_time': 5800,
                     'sub_order': 2.0}]
        rpc.finished_subtitles(request, session_pk, new_subs)
        video = Video.objects.get(pk=session.video.pk)
        language = video.subtitle_language()
        self.assertEqual(2, language.subtitleversion_set.count())
        version = language.latest_version()
        self.assertTrue(version.text_change > 0 and version.text_change <= 1)
        self.assertEqual(version.time_change, 0)

    def test_cant_edit_because_locked(self):
        request_0 = RequestMockup(self.user_0)
        return_value = rpc.show_widget(
            request_0,
            'http://videos.mozilla.org/firefox/3.5/switch/switch.ogv',
            False)
        video_id = return_value['video_id']
        rpc.start_editing(
            request_0, video_id, 'en', original_language_code='en')
        request_1 = RequestMockup(self.user_1, "b")
        rpc.show_widget(
            request_1,
            'http://videos.mozilla.org/firefox/3.5/switch/switch.ogv',
            False)
        return_value = rpc.start_editing(request_1, video_id, 'en')
        self.assertEqual(False, return_value['can_edit'])
        self.assertEqual(self.user_0.__unicode__(),
                         return_value['locked_by'])

    def test_basic(self):
        request_0 = RequestMockup(self.user_0)
        return_value = rpc.show_widget(
            request_0,
            'http://videos.mozilla.org/firefox/3.5/switch/switch.ogv',
            False)
        video_id = return_value['video_id']
        return_value = rpc.start_editing(
            request_0, video_id, 'en', original_language_code='en')
        session_pk = return_value['session_pk']
        inserted = [{'subtitle_id': 'aa',
                     'text': 'hey!',
                     'start_time': 2300,
                     'end_time': 3400,
                     'sub_order': 1.0}]
        rpc.finished_subtitles(request_0, session_pk, inserted)

        v = models.Video.objects.get(video_id=video_id)

        self.assertEqual(1, v.subtitlelanguage_set.count())
        sl = v.subtitlelanguage_set.all()[0]
        self.assertTrue(sl.is_forked)
        self.assertTrue(sl.is_original)
        self.assertEqual(1, len(sl.latest_version().subtitles()))

    def test_not_complete(self):
        request_0 = RequestMockup(self.user_0)
        return_value = rpc.show_widget(
            request_0,
            'http://videos.mozilla.org/firefox/3.5/switch/switch.ogv',
            False)
        video_id = return_value['video_id']
        return_value = rpc.start_editing(
            request_0, video_id, 'en', original_language_code='en')
        session_pk = return_value['session_pk']
        inserted = [{'subtitle_id': 'aa',
                     'text': 'hey!',
                     'start_time': 2300,
                     'end_time': 3400,
                     'sub_order': 1.0}]
        rpc.finished_subtitles(request_0, session_pk, inserted, False)

        v = models.Video.objects.get(video_id=video_id)
        sl = v.subtitle_language('en')
        self.assertFalse(sl.is_complete)

    def test_complete_but_not_synced(self):
        request = RequestMockup(self.user_0)
        session = create_two_sub_session(request, completed=True)
        language = models.SubtitleLanguage.objects.get(pk=session.language.pk)
        self.assertTrue(language.is_complete_and_synced())
        # right now video is complete.
        self.assertTrue(session.video.is_complete)
        completed_langs = session.video.completed_subtitle_languages()
        self.assertEquals(1, len(completed_langs))
        self.assertEquals('en', completed_langs[0].language)

        return_value = rpc.start_editing(
            request, session.video.video_id, 'en',
            subtitle_language_pk=session.language.pk)
        inserted = [{'subtitle_id': 'c',
                     'text': 'unsynced sub',
                     'start_time': -1,
                     'end_time': -1,
                     'sub_order': 3.0}]
        rpc.finished_subtitles(request, return_value['session_pk'],
                               subtitles=inserted, completed=True)
        video = Video.objects.get(pk=session.language.video.pk)
        language = video.subtitle_language()
        self.assertFalse(language.is_complete_and_synced())
        # since we have one unsynced subtitle, the video is no longer complete.
        self.assertFalse(video.is_complete)
        self.assertEquals(0, len(session.video.completed_subtitle_languages()))

    def test_complete_with_incomplete_translation(self):
        request = RequestMockup(self.user_0)
        session = create_two_sub_session(request, completed=True)
        sl_en = session.language
        response = rpc.start_editing(
            request, session.video.video_id, 'es', base_language_pk=sl_en.pk)
        session_pk = response['session_pk']
        # only covering one.
        inserted = [{'subtitle_id': 'a', 'text': 'a_es'}]
        rpc.finished_subtitles(request, session_pk, subtitles=inserted)
        video = Video.objects.get(pk=session.video.pk)
        self.assertTrue(video.is_complete)
        self.assertEquals(1, len(video.completed_subtitle_languages()))
        self.assertEquals(
            'en', video.completed_subtitle_languages()[0].language)

    def test_incomplete_with_complete_translation(self):
        request = RequestMockup(self.user_0)
        session = create_two_sub_dependent_session(request)
        # we now have a 100% translation of an incomplete language.
        video = Video.objects.get(pk=session.video.pk)
        self.assertFalse(video.is_complete)
        self.assertEquals(0, len(video.completed_subtitle_languages()))

    def test_finish_then_other_user_opens(self):
        request_0 = RequestMockup(self.user_0)
        return_value = rpc.show_widget(
            request_0,
            'http://videos.mozilla.org/firefox/3.5/switch/switch.ogv',
            False)
        video_id = return_value['video_id']
        return_value = rpc.start_editing(
            request_0, video_id, 'en', original_language_code='en')
        session_pk = return_value['session_pk']
        inserted = [{'subtitle_id': 'aa',
                     'text': 'hey!',
                     'start_time': 2300,
                     'end_time': 3400,
                     'sub_order': 1.0}]
        rpc.finished_subtitles(request_0, session_pk, subtitles=inserted)
        # different user opens the dialog for video
        request_1 = RequestMockup(self.user_1, "b")
        rpc.show_widget(
            request_1,
            'http://videos.mozilla.org/firefox/3.5/switch/switch.ogv',
            False)
        return_value = rpc.start_editing(request_1, video_id, 'en')
        # make sure we are getting back finished subs.
        self.assertEqual(True, return_value['can_edit'])
        subs = return_value['subtitles']
        self.assertEqual(1, subs['version'])
        self.assertEqual(1, len(subs['subtitles']))

    def test_regain_lock_while_not_authenticated(self):
        request_0 = RequestMockup(NotAuthenticatedUser())
        return_value = rpc.show_widget(
            request_0,
            'http://videos.mozilla.org/firefox/3.5/switch/switch.ogv',
            False)
        video_id = return_value['video_id']
        return_value = rpc.start_editing(
            request_0, video_id, 'en', original_language_code='en')
        session_pk = return_value['session_pk']
        inserted = [{'subtitle_id': 'aa',
                     'text': 'hey!',
                     'start_time': 2300,
                     'end_time': 3400,
                     'sub_order': 1.0}]
        response = rpc.regain_lock(request_0, session_pk)
        self.assertEqual('ok', response['response'])
        response = rpc.finished_subtitles(
            request_0, session_pk, subtitles=inserted)
        self.assertEqual('not_logged_in', response['response'])

    def test_log_in_then_save(self):
        request_0 = RequestMockup(NotAuthenticatedUser())
        return_value = rpc.show_widget(
            request_0,
            'http://videos.mozilla.org/firefox/3.5/switch/switch.ogv',
            False)
        video_id = return_value['video_id']
        return_value = rpc.start_editing(
            request_0, video_id, 'en', original_language_code='en')
        session_pk = return_value['session_pk']
        inserted = [{'subtitle_id': 'aa',
                     'text': 'hey!',
                     'start_time': 2300,
                     'end_time': 3400,
                     'sub_order': 1.0}]
        response = rpc.regain_lock(request_0, session_pk)
        self.assertEqual('ok', response['response'])
        request_0.user = self.user_0
        rpc.finished_subtitles(request_0, session_pk, inserted)
        self.assertEqual(request_0.user.pk,
                         Video.objects.get(video_id=video_id).\
                             latest_version().user.pk)

    def test_zero_out_version_1(self):
        request_0 = RequestMockup(self.user_0)
        version = self._create_basic_version(request_0)

        # different user opens dialog for video
        request_1 = RequestMockup(self.user_1, "b")
        rpc.show_widget(
            request_1,
            'http://videos.mozilla.org/firefox/3.5/switch/switch.ogv',
            False)
        return_value = rpc.start_editing(request_1, version.language.video.video_id, 'en')
        session_pk = return_value['session_pk']
        # user_1 deletes all the subs
        rpc.finished_subtitles(request_1, session_pk, [])
        video = Video.objects.get(pk=version.language.video.pk)
        language = video.subtitle_language()
        self.assertEqual(2, language.subtitleversion_set.count())
        self.assertEqual(
            0, language.latest_version().subtitle_set.count())
        self.assertEquals(True, language.had_version)
        self.assertEquals(False, language.has_version)

    def test_zero_out_version_0(self):
        request_0 = RequestMockup(self.user_0)
        return_value = rpc.show_widget(
            request_0,
            'http://videos.mozilla.org/firefox/3.5/switch/switch.ogv',
            False,
            base_state={})
        video_id = return_value['video_id']
        # we submit only blank subs.
        response = rpc.start_editing(
            request_0, video_id,
            'en', original_language_code='en')
        session_pk = response['session_pk']
        rpc.finished_subtitles(
            request_0,
            session_pk,
            subtitles=[])
        video = Video.objects.get(video_id=video_id)
        language = video.subtitle_language()
        self.assertEquals(0, language.subtitleversion_set.count())
        self.assertEquals(None, language.latest_version())
        self.assertEquals(False, language.had_version)
        self.assertEquals(False, language.has_version)

    def test_start_translating(self):
        request = RequestMockup(self.user_0)
        session = self._create_basic_version(request)
        sl_en = session.language
        # open translation dialog.
        response = rpc.start_editing(
            request, session.video.video_id, 'es', base_language_pk=sl_en.pk)
        session_pk = response['session_pk']
        self.assertEquals(True, response['can_edit'])
        subs = response['subtitles']
        self.assertEquals(0, subs['version'])
        self.assertEquals(0, len(subs['subtitles']))
        inserted = [{'subtitle_id': 'aa', 'text': 'heyoes'}]
        rpc.finished_subtitles(request, session_pk, inserted)
        video = models.Video.objects.get(id=session.video.id)
        translations = rpc.fetch_subtitles(
            request, video.video_id, video.subtitle_language('es').pk)
        self.assertEquals(1, len(translations['subtitles']))
        self.assertEquals('heyoes', translations['subtitles'][0]['text'])
        language = video.subtitle_language('es')
        self.assertEquals(1, language.subtitleversion_set.count())

    def test_zero_out_trans_version_1(self):
        request = RequestMockup(self.user_0)
        session = self._create_basic_dependent_version(request)
        en_sl = session.video.subtitle_language('en')
        # user_1 opens translate dialog
        request_1 = RequestMockup(self.user_1, "b")
        rpc.show_widget(
            request_1,
            'http://videos.mozilla.org/firefox/3.5/switch/switch.ogv',
            False)
        response = rpc.start_editing(
            request_1, session.video.video_id, 'es', base_language_pk=en_sl.pk)
        session_pk = response['session_pk']
        self.assertEquals(True, response['can_edit'])
        subs = response['subtitles']
        self.assertEquals(1, subs['version'])
        self.assertEquals(1, len(subs['subtitles']))
        # user_1 deletes the subtitles.
        rpc.finished_subtitles(request_1, session_pk, [])
        language = Video.objects.get(pk=session.video.pk).subtitle_language('es')
        self.assertEquals(2, language.subtitleversion_set.count())
        self.assertEquals(0, language.latest_version().subtitle_set.count())
        self.assertEquals(True, language.had_version)
        self.assertEquals(False, language.has_version)

    def test_zero_out_trans_version_0(self):
        request = RequestMockup(self.user_0)
        session = self._create_basic_version(request)
        sl = session.language
        response = rpc.start_editing(
            request, sl.video.video_id, 'es', base_language_pk=sl.pk)
        session_pk = response['session_pk']
        rpc.finished_subtitles(request, session_pk, [])
        language = Video.objects.get(pk=session.video.pk).subtitle_language('es')
        self.assertEquals(0, language.subtitleversion_set.count())
        self.assertEquals(None, language.video.latest_version('es'))
        self.assertEquals(False, language.had_version)
        self.assertEquals(False, language.has_version)

    def test_edit_existing_original(self):
        request = RequestMockup(self.user_0)
        session = self._create_basic_version(request)
        language = models.SubtitleLanguage.objects.get(pk=session.language.pk)
        # making the language blank to imitate existing vids in system
        language.language = ''
        language.save()
        return_value = rpc.show_widget(
            request,
            'http://videos.mozilla.org/firefox/3.5/switch/switch.ogv',
            False)
        return_value = rpc.start_editing(
            request, session.video.video_id, 'en', subtitle_language_pk=language.pk)
        self.assertEquals(1, len(return_value['subtitles']['subtitles']))
        self.assertEquals(False, 'original_subtitles' in return_value)

    def test_finish_twice(self):
        request = RequestMockup(self.user_0)
        session = self._create_basic_version(request)
        language = models.SubtitleLanguage.objects.get(pk=session.language.pk)
        self.assertEquals(1, language.subtitle_count)
        first_last_version = language.last_version
        response = rpc.start_editing(
            request, session.video.video_id, 'en', subtitle_language_pk=session.language.pk)
        session_pk = response['session_pk']
        new_subs = [response['subtitles']['subtitles'][0],
                    {'subtitle_id': 'cc',
                     'text': 'hey!',
                     'start_time': 5300,
                     'end_time': 8400,
                     'sub_order': 5.0}]
        rpc.finished_subtitles(request, session_pk, new_subs)
        language = models.SubtitleLanguage.objects.get(pk=session.language.pk)
        second_last_version = language.last_version
        self.assertTrue(second_last_version.version_no > first_last_version.version_no)
        self.assertTrue(first_last_version.pk != second_last_version.pk)
        self.assertEquals(2, language.subtitle_count)

    def test_fork_then_edit(self):
        request = RequestMockup(self.user_0)
        video = self._create_two_sub_forked_subs(request)
        version = video.subtitle_language('es').version()
        self.assertTrue(version.text_change > 0 and version.text_change <= 1)
        self.assertTrue(version.time_change > 0 and version.time_change <= 1)

    def test_fork(self):
        request = RequestMockup(self.user_0)
        session = create_two_sub_dependent_session(request)

        language = models.SubtitleLanguage.objects.get(pk=session.language.pk)
        self.assertEquals(False, language.is_forked)
        self.assertEquals(False, language.latest_version().is_forked)

        # now fork subtitles
        response = rpc.start_editing(
            request, session.video.video_id, 'es',
            subtitle_language_pk=language.pk)
        sub_state = response['subtitles']
        self.assertEquals(True, sub_state['forked'])
        self.assertTrue(
            ('base_language_pk' not in sub_state) or
            sub_state['base_language_pk'] is None)
        subtitles = sub_state['subtitles']
        self.assertEquals(2, len(subtitles))
        self.assertEquals('a_es', subtitles[0]['text'])
        self.assertEquals(2300, subtitles[0]['start_time'])
        self.assertEquals(3400, subtitles[0]['end_time'])

        session_pk = response['session_pk']
        new_subs = [{'subtitle_id': subtitles[0]['subtitle_id'],
                     'text': 'a_edited',
                     'start_time': 1300,
                     'end_time': 3200,
                     'sub_order': 1.0},
                    subtitles[1]]
        rpc.finished_subtitles(request, session_pk, new_subs)

        language = models.SubtitleLanguage.objects.get(pk=session.language.pk)
        self.assertEquals(True, language.is_forked)
        self.assertEquals(False, language.version(0).is_forked)
        self.assertEquals(True, language.latest_version().is_forked)

        subs = rpc.fetch_subtitles(request, session.video.video_id, session.language.pk)
        subtitles = subs['subtitles']
        self.assertEquals(2, len(subtitles))
        self.assertEquals('a_edited', subtitles[0]['text'])
        self.assertEquals(1300, subtitles[0]['start_time'])
        self.assertEquals(3200, subtitles[0]['end_time'])
        self.assertEquals(3400, subtitles[1]['start_time'])
        self.assertEquals(5800, subtitles[1]['end_time'])

    def test_fork_on_finish(self):
        request = RequestMockup(self.user_0)
        session = create_two_sub_dependent_session(request)

        language = models.SubtitleLanguage.objects.get(pk=session.language.pk)
        self.assertEquals(False, language.is_forked)
        self.assertEquals(False, language.latest_version().is_forked)

        # open translation dialog
        response = rpc.start_editing(
            request, session.video.video_id, 'es',
            subtitle_language_pk=language.pk,
            base_language_pk=session.video.subtitle_language().pk)
        session_pk = response['session_pk']

        # fork mid-edit
        subtitles = [{'subtitle_id': u'a',
                 'text': 'uno',
                 'start_time': 1300,
                 'end_time': 2400,
                 'sub_order': 1.0},
                {'subtitle_id': u'b',
                 'text': 'dos',
                 'start_time': 6400,
                 'end_time': 8800,
                 'sub_order': 2.0}]

        # save as forked.
        rpc.finished_subtitles(
            request,
            session_pk,
            subtitles=subtitles,
            forked=True)

        # assert models are in correct state
        video = models.Video.objects.get(id=session.video.id)
        self.assertEquals(2, video.subtitlelanguage_set.count())
        es = video.subtitle_language('es')
        self.assertEquals(True, es.is_forked)
        self.assertEquals(2, es.subtitleversion_set.count())
        first = es.version(0)
        self.assertEquals(False, first.is_forked)
        self.assertEquals(True, es.latest_version().is_forked)
        subtitles = es.latest_version().subtitles()
        self.assertEquals(1300, subtitles[0].start_time)
        self.assertEquals(2400, subtitles[0].end_time)
        self.assertEquals(6400, subtitles[1].start_time)
        self.assertEquals(8800, subtitles[1].end_time)

    def test_change_original_language_legal(self):
        request = RequestMockup(self.user_0)
        return_value = rpc.show_widget(
            request,
            'http://videos.mozilla.org/firefox/3.5/switch/switch.ogv',
            False)
        video_id = return_value['video_id']
        # first claim that the original video language is english
        # and subs are in spanish.
        return_value = rpc.start_editing(
            request, video_id, 'es', original_language_code='en')
        session_pk = return_value['session_pk']

        inserted = [{'subtitle_id': u'aa',
                     'text': 'hey!',
                     'start_time': 2300,
                     'end_time': 3400,
                     'sub_order': 1.0}]
        rpc.finished_subtitles(request, session_pk, inserted)
        rpc.show_widget(
            request,
            'http://videos.mozilla.org/firefox/3.5/switch/switch.ogv',
            False)
        # now claim that spanish is the original language
        es_sl = models.Video.objects.get(video_id=video_id).subtitle_language('es')
        return_value = rpc.start_editing(
            request, video_id, 'es',
            subtitle_language_pk=es_sl.pk,
            original_language_code='es')
        session_pk = return_value['session_pk']
        inserted = [{'subtitle_id': u'sddfdsfsdf',
                     'text': 'hey!',
                     'start_time': 3500,
                     'end_time': 6400,
                     'sub_order': 2.0}]
        rpc.finished_subtitles(
            request, session_pk, inserted)
        video = Video.objects.get(video_id=video_id)
        self.assertEquals('es', video.subtitle_language().language)

    def test_only_one_version(self):
        request = RequestMockup(self.user_0)
        session = self._create_basic_version(request)
        self.assertEquals(1, session.video.subtitlelanguage_set.count())

    def test_only_one_video_url(self):
        request = RequestMockup(self.user_0)
        session = self._create_basic_version(request)
        self.assertEquals(1, session.video.videourl_set.count())

    def test_only_one_yt_video_url(self):
        request = RequestMockup(self.user_0)
        return_value = rpc.show_widget(
            request,
            'http://www.youtube.com/watch?v=MJRF8xGzvj4',
            False)
        video = models.Video.objects.get(video_id=return_value['video_id'])
        self.assertEquals(1, video.videourl_set.count())

    def test_autoplay_for_non_finished(self):
        request = RequestMockup(self.user_0)
        self._start_editing(request)
        # request widget with English subtitles preloaded. The widget
        # expected null subtitles in response when the language only
        # has a draft.
        return_value = rpc.show_widget(
            request,
            'http://videos.mozilla.org/firefox/3.5/switch/switch.ogv',
            False,
            base_state = { 'language': 'en' })
        self.assertEquals(None, return_value['subtitles'])

    def test_ensure_language_locked_on_regain_lock(self):
        request = RequestMockup(self.user_0)
        session = self._start_editing(request)
        now = datetime.now().replace(microsecond=0) + timedelta(seconds=20)
        models.datetime = FakeDatetime(now)
        rpc.regain_lock(request, session.pk)
        video = models.Video.objects.get(pk=session.video.pk)
        language = video.subtitle_language()
        self.assertEquals(now, language.writelock_time)
        models.datetime = datetime

    def test_title_and_description_from_video(self):
        request = RequestMockup(self.user_0)
        video = Video.objects.all()[0]
        title = "a title"
        description = 'something'
        video.title = title
        video.description = description
        video.save()
        lang = SubtitleLanguage(language='en', is_original=False,
                                video=video)
        lang.save()
        response = rpc.start_editing(
            request, video.video_id, 'en', subtitle_language_pk=lang.pk)
        self.assertEquals(response['subtitles']['title'], title)
        self.assertEquals(response['subtitles']['description'], description)

    def test_create_translation_dependent_on_dependent(self):
        request = RequestMockup(self.user_0)
        session = create_two_sub_dependent_session(request)
        response = rpc.start_editing(
            request, session.video.video_id, 'fr',
            base_language_pk=session.language.pk)
        session_pk = response['session_pk']
        orig_subs = response['original_subtitles']['subtitles']
        self.assertEqual(2, len(orig_subs))
        self.assertEqual('a_es', orig_subs[0]['text'])
        inserted = [{'subtitle_id': 'a', 'text':'frenchtext'}]
        rpc.finished_subtitles(request, session_pk, inserted)
        response = rpc.show_widget(
            request,
            'http://videos.mozilla.org/firefox/3.5/switch/switch.ogv',
            False)
        lang = [r for r in response['drop_down_contents'] if r['language'] == 'fr'][0]
        subs = rpc.fetch_subtitles(request, session.video.video_id,
                                   lang['pk'])
        subs = subs['subtitles']
        self.assertEqual(1, len(subs))
        self.assertEqual('frenchtext', subs[0]['text'])
        self.assertEqual(2300, subs[0]['start_time'])
        self.assertEqual(3400, subs[0]['end_time'])
        video = models.Video.objects.get(id=session.video.id)
        self.assertEqual(50, video.subtitle_language('fr').percent_done)

    def test_create_translation_dependent_on_forked(self):
        request = RequestMockup(self.user_0)
        video = self._create_two_sub_forked_subs(request)

        # create a dependent french translation fr
        response = rpc.start_editing(
            request, video.video_id, 'fr',
            base_language_pk=video.subtitle_language('es').pk)
        session_pk = response['session_pk']

        inserted = [{'subtitle_id': 'a', 'text':'frenchtext'}]

        rpc.finished_subtitles(request, session_pk, inserted)
        translated_lang =  video.subtitlelanguage_set.get(language='fr')
        # french translation should start 50%
        self.assertEqual(translated_lang.percent_done, 50)

        response = rpc.start_editing(
            request, video.video_id, 'es',
            subtitle_language_pk=video.subtitle_language('es').pk)
        session_pk = response['session_pk']

        # add a subtitle to the spanish one
        new_subs = [{'subtitle_id': 'a',
                     'text': 'a_esd',
                     'start_time': 2300,
                     'end_time': 3200,
                     'sub_order': 1.0},
                    {'subtitle_id': 'b',
                     'text': 'b_es',
                     'start_time': 3400,
                     'end_time': 5800,
                     'sub_order': 2.0},
                    {'subtitle_id': 'e',
                      'text': 'd_es',
                     'start_time': 4300,
                     'end_time': 5200,
                     'sub_order': 1.0}]

        rpc.finished_subtitles(request, session_pk, new_subs)

        # now check that french has 33% complete
        translated_lang = video.subtitlelanguage_set.get(language='fr')
        percent_done = translated_lang.percent_done

        self.assertEqual(percent_done, 33)

    def test_fork_translation_dependent_on_forked(self):
        request = RequestMockup(self.user_0)
        # first create french translation dependent on forked spanish
        self.test_create_translation_dependent_on_forked()
        # now fork french
        return_value = rpc.show_widget(
            request,
            'http://videos.mozilla.org/firefox/3.5/switch/switch.ogv',
            False)
        video_id = return_value['video_id']
        fr_sl = models.Video.objects.get(video_id=video_id).subtitle_language('fr')
        response = rpc.start_editing(
            request, video_id, 'fr', subtitle_language_pk=fr_sl.pk)
        subtitles = response['subtitles']['subtitles']
        self.assertEquals(1, len(subtitles))
        self.assertEquals('frenchtext', subtitles[0]['text'])
        self.assertEquals(2300, subtitles[0]['start_time'])
        self.assertEquals(3200, subtitles[0]['end_time'])

        # update the timing on the French sub.
        session_pk = response['session_pk']
        updated = [{'subtitle_id': subtitles[0]['subtitle_id'],
                     'text': 'a_french_edited',
                     'start_time': 2350,
                     'end_time': 3200,
                     'sub_order': 1.0}]
        rpc.finished_subtitles(request, session_pk, updated)

        french_lang = models.Video.objects.get(video_id=video_id).subtitle_language('fr')
        self.assertEquals(True, french_lang.is_forked)
        self.assertEquals(2350, french_lang.latest_version().subtitles()[0].start_time)

        spanish_lang = models.Video.objects.get(video_id=video_id).subtitle_language('es')
        self.assertEquals(True, spanish_lang.is_forked)
        self.assertEquals(2300, spanish_lang.latest_version().subtitles()[0].start_time)

    def test_two_subtitle_langs_can_exist(self):
        request = RequestMockup(self.user_0)

        # create es dependent on en
        session = self._create_basic_dependent_version(request)

        # create forked fr translations
        response = rpc.start_editing(
            request, session.video.video_id, 'fr')
        session_pk = response['session_pk']
        inserted = [{'subtitle_id': 'a',
                     'text': 'a_fr',
                     'start_time': 1300,
                     'end_time': 2500,
                     'sub_order': 1.0}]
        rpc.finished_subtitles(request, session_pk, inserted)

        sub_langs = models.Video.objects.get(id=session.video.id).subtitlelanguage_set.filter(language='fr')

        # now someone tries to edit es based on fr.

        response = rpc.start_editing(
            request, session.video.video_id, 'es',
            base_language_pk=sub_langs[0].pk)
        session_pk = response['session_pk']
        inserted = [{'subtitle_id': 'a', 'text': 'a_es'}]
        rpc.finished_subtitles(request, session_pk, inserted)

        # now we should have two SubtitleLanguages for es
        sub_langs = models.Video.objects.get(id=session.video.id).subtitlelanguage_set.filter(language='es')
        self.assertEquals(2, sub_langs.count())

    def test_edit_zero_translation(self):
        request = RequestMockup(self.user_0)
        session = create_two_sub_session(request)

        # now create empty subs for a language. We can do this by
        # starting editing but not finishing. Should create a 0% language.
        response = rpc.start_editing(
            request, session.video.video_id, 'es',
            base_language_pk=session.video.subtitle_language('en').id)
        session_pk = response['session_pk']
        rpc.release_lock(request, session_pk)

        # now edit the language in earnest, calling finished_subtitles afterward.
        video = models.Video.objects.get(id=session.video.id)
        sl_en = video.subtitle_language('en')
        sl_es = video.subtitle_language('es')

        self.assertEquals(0, sl_es.subtitleversion_set.count())

        response = rpc.start_editing(
            request, video.video_id, 'es',
            subtitle_language_pk=sl_es.pk,
            base_language_pk=sl_en.pk)
        session_pk = response['session_pk']
        inserted = [{'subtitle_id': u'a',
                     'text': 'heyes!'}]
        # test passes if the following command executes without throwing an exception.
        response= rpc.finished_subtitles(
            request, session_pk,
            inserted)

        sl_es = models.SubtitleLanguage.objects.get(id=sl_es.id)
        self.assertEquals(1, sl_es.subtitleversion_set.count())

    def test_set_title(self):
        request = RequestMockup(self.user_0)
        session = self._create_basic_dependent_version(request)
        en_sl = session.video.subtitle_language('en')

        # user_1 opens translate dialog
        request_1 = RequestMockup(self.user_1, "b")
        rpc.show_widget(
            request_1,
            'http://videos.mozilla.org/firefox/3.5/switch/switch.ogv',
            False)
        response = rpc.start_editing(
            request_1, session.video.video_id, 'es', base_language_pk=en_sl.pk)
        session_pk = response['session_pk']
        title = 'new title'
        rpc.finished_subtitles(request_1, session_pk, new_title=title)
        language = SubtitlingSession.objects.get(id=session_pk).language
        self.assertEquals(title, language.get_title())

    def test_youtube_ei_failure(self):
        from utils.requestfactory import RequestFactory
        rf = RequestFactory()
        request = rf.get("/")
        rpc.log_youtube_ei_failure(request, "/test-page")

    def test_start_editing_null(self):
        request = RequestMockup(self.user_0)
        response = null_rpc.start_editing(request, 'sadfdsf', 'en')
        self.assertEquals(True, response['can_edit'])


    def _create_basic_version(self, request):
        return_value = rpc.show_widget(
            request,
            'http://videos.mozilla.org/firefox/3.5/switch/switch.ogv',
            False,
            base_state={})
        video_id = return_value['video_id']
        response = rpc.start_editing(
            request, video_id, 'en', original_language_code='en')
        session_pk = response['session_pk']
        rpc.finished_subtitles(
            request,
            session_pk,
            [{'subtitle_id': u'aa',
              'text': 'hey!',
              'start_time': 2300,
              'end_time': 3.4,
              'sub_order': 1.0}])
        return SubtitlingSession.objects.get(pk=session_pk).\
            language.version()

    def _start_editing(self, request):
        return_value = rpc.show_widget(
            request,
            'http://videos.mozilla.org/firefox/3.5/switch/switch.ogv',
            False,
            base_state={})
        video_id = return_value['video_id']
        response = rpc.start_editing(
            request, video_id, 'en', original_language_code='en')
        return SubtitlingSession.objects.get(id=response['session_pk'])

    def _create_basic_dependent_version(self, request):
        session = self._create_basic_version(request)
        sl = session.language
        response = rpc.start_editing(
            request, sl.video.video_id, 'es', base_language_pk=sl.pk)
        session_pk = response['session_pk']
        inserted = [{'subtitle_id': 'aa', 'text': 'heyoes'}]
        rpc.finished_subtitles(request, session_pk, inserted)
        return SubtitlingSession.objects.get(pk=session_pk)

    def _create_two_sub_forked_subs(self, request):
        session = create_two_sub_dependent_session(request)
        # now fork subtitles
        response = rpc.start_editing(
            request, session.video.video_id, 'es',
            subtitle_language_pk=session.video.subtitle_language('es').pk)
        session_pk = response['session_pk']
        new_subs = [{'subtitle_id': 'a',
                     'text': 'a_esd',
                     'start_time': 2300,
                     'end_time': 3200,
                     'sub_order': 1.0},
                    {'subtitle_id': 'b',
                     'text': 'b_es',
                     'start_time': 3400,
                     'end_time': 5800,
                     'sub_order': 2.0}]
        rpc.finished_subtitles(request, session_pk, new_subs)
        return Video.objects.get(pk=session.video.pk)

def create_two_sub_session(request, completed=None):
    return_value = rpc.show_widget(
        request,
        'http://videos.mozilla.org/firefox/3.5/switch/switch.ogv',
        False)
    video_id = return_value['video_id']
    response = rpc.start_editing(request, video_id, 'en', original_language_code='en')
    session_pk = response['session_pk']
    inserted = [{'subtitle_id': u'a',
                 'text': 'hey!',
                 'start_time': 2300,
                 'end_time': 3400,
                 'sub_order': 1.0},
                {'subtitle_id': u'b',
                 'text': 'hey!',
                 'start_time': 3400,
                 'end_time': 5800,
                 'sub_order': 2.0}]
    rpc.finished_subtitles(request, session_pk, inserted, completed=completed)
    return SubtitlingSession.objects.get(pk=session_pk)

def create_two_sub_dependent_session(request):
    session = create_two_sub_session(request)
    sl_en = session.video.subtitle_language('en')
    response = rpc.start_editing(
        request, session.video.video_id,
        'es', base_language_pk=sl_en.pk)
    session_pk = response['session_pk']
    inserted = [{'subtitle_id': 'a', 'text': 'a_es'},
                {'subtitle_id': 'b', 'text': 'b_es'}]
    rpc.finished_subtitles(
        request, session_pk,
        inserted)
    return SubtitlingSession.objects.get(pk=session_pk)

def _make_packet(updated=[], inserted=[], deleted=[], packet_no=1):
    return {
        'packet_no': packet_no,
        'inserted': inserted,
        'deleted': deleted,
        'updated': updated
        }

class TestCache(TestCase):

    fixtures = ['test_widget.json']

    def setUp(self):
        self.user_0 = CustomUser.objects.get(pk=3)

    def test_get_cache_url_no_exceptions(self):
        e = None
        try:
            video_cache.get_video_urls("bad key")
        except models.Video.DoesNotExist,e:
            pass
        if e is None:
            self.fail("Bad cache key should fail")

    def test_video_id_not_empty_string(self):
        url = "http://videos-cdn.mozilla.net/serv/mozhacks/demos/screencasts/londonproject/screencast.ogv"
        cache_key = video_cache._video_id_key(url)
        video_cache.cache.set(cache_key, "", video_cache.TIMEOUT)
        video_id = video_cache.get_video_id(url)
        self.assertTrue(bool(video_id))

    def test_empty_id_show_widget(self):
        url = "http://videos-cdn.mozilla.net/serv/mozhacks/demos/screencasts/londonproject/screencast.ogv"
        cache_key = video_cache._video_id_key(url)
        video, create = Video.get_or_create_for_url(url)
        video_cache.cache.set(cache_key, "", video_cache.TIMEOUT)
        # we have a bogus url
        video_id = video_cache.get_video_id(url)
        self.assertTrue(bool(video_id))
        try:
            Video.objects.get(video_id=video_id)
        except Video.DoesNotExist:
            self.fail("Should not point to a non existing video")

    def test_cache_delete_valid_chars(self):
        # this tests depends on memcache being available
        try:
            from memcache.Client import MemcachedKeyCharacterError
        except ImportError:
            return
        request = RequestMockup(self.user_0)
        session = create_two_sub_session(request)
        video = session.video
        # make sure we have video on cache
        video_id =  video_cache.get_video_id(video.get_absolute_url(video.get_video_url()))
        self.assertEquals(video_id, video.video_id)
        self.assertTrue(bool(video_id))
        try:
            video_cache.invalidate_cache(video_id)
        except MemcachedKeyCharacterError:
            self.fail("Cache invalidation should not fail")

    def test_missing_lang_no_fail(self):
        # when sending a nonexisting lang, we should end up with the original lang, since
        # others might have been cleared and not gotten through the cache
        # we are asserting this won't raise an exception for https://www.pivotaltracker.com/story/show/15348901
        url = "http://videos-cdn.mozilla.net/serv/mozhacks/demos/screencasts/londonproject/screencast.ogv"
        cache_key = video_cache._video_id_key(url)
        video_cache.cache.set(cache_key, "", video_cache.TIMEOUT)
        video_id = video_cache.get_video_id(url)
        video_cache.get_subtitles_dict(video_id, 0, 0, lambda x: x)

class TestCaching(TestCase):
    fixtures = ['test_widget.json']

    def setUp(self):
        self.user_0 = CustomUser.objects.get(pk=3)
        self.user_1 = CustomUser.objects.get(pk=4)
        self.video_pk = 12
        video_cache.invalidate_video_id(
            'http://videos.mozilla.org/firefox/3.5/switch/switch.ogv')

    def test_get_from_cache(self):
        """
        Make sure that once the cache is warm, the number of database queries
        remains constant.
        """
        from django.db import connection

        try:
            settings.DEBUG = True

            request_0 = RequestMockup(self.user_0)
            request_1 = RequestMockup(self.user_0)
            request_2 = RequestMockup(self.user_0)

            rpc.show_widget(request_0,
                'http://videos.mozilla.org/firefox/3.5/switch/switch.ogv',
                False)

            rpc.show_widget(request_1,
                'http://videos.mozilla.org/firefox/3.5/switch/switch.ogv',
                False)

            num = len(connection.queries)

            response = rpc.show_widget(request_2,
                'http://videos.mozilla.org/firefox/3.5/switch/switch.ogv',
                False)

            self.assertTrue(0 < len(response['languages']))
            self.assertTrue(0 != num)
            self.assertEquals(num, len(connection.queries))

        except Exception, e:
            raise e
        finally:
            settings.DEBUG = False


class TestFormatConvertion(TestCase):

    def setUp(self):
        self.subs = SubtitleSet(language_code='en')
        for x in range(0,10):
<<<<<<< HEAD
            self.subs.append_subtitle(x, x + 1,  str(x), new_paragraph=False)
=======
            self.subs.append({
                'start_time': (x * 1000), 'end_time': (x * 1000) + 1000, 'subtitle_id': x,
                'start_of_paragraph':False,
                'text': "%s - and *italics* and **bold** and >>."
            })
>>>>>>> 06f6e7bf
            
    def _retrieve(self, format):
        res = self.client.post(reverse("widget:convert_subtitles"), {
            'subtitles': json.dumps(self.subs.to_xml()),
            'language_code': 'pt-br',
            'format': format,
        })
        self.assertEqual(res.status_code , 200)
        data = json.loads(res.content)
        self.assertNotIn('errors', data)
        parser = babelsubs.load_from(data['result'], format).to_internal()
        parsed = [x for x in parser.subtitle_items()]
        self.assertEqual(len(parsed), 10)
        return res.content, parsed


    def test_srt(self):
        raw, parsed = self._retrieve('srt')
        self.assertEqual(parsed[1], (1,2,'1'))

    def test_ssa(self):
        raw, parsed = self._retrieve('ssa')

    def test_dfxp(self):
        raw, parsed = self._retrieve('dfxp')
        self.assertEqual(parsed[1], (1,2,'1'))

    def test_sbv(self):
        raw, parsed = self._retrieve('sbv')
        self.assertEqual(parsed[1], (1,2,'1'))<|MERGE_RESOLUTION|>--- conflicted
+++ resolved
@@ -1206,15 +1206,11 @@
     def setUp(self):
         self.subs = SubtitleSet(language_code='en')
         for x in range(0,10):
-<<<<<<< HEAD
-            self.subs.append_subtitle(x, x + 1,  str(x), new_paragraph=False)
-=======
             self.subs.append({
                 'start_time': (x * 1000), 'end_time': (x * 1000) + 1000, 'subtitle_id': x,
                 'start_of_paragraph':False,
                 'text': "%s - and *italics* and **bold** and >>."
             })
->>>>>>> 06f6e7bf
             
     def _retrieve(self, format):
         res = self.client.post(reverse("widget:convert_subtitles"), {

--- conflicted
+++ resolved
@@ -962,11 +962,7 @@
                         task.language = language.language_code
                         task.save()
 
-<<<<<<< HEAD
-            return ('public', False) if not workflow.allows_tasks else ('private', False)
-=======
-            return (UNMODERATED, False) if not team.workflow_enabled else (WAITING_MODERATION, False)
->>>>>>> 0ef76c6e
+            return ('public', False) if not team.workflow_enabled else ('private', False)
 
         if not workflow.requires_review_or_approval:
             return 'public', False

# Universal Subtitles, universalsubtitles.org
# 
# Copyright (C) 2010 Participatory Culture Foundation
# 
# This program is free software: you can redistribute it and/or modify
# it under the terms of the GNU Affero General Public License as
# published by the Free Software Foundation, either version 3 of the
# License, or (at your option) any later version.
# 
# This program is distributed in the hope that it will be useful,
# but WITHOUT ANY WARRANTY; without even the implied warranty of
# MERCHANTABILITY or FITNESS FOR A PARTICULAR PURPOSE.  See the
# GNU Affero General Public License for more details.
# 
# You should have received a copy of the GNU Affero General Public License
# along with this program.  If not, see 
# http://www.gnu.org/licenses/agpl-3.0.html.

from django.db.models import ObjectDoesNotExist
from videos import models
from widget.models import SubtitlingSession
from datetime import datetime
import re
import simplejson as json
import widget
from widget.base_rpc import BaseRpc
from urlparse import urlparse, parse_qs
from django.conf import settings
from django.db.models import Sum
from widget import video_cache
from utils.translation import get_user_languages_from_request
from django.utils.translation import ugettext as _
from uslogging.models import WidgetDialogLog
from videos.tasks import video_changed_tasks
from utils import send_templated_email
from statistic.tasks import st_widget_view_statistic_update
import logging
yt_logger = logging.getLogger("youtube-ei-error")

ALL_LANGUAGES = settings.ALL_LANGUAGES
LANGUAGES_MAP = dict(ALL_LANGUAGES)

def add_general_settings(request, dict):
    dict.update({
            'writelock_expiration' : models.WRITELOCK_EXPIRATION,
            'embed_version': settings.EMBED_JS_VERSION,
            'languages': ALL_LANGUAGES,
            'metadata_languages': settings.METADATA_LANGUAGES
            })
    if request.user.is_authenticated():
        dict['username'] = request.user.username

class Rpc(BaseRpc):
    def log_session(self, request, draft_pk, log):
        dialog_log = WidgetDialogLog(
            draft_pk=draft_pk,
            browser_id=request.browser_id,
            log=log)
        dialog_log.save()
        send_templated_email(
            settings.WIDGET_LOG_EMAIL,
            'Subtitle save failure',
            'widget/session_log_email.txt',
            { 'log_pk': dialog_log.pk },
            fail_silently=False)
        return { 'response': 'ok' }

    def log_youtube_ei_failure(self, request, page_url):
        user_agent = request.META.get('HTTP_USER_AGENT', '(Unknown)')
        yt_logger.error(
            "Youtube ExternalInterface load failure",
            extra={
                'request': request,
                'data': {
                    'user_agent': user_agent,
                    'page_url': page_url }
                })
        return { 'response': 'ok' }

    def show_widget(self, request, video_url, is_remote, base_state=None, additional_video_urls=None):
        video_id = video_cache.get_video_id(video_url)

        if video_id is None: # for example, private youtube video.
            return None

        try:    
            video_urls = video_cache.get_video_urls(video_id)
        except models.Video.DoesNotExist:
            video_cache.invalidate_video_id(video_url)
            video_id = video_cache.get_video_id(video_url)
            video_urls = video_cache.get_video_urls(video_id)

        return_value = {
            'video_id' : video_id,
            'subtitles': None,
        }
        return_value['video_urls']= video_urls
        
        if additional_video_urls is not None:
            for url in additional_video_urls:
                video_cache.associate_extra_url(url, video_id)

        st_widget_view_statistic_update.delay(video_id=video_id)
        
        add_general_settings(request, return_value)
        if request.user.is_authenticated():
            return_value['username'] = request.user.username

        return_value['drop_down_contents'] = \
            video_cache.get_video_languages(video_id)

        if base_state is not None and base_state.get("language_code", None) is not None:
            lang_pk = base_state.get('language_pk', None)
            if lang_pk is  None:
                lang_code = base_state.get('language_code', None)
                lang_pk = video_cache.pk_for_default_language(video_id, lang_code)
            subtitles = self._autoplay_subtitles(
                request.user, video_id, 
                lang_pk,
                base_state.get('revision', None))
            return_value['subtitles'] = subtitles
        else:
            if is_remote:
                autoplay_language = self._find_remote_autoplay_language(request)
                language_pk = video_cache.pk_for_default_language(video_id, autoplay_language)
                if autoplay_language is not None:
                    subtitles = self._autoplay_subtitles(
                        request.user, video_id, language_pk, None)
                    return_value['subtitles'] = subtitles
        return return_value

    def fetch_start_dialog_contents(self, request, video_id):
        my_languages = get_user_languages_from_request(request)
        my_languages.extend([l[:l.find('-')] for l in my_languages if l.find('-') > -1])
        video = models.Video.objects.get(video_id=video_id)
        video_languages = [language_summary(l) for l 
                           in video.subtitlelanguage_set.all()]
        original_language = None
        if video.subtitle_language():
            original_language = video.subtitle_language().language
        return {
            'my_languages': my_languages,
            'video_languages': video_languages,
            'original_language': original_language }

    def fetch_video_id_and_settings(self, request, video_id):
        is_original_language_subtitled = self._subtitle_count(video_id) > 0
        general_settings = {}
        add_general_settings(request, general_settings)
        return {
            'video_id': video_id,
            'is_original_language_subtitled': is_original_language_subtitled,
            'general_settings': general_settings }

    def start_editing(self, request, video_id, 
                      language_code, 
                      subtitle_language_pk=None,
                      base_language_pk=None,
                      original_language_code=None):
        """Called by subtitling widget when subtitling or translation 
        is to commence on a video.
        """
        # TODO: remove whenever blank SubtitleLanguages become illegal.
        self._fix_blank_original(video_id)
        if language_code == original_language_code:
            base_language_pk = None
        base_language = None
        if base_language_pk is not None:
            base_language = models.SubtitleLanguage.objects.get(
                pk=base_language_pk)

        language, can_edit = self._get_language_for_editing(
            request, video_id, language_code, 
            subtitle_language_pk, base_language)

        if not can_edit:
            return { "can_edit": False, 
                     "locked_by" : language.writelock_owner_name }

        session = self._make_subtitling_session(
            request, language, base_language)
        version_for_subs = language.version()
        if not version_for_subs:
            version_for_subs = self._create_version_from_session(session)
            version_no = 0
        else:
            version_no = version_for_subs.version_no + 1
        subtitles = self._subtitles_dict(version_for_subs, version_no)
        return_dict = { "can_edit" : True,
                        "session_pk" : session.pk,
                        "subtitles" : subtitles }
        if base_language:
            return_dict['original_subtitles'] = \
                self._subtitles_dict(base_language.latest_version())
        if original_language_code:
            self._save_original_language(video_id, original_language_code)
        video_cache.writelock_add_lang(video_id, language.language)
        return return_dict

    def resume_editing(self, request, session_pk):
        session = SubtitlingSession.objects.get(pk=session_pk)
        if session.language.can_writelock(request) and \
                session.parent_version == session.language.version():
            session.language.writelock(request)
            # FIXME: Duplication between this and start_editing.
            version_for_subs = session.language.version()
            if not version_for_subs:
                version_for_subs = self._create_version_from_session(session)
                version_no = 0
            else:
                version_no = version_for_subs.version_no + 1
            subtitles = self._subtitles_dict(version_for_subs, version_no)
            return_dict = { "response": "ok",
                            "can_edit" : True,
                            "session_pk" : session.pk,
                            "subtitles" : subtitles }
            if session.base_language:
                return_dict['original_subtitles'] = \
                    self._subtitles_dict(session.base_language.latest_version())
            return return_dict
        else:
            return { 'response': 'cannot_resume' }

    def release_lock(self, request, session_pk):
        language = SubtitlingSession.objects.get(pk=session_pk).language
        if language.can_writelock(request):
            language.release_writelock()
            language.save()
            video_cache.writelocked_langs_clear(language.video.video_id)
        return { "response": "ok" }

    def regain_lock(self, request, session_pk):
        language = SubtitlingSession.objects.get(pk=session_pk).language
        if not language.can_writelock(request):
            return { 'response': 'unlockable' }
        else:
            language.writelock(request)
            language.save()
            video_cache.writelock_add_lang(
                language.video.video_id, language.language)
            return { 'response': 'ok' }

<<<<<<< HEAD
    def finished_subtitles(self, request, session_pk, subtitles=None, 
                           new_title=None, completed=None, 
                           throw_exception=False):
        session = SubtitlingSession.objects.get(pk=session_pk)
=======
    def fork(self, request, draft_pk):
        draft = models.SubtitleDraft.objects.get(pk=draft_pk)
        if not draft.language.can_writelock(request):
            return { "response" : "unlockable" }
        if not draft.matches_request(request):
            return { "response" : "does not match request" }
        draft.language.writelock(request)
        draft.is_forked = True
        draft.save()
        latest_version = draft.video.latest_version()
        
        if latest_version:
            sub_dict = dict([(s.subtitle_id, s) for s 
                             in latest_version.subtitle_set.all()])
        else:
            sub_dict = {}
            
        to_delete = []
        for sub in draft.subtitle_set.all():
            if sub.subtitle_id in sub_dict:
                standard_sub = sub_dict[sub.subtitle_id]
                sub.start_time = standard_sub.start_time
                sub.end_time = standard_sub.end_time
                sub.save()
            else:
                to_delete.append(sub)
        for sub in to_delete:
            sub.delete()
        draft = models.SubtitleDraft.objects.get(pk=draft_pk)
        return self._subtitles_dict(draft)
    
    def set_title(self, request, draft_pk, value, **kwargs):
        try:
            draft = models.SubtitleDraft.objects.get(pk=draft_pk)
        except models.SubtitleDraft.DoesNotExist:
            return {"response": "draft does not exist"}
        if not draft.language.can_writelock(request):
            return { "response" : "unlockable" }
        if not draft.matches_request(request):
            return { "response" : "does not match request" }
        draft.language.writelock(request)
        draft.language.save()
        num_affected = models.SubtitleLanguage.objects.filter(pk=draft.language.pk).update(title=value)
        return {"response" : "ok", "num_affected": num_affected}
                    
    def save_subtitles(self, request, draft_pk, packets):
        try:
            draft = models.SubtitleDraft.objects.get(pk=draft_pk)
        except models.SubtitleDraft.DoesNotExist:
            return {"response": "draft does not exist"}
        if not draft.language.can_writelock(request):
            return { "response" : "unlockable" }
        if not draft.matches_request(request):
            return { "response" : "does not match request" }
        draft.language.writelock(request)
        draft.language.save()
        self._save_packets(draft, packets)
        return {"response" : "ok", 
                "last_saved_packet": draft.last_saved_packet}

    def finished_subtitles(self, request, draft_pk, packets, completed=None, throw_exception=False):
        draft = models.SubtitleDraft.objects.get(pk=draft_pk)
>>>>>>> e07fc7ee
        if not request.user.is_authenticated():
            return { 'response': 'not_logged_in' }
        if not session.language.can_writelock(request):
            return { "response" : "unlockable" }
        if not session.matches_request(request):
            return { "response" : "does not match request" }

        if throw_exception:
            raise Exception('purposeful exception for testing')

        language = session.language
        new_version = None
        if subtitles is not None and \
                (len(subtitles) > 0 or language.latest_version() is not None):
            new_version = self._create_version_from_session(session, request.user)
            new_version.save()
            self._save_subtitles(
                new_version.subtitle_set, subtitles, new_version.is_forked)

        language.release_writelock()
        if completed is not None:
            language.is_complete = completed
        if new_title is not None:
            language.title = new_title
        language.save()

        if new_version is not None:
            video_changed_tasks.delay(language.video.id, new_version.id)
        else:
            video_changed_tasks.delay(language.video.id)

        user_message = None
        if new_version is not None and new_version.version_no == 0:
            user_message = {
                "body": ("Thank you for uploading. It will take a minute "
                         "or so for your subtitles to appear.") }
        return {
            '_user_message': user_message,
            'response': 'ok' }

    def _save_subtitles(self, subtitle_set, json_subs, forked):
        for s in json_subs:
            if not forked:
                subtitle_set.create(
                    subtitle_id=s['subtitle_id'],
                    subtitle_text=s['text'])
            else:
                subtitle_set.create(
                    subtitle_id=s['subtitle_id'],
                    subtitle_text=s['text'],
                    start_time=s['start_time'],
                    end_time=s['end_time'],
                    subtitle_order=s['sub_order'])

    def _create_version_from_session(self, session, user=None):
        latest_version = session.language.version()
        return models.SubtitleVersion(
            language=session.language,
            version_no=(0 if latest_version is None 
                        else latest_version.version_no + 1),
            is_forked=(session.base_language is None),
            datetime_started=session.datetime_started,
            user=user)

    def fetch_subtitles(self, request, video_id, language_pk):
        cache = video_cache.get_subtitles_dict(
            video_id, language_pk, None,
            lambda version: self._subtitles_dict(version))
        return cache

    def get_widget_info(self, request):
        return {
            'all_videos': models.Video.objects.count(),
            'subtitles_fetched_count': models.Video.objects.aggregate(s=Sum('subtitles_fetched_count'))['s'],
            'videos_with_captions': models.Video.objects.exclude(subtitlelanguage=None).count(),
            'translations_count': models.SubtitleLanguage.objects.filter(is_original=False).count()
        }

    def _make_subtitling_session(self, request, language, base_language):
        session = SubtitlingSession(
            language=language,
            base_language=base_language,
            parent_version=language.version(),
            browser_id=request.browser_id)
        if request.user.is_authenticated():
            session.user = request.user
        session.save()
        return session
    
    def _find_base_language(self, base_language):
        if base_language:
            video = base_language.video
            if base_language.is_original or base_language.is_forked:
                return base_language
            else:
                if base_language.standard_language:
                    return base_language.standard_language
                else:
                    return video.subtitle_language()
        else:
            return None

    def _needs_new_sub_language(self, language, base_language):
        if language.standard_language and not base_language:
            # forking existing
            return False
        elif language.is_forked and base_language:
            return True
        else:
            return language.standard_language != base_language 

    def _get_language_for_editing(
        self, request, video_id, language_code, 
        subtitle_language_pk=None, base_language=None):

        video = models.Video.objects.get(video_id=video_id)

        editable = False
        create_new = False

        if subtitle_language_pk is not None:
            language = models.SubtitleLanguage.objects.get(pk=subtitle_language_pk)
            if self._needs_new_sub_language(language, base_language):
                create_new = True
            else:
                editable = language.can_writelock(request)
        else:
            create_new = True
        if create_new:
            standard_language = self._find_base_language(base_language)
            forked = standard_language is None
            language, created = models.SubtitleLanguage.objects.get_or_create(
                video=video,
                language=language_code,
                standard_language=standard_language,
                defaults={
                    'is_forked': forked,
                    'writelock_session_key': '' })
            editable = created or language.can_writelock(request)
        if editable:
            language.writelock(request)
            language.save()
        return language, editable

    def _fix_blank_original(self, video_id):
        # TODO: remove this method as soon as blank SubtitleLanguages
        # become illegal
        video = models.Video.objects.get(video_id=video_id)
        originals = video.subtitlelanguage_set.filter(is_original=True, language='')
        to_delete = []
        if len(originals) > 0:
            for original in originals:
                if not original.latest_version():
                    # result of weird practice of saving SL with is_original=True
                    # and blank language code on Video creation.
                    to_delete.append(original)
                else:
                    # decided to mark authentic blank originals as English.
                    original.language = 'en'
                    original.save()
        for sl in to_delete:
            sl.delete()

    def _save_original_language(self, video_id, language_code):
        video = models.Video.objects.get(video_id=video_id)
        has_original = False
        for sl in video.subtitlelanguage_set.all():
            if sl.is_original and sl.language != language_code:
                sl.is_original = False
                sl.save()
            elif not sl.is_original and sl.language == language_code:
                sl.is_original = True
                sl.save()
            if sl.is_original:
                has_original = True
        if not has_original:
            sl = models.SubtitleLanguage(
                video=video,
                language=language_code,
                is_forked=True,
                is_original=True,
                writelock_session_key='')
            sl.save()

    def _autoplay_subtitles(self, user, video_id, language_pk, version_no):
        cache =  video_cache.get_subtitles_dict(
            video_id, language_pk, version_no, 
            lambda version: self._subtitles_dict(version))
        if cache and cache.get("language", None) is not None:
            cache['language_code'] = cache['language'].language
            cache['language_pk'] = cache['language'].pk
        return cache

    def _subtitles_dict(self, version, forced_version_no=None):
        language = version.language
        base_language = None
        if language.is_dependent() and not version.is_forked:
            base_language = language.real_standard_language()
        version_no = version.version_no if forced_version_no is None else forced_version_no
        is_latest = False
        latest_version = language.latest_version()
        if latest_version is None or version_no >= latest_version.version_no:
            is_latest = True
        return self._make_subtitles_dict(
            [s.__dict__ for s in version.subtitles()],
            language.language,
            language.pk,
            language.is_original,
            language.is_complete,
            version_no,
            is_latest,
            version.is_forked,
            base_language,
            language.get_title())

def language_summary( language):
    summary = {
        'pk': language.pk,
        'language': language.language,
        'dependent': language.is_dependent(),
        'subtitle_count': language.subtitle_count,
        'in_progress': language.is_writelocked }
    if language.is_dependent():
        summary['percent_done'] = language.percent_done
        if language.real_standard_language():
            summary['standard_pk'] = \
                language.real_standard_language().pk
    else:
        summary['is_complete'] = language.is_complete
    return summary<|MERGE_RESOLUTION|>--- conflicted
+++ resolved
@@ -240,75 +240,11 @@
                 language.video.video_id, language.language)
             return { 'response': 'ok' }
 
-<<<<<<< HEAD
+
     def finished_subtitles(self, request, session_pk, subtitles=None, 
                            new_title=None, completed=None, 
                            throw_exception=False):
         session = SubtitlingSession.objects.get(pk=session_pk)
-=======
-    def fork(self, request, draft_pk):
-        draft = models.SubtitleDraft.objects.get(pk=draft_pk)
-        if not draft.language.can_writelock(request):
-            return { "response" : "unlockable" }
-        if not draft.matches_request(request):
-            return { "response" : "does not match request" }
-        draft.language.writelock(request)
-        draft.is_forked = True
-        draft.save()
-        latest_version = draft.video.latest_version()
-        
-        if latest_version:
-            sub_dict = dict([(s.subtitle_id, s) for s 
-                             in latest_version.subtitle_set.all()])
-        else:
-            sub_dict = {}
-            
-        to_delete = []
-        for sub in draft.subtitle_set.all():
-            if sub.subtitle_id in sub_dict:
-                standard_sub = sub_dict[sub.subtitle_id]
-                sub.start_time = standard_sub.start_time
-                sub.end_time = standard_sub.end_time
-                sub.save()
-            else:
-                to_delete.append(sub)
-        for sub in to_delete:
-            sub.delete()
-        draft = models.SubtitleDraft.objects.get(pk=draft_pk)
-        return self._subtitles_dict(draft)
-    
-    def set_title(self, request, draft_pk, value, **kwargs):
-        try:
-            draft = models.SubtitleDraft.objects.get(pk=draft_pk)
-        except models.SubtitleDraft.DoesNotExist:
-            return {"response": "draft does not exist"}
-        if not draft.language.can_writelock(request):
-            return { "response" : "unlockable" }
-        if not draft.matches_request(request):
-            return { "response" : "does not match request" }
-        draft.language.writelock(request)
-        draft.language.save()
-        num_affected = models.SubtitleLanguage.objects.filter(pk=draft.language.pk).update(title=value)
-        return {"response" : "ok", "num_affected": num_affected}
-                    
-    def save_subtitles(self, request, draft_pk, packets):
-        try:
-            draft = models.SubtitleDraft.objects.get(pk=draft_pk)
-        except models.SubtitleDraft.DoesNotExist:
-            return {"response": "draft does not exist"}
-        if not draft.language.can_writelock(request):
-            return { "response" : "unlockable" }
-        if not draft.matches_request(request):
-            return { "response" : "does not match request" }
-        draft.language.writelock(request)
-        draft.language.save()
-        self._save_packets(draft, packets)
-        return {"response" : "ok", 
-                "last_saved_packet": draft.last_saved_packet}
-
-    def finished_subtitles(self, request, draft_pk, packets, completed=None, throw_exception=False):
-        draft = models.SubtitleDraft.objects.get(pk=draft_pk)
->>>>>>> e07fc7ee
         if not request.user.is_authenticated():
             return { 'response': 'not_logged_in' }
         if not session.language.can_writelock(request):

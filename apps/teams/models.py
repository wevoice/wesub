# Amara, universalsubtitles.org
#
# Copyright (C) 2013 Participatory Culture Foundation
#
# This program is free software: you can redistribute it and/or modify
# it under the terms of the GNU Affero General Public License as
# published by the Free Software Foundation, either version 3 of the
# License, or (at your option) any later version.
#
# This program is distributed in the hope that it will be useful,
# but WITHOUT ANY WARRANTY; without even the implied warranty of
# MERCHANTABILITY or FITNESS FOR A PARTICULAR PURPOSE.  See the
# GNU Affero General Public License for more details.
#
# You should have received a copy of the GNU Affero General Public License
# along with this program.  If not, see
# http://www.gnu.org/licenses/agpl-3.0.html.
import datetime
import logging
import csv

from django.conf import settings
from django.contrib.contenttypes.models import ContentType
from django.contrib.sites.models import Site
from django.core.exceptions import ValidationError
from django.core.urlresolvers import reverse
from django.core.files import File
from django.db import models
from django.db.models.signals import post_save, post_delete, pre_delete
from django.http import Http404
from django.template.loader import render_to_string
from django.utils.translation import ugettext_lazy as _
from haystack import site
from haystack.query import SQ

import teams.moderation_const as MODERATION
from apps.comments.models import Comment
from auth.models import CustomUser as User
from auth.providers import get_authentication_provider
from messages import tasks as notifier
from apps.subtitles import shims
from teams.moderation_const import WAITING_MODERATION, UNMODERATED, APPROVED
from teams.permissions_const import (
    TEAM_PERMISSIONS, PROJECT_PERMISSIONS, ROLE_OWNER, ROLE_ADMIN, ROLE_MANAGER,
    ROLE_CONTRIBUTOR
)
from videos.tasks import upload_subtitles_to_original_service
from teams.tasks import update_one_team_video
from utils import DEFAULT_PROTOCOL
from utils.amazon import S3EnabledImageField, S3EnabledFileField
from utils.panslugify import pan_slugify
from utils.searching import get_terms
<<<<<<< HEAD
from videos.models import Video, SubtitleVersion
from subtitles.models import (
    SubtitleVersion as NewSubtitleVersion,
    SubtitleLanguage as NewSubtitleLanguage
)
from subtitles import pipeline
=======
from videos.models import Video, SubtitleLanguage, SubtitleVersion
from subtitles.models import (
    SubtitleVersion as NewSubtitleVersion,
)
>>>>>>> c10ccb38

from functools import partial

logger = logging.getLogger(__name__)

ALL_LANGUAGES = [(val, _(name))for val, name in settings.ALL_LANGUAGES]
VALID_LANGUAGE_CODES = [unicode(x[0]) for x in ALL_LANGUAGES]

def publicize_version(subtitle_version, author):
    """Create a new SubtitleVersion that's a public copy of the given version.

    author should be the person making this happen, *not* the author of the
    original version.

    """
    pipeline.add_subtitles(
        video=subtitle_version.video,
        language_code=subtitle_version.language_code,
        subtitles=subtitle_version.get_subtitles(),
        title=subtitle_version.title,
        description=subtitle_version.description,
        author=author,
        visibility='public',
    )


# Teams
class TeamManager(models.Manager):
    def get_query_set(self):
        """Return a QS of all non-deleted teams."""
        return super(TeamManager, self).get_query_set().filter(deleted=False)

    def for_user(self, user):
        """Return a QS of all the (non-deleted) teams visible for the given user."""
        if user.is_authenticated():
            return self.get_query_set().filter(
                    models.Q(is_visible=True) |
                    models.Q(members__user=user)
            ).distinct()
        else:
            return self.get_query_set().filter(is_visible=True)

class Team(models.Model):
    APPLICATION = 1
    INVITATION_BY_MANAGER = 2
    INVITATION_BY_ALL = 3
    OPEN = 4
    INVITATION_BY_ADMIN = 5
    MEMBERSHIP_POLICY_CHOICES = (
            (OPEN, _(u'Open')),
            (APPLICATION, _(u'Application')),
            (INVITATION_BY_ALL, _(u'Invitation by any team member')),
            (INVITATION_BY_MANAGER, _(u'Invitation by manager')),
            (INVITATION_BY_ADMIN, _(u'Invitation by admin')),
            )

    VP_MEMBER = 1
    VP_MANAGER = 2
    VP_ADMIN = 3
    VIDEO_POLICY_CHOICES = (
        (VP_MEMBER, _(u'Any team member')),
        (VP_MANAGER, _(u'Managers and admins')),
        (VP_ADMIN, _(u'Admins only'))
    )

    TASK_ASSIGN_CHOICES = (
            (10, 'Any team member'),
            (20, 'Managers and admins'),
            (30, 'Admins only'),
            )
    TASK_ASSIGN_NAMES = dict(TASK_ASSIGN_CHOICES)
    TASK_ASSIGN_IDS = dict([choice[::-1] for choice in TASK_ASSIGN_CHOICES])

    SUBTITLE_CHOICES = (
            (10, 'Anyone'),
            (20, 'Any team member'),
            (30, 'Only managers and admins'),
            (40, 'Only admins'),
            )
    SUBTITLE_NAMES = dict(SUBTITLE_CHOICES)
    SUBTITLE_IDS = dict([choice[::-1] for choice in SUBTITLE_CHOICES])

    name = models.CharField(_(u'name'), max_length=250, unique=True)
    slug = models.SlugField(_(u'slug'), unique=True)
    description = models.TextField(_(u'description'), blank=True, help_text=_('All urls will be converted to links. Line breaks and HTML not supported.'))

    logo = S3EnabledImageField(verbose_name=_(u'logo'), blank=True, upload_to='teams/logo/', thumb_options=dict(autocrop=True, upscale=True))
    is_visible = models.BooleanField(_(u'publicly Visible?'), default=True)
    videos = models.ManyToManyField(Video, through='TeamVideo',  verbose_name=_('videos'))
    users = models.ManyToManyField(User, through='TeamMember', related_name='teams', verbose_name=_('users'))

    # these allow unisubs to do things on user's behalf such as uploding subs to Youtub
    third_party_accounts = models.ManyToManyField("accountlinker.ThirdPartyAccount",  related_name='teams', verbose_name=_('third party accounts'))

    points = models.IntegerField(default=0, editable=False)
    applicants = models.ManyToManyField(User, through='Application', related_name='applicated_teams', verbose_name=_('applicants'))
    created = models.DateTimeField(auto_now_add=True)
    highlight = models.BooleanField(default=False)
    video = models.ForeignKey(Video, null=True, blank=True, related_name='intro_for_teams', verbose_name=_(u'Intro Video'))
    application_text = models.TextField(blank=True)
    page_content = models.TextField(_(u'Page content'), blank=True, help_text=_(u'You can use markdown. This will replace Description.'))
    is_moderated = models.BooleanField(default=False)
    header_html_text = models.TextField(blank=True, default='', help_text=_(u"HTML that appears at the top of the teams page."))
    last_notification_time = models.DateTimeField(editable=False, default=datetime.datetime.now)

    auth_provider_code = models.CharField(_(u'authentication provider code'),
            max_length=24, blank=True, default="")

    # Enabling Features
    projects_enabled = models.BooleanField(default=False)
    workflow_enabled = models.BooleanField(default=False)

    # Policies and Permissions
    membership_policy = models.IntegerField(_(u'membership policy'),
            choices=MEMBERSHIP_POLICY_CHOICES,
            default=OPEN)
    video_policy = models.IntegerField(_(u'video policy'),
            choices=VIDEO_POLICY_CHOICES,
            default=VP_MEMBER)
    task_assign_policy = models.IntegerField(_(u'task assignment policy'),
            choices=TASK_ASSIGN_CHOICES,
            default=TASK_ASSIGN_IDS['Any team member'])
    subtitle_policy = models.IntegerField(_(u'subtitling policy'),
            choices=SUBTITLE_CHOICES,
            default=SUBTITLE_IDS['Anyone'])
    translate_policy = models.IntegerField(_(u'translation policy'),
            choices=SUBTITLE_CHOICES,
            default=SUBTITLE_IDS['Anyone'])
    max_tasks_per_member = models.PositiveIntegerField(_(u'maximum tasks per member'),
            default=None, null=True, blank=True)
    task_expiration = models.PositiveIntegerField(_(u'task expiration (days)'),
            default=None, null=True, blank=True)

    deleted = models.BooleanField(default=False)
    partner = models.ForeignKey('Partner', null=True, blank=True,
            related_name='teams')

    objects = TeamManager()
    all_objects = models.Manager() # For accessing deleted teams, if necessary.

    class Meta:
        ordering = ['name']
        verbose_name = _(u'Team')
        verbose_name_plural = _(u'Teams')


    def save(self, *args, **kwargs):
        creating = self.pk is None
        super(Team, self).save(*args, **kwargs)
        if creating:
            # make sure we create a default project
            self.default_project

    def __unicode__(self):
        return self.name or self.slug

    def render_message(self, msg):
        """Return a string of HTML represention a team header for a notification.

        TODO: Get this out of the model and into a templatetag or something.

        """
        author_page = msg.author.get_absolute_url() if msg.author else ''
        context = {
            'team': self,
            'msg': msg,
            'author': msg.author,
            'author_page': author_page,
            'team_page': self.get_absolute_url(),
            "STATIC_URL": settings.STATIC_URL,
        }
        return render_to_string('teams/_team_message.html', context)

    def is_open(self):
        """Return whether this team's membership is open to the public."""
        return self.membership_policy == self.OPEN

    def is_by_application(self):
        """Return whether this team's membership is by application only."""
        return self.membership_policy == self.APPLICATION

    @classmethod
    def get(cls, slug, user=None, raise404=True):
        """Return the Team with the given slug.

        If a user is given the Team must be visible to that user.  Otherwise the
        Team must be visible to the public.

        If raise404 is given an Http404 exception will be raised if a suitable
        team is not found.  Otherwise None will be returned.

        """
        if user:
            qs = cls.objects.for_user(user)
        else:
            qs = cls.objects.filter(is_visible=True)
        try:
            return qs.get(slug=slug)
        except cls.DoesNotExist:
            try:
                return qs.get(pk=int(slug))
            except (cls.DoesNotExist, ValueError):
                pass

        if raise404:
            raise Http404

    def get_workflow(self):
        """Return the workflow for the given team.

        A workflow will always be returned.  If one isn't specified for the team
        a default (unsaved) one will be populated with default values and
        returned.

        TODO: Refactor this behaviour into something less confusing.

        """
        return Workflow.get_for_target(self.id, 'team')

    @property
    def auth_provider(self):
        """Return the authentication provider class for this Team, or None.

        No DB queries are used, so this is safe to call many times.

        """
        if not self.auth_provider_code:
            return None
        else:
            return get_authentication_provider(self.auth_provider_code)

    # Thumbnails
    def logo_thumbnail(self):
        """Return the URL for a kind-of small version of this team's logo, or None."""
        if self.logo:
            return self.logo.thumb_url(100, 100)

    def medium_logo_thumbnail(self):
        """Return the URL for a medium version of this team's logo, or None."""
        if self.logo:
            return self.logo.thumb_url(280, 100)

    def small_logo_thumbnail(self):
        """Return the URL for a really small version of this team's logo, or None."""
        if self.logo:
            return self.logo.thumb_url(50, 50)


    # URLs
    @models.permalink
    def get_absolute_url(self):
        return ('teams:dashboard', [self.slug])

    def get_site_url(self):
        """Return the full, absolute URL for this team, including http:// and the domain."""
        return '%s://%s%s' % (DEFAULT_PROTOCOL,
                              Site.objects.get_current().domain,
                              self.get_absolute_url())


    # Membership and roles
    def _is_role(self, user, role=None):
        """Return whether the given user has the given role in this team.

        Safe to use with null or unauthenticated users.

        If no role is given, simply return whether the user is a member of this team at all.

        TODO: Change this to use the stuff in teams.permissions.

        """
        if not user or not user.is_authenticated():
            return False
        qs = self.members.filter(user=user)
        if role:
            qs = qs.filter(role=role)
        return qs.exists()

    def is_owner(self, user):
        """
        Return whether the given user is an owner of this team.
        """
        return self._is_role(user, TeamMember.ROLE_OWNER)

    def is_admin(self, user):
        """Return whether the given user is an admin of this team."""
        return self._is_role(user, TeamMember.ROLE_ADMIN)

    def is_manager(self, user):
        """Return whether the given user is a manager of this team."""
        return self._is_role(user, TeamMember.ROLE_MANAGER)

    def is_member(self, user):
        """Return whether the given user is a member of this team."""
        return self._is_role(user)

    def is_contributor(self, user, authenticated=True):
        """Return whether the given user is a contributor of this team, False otherwise."""
        return self._is_role(user, TeamMember.ROLE_CONTRIBUTOR)

    def can_see_video(self, user, team_video=None):
        """I have no idea.

        TODO: Figure out what this thing is, and if it's still necessary.

        """
        if not user.is_authenticated():
            return False
        return self.is_member(user)

    # moderation


    # Moderation
    def moderates_videos(self):
        """Return whether this team moderates videos in some way, False otherwise.

        Moderation means the team restricts who can create subtitles and/or
        translations.

        """
        if self.subtitle_policy != Team.SUBTITLE_IDS['Anyone']:
            return True

        if self.translate_policy != Team.SUBTITLE_IDS['Anyone']:
            return True

        return False

    def video_is_moderated_by_team(self, video):
        """Return whether this team moderates the given video."""
        return video.moderated_by == self


    # Item counts
    @property
    def member_count(self):
        """Return the number of members of this team.

        Caches the result in-object for performance.

        """
        if not hasattr(self, '_member_count'):
            setattr(self, '_member_count', self.users.count())
        return self._member_count

    @property
    def videos_count(self):
        """Return the number of videos of this team.

        Caches the result in-object for performance.

        """
        if not hasattr(self, '_videos_count'):
            setattr(self, '_videos_count', self.videos.count())
        return self._videos_count

    @property
    def tasks_count(self):
        """Return the number of incomplete, undeleted tasks of this team.

        Caches the result in-object for performance.

        """
        if not hasattr(self, '_tasks_count'):
            setattr(self, '_tasks_count', Task.objects.filter(team=self, deleted=False, completed=None).count())
        return self._tasks_count


    # Applications (people applying to join)
    def application_message(self):
        """Return the membership application message for this team, or '' if none exists."""
        try:
            return self.settings.get(key=Setting.KEY_IDS['messages_application']).data
        except Setting.DoesNotExist:
            return ''

    @property
    def applications_count(self):
        """Return the number of open membership applications to this team.

        Caches the result in-object for performance.

        """
        if not hasattr(self, '_applications_count'):
            setattr(self, '_applications_count', self.applications.count())
        return self._applications_count


    # Language pairs
    def _lang_pair(self, lp, suffix):
        return SQ(content="{0}_{1}_{2}".format(lp[0], lp[1], suffix))

    def get_videos_for_languages_haystack(self, language=None, num_completed_langs=None,
                                          project=None, user=None, query=None, sort=None):
        from teams.search_indexes import TeamVideoLanguagesIndex

        is_member = (user and user.is_authenticated()
                     and self.members.filter(user=user).exists())

        if is_member:
            qs =  TeamVideoLanguagesIndex.results_for_members(self).filter(team_id=self.id)
        else:
            qs =  TeamVideoLanguagesIndex.results().filter(team_id=self.id)

        if project:
            qs = qs.filter(project_pk=project.pk)

        if query:
            for term in get_terms(query):
                qs = qs.auto_query(qs.query.clean(term).decode('utf-8'))

        if language:
            qs = qs.filter(video_completed_langs=language)

        if num_completed_langs != None:
            qs = qs.filter(num_completed_langs=num_completed_langs)

        qs = qs.order_by({
             'name':  'video_title_exact',
            '-name': '-video_title_exact',
             'subs':  'num_completed_langs',
            '-subs': '-num_completed_langs',
             'time':  'team_video_create_date',
            '-time': '-team_video_create_date',
        }.get(sort or '-time'))

        return qs


    # Projects
    @property
    def default_project(self):
        """Return the default project for this team.

        If it doesn't already exist it will be created.

        TODO: Move the creation into a signal on the team to avoid creating
        multiple default projects here?

        """
        try:
            return Project.objects.get(team=self, slug=Project.DEFAULT_NAME)
        except Project.DoesNotExist:
            p = Project(team=self,name=Project.DEFAULT_NAME)
            p.save()
            return p

    @property
    def has_projects(self):
        """Return whether this team has projects other than the default one."""
        return self.project_set.count() > 1


    # Readable/writeable language codes
    def get_writable_langs(self):
        """Return a list of language code strings that are writable for this team.

        This value may come from memcache.

        """
        return TeamLanguagePreference.objects.get_writable(self)

    def get_readable_langs(self):
        """Return a list of language code strings that are readable for this team.

        This value may come from memcache.

        """
        return TeamLanguagePreference.objects.get_readable(self)


    # Unpublishing
    def unpublishing_enabled(self):
        '''Return whether unpublishing is enabled for this team.

        At the moment unpublishing is only available if the team has reviewing
        and/or approving enabled.

        '''
        w = self.get_workflow()
        return True if w.review_enabled or w.approve_enabled else False


# This needs to be constructed after the model definition since we need a
# reference to the class itself.
Team._meta.permissions = TEAM_PERMISSIONS


# Project
class ProjectManager(models.Manager):
    def for_team(self, team_identifier):
        """Return all non-default projects for the given team with the given identifier.

        The team_identifier passed may be an actual Team object, or a string
        containing a team slug, or the primary key of a team as an integer.

        """
        if hasattr(team_identifier, "pk"):
            team = team_identifier
        elif isinstance(team_identifier, int):
            team = Team.objects.get(pk=team_identifier)
        elif isinstance(team_identifier, str):
            team = Team.objects.get(slug=team_identifier)
        return Project.objects.filter(team=team).exclude(name=Project.DEFAULT_NAME)

class Project(models.Model):
    # All tvs belong to a project, wheather the team has enabled them or not
    # the default project is just a convenience UI that pretends to be part of
    # the team . If this ever gets changed, you need to change migrations/0044
    DEFAULT_NAME = "_root"

    team = models.ForeignKey(Team)
    created = models.DateTimeField(auto_now_add=True)
    modified = models.DateTimeField(blank=True)

    name = models.CharField(max_length=255, null=False)
    description = models.TextField(blank=True, null=True, max_length=2048)
    guidelines = models.TextField(blank=True, null=True, max_length=2048)

    slug = models.SlugField(blank=True)
    order = models.PositiveIntegerField(default=0)

    workflow_enabled = models.BooleanField(default=False)

    objects = ProjectManager()

    def __unicode__(self):
        if self.is_default_project:
            return u"---------"
        return u"%s" % (self.name)

    def save(self, slug=None,*args, **kwargs):
        self.modified = datetime.datetime.now()
        slug = slug if slug is not None else self.slug or self.name
        self.slug = pan_slugify(slug)
        super(Project, self).save(*args, **kwargs)

    @property
    def is_default_project(self):
        """Return whether this project is a default project for a team."""
        return self.name == Project.DEFAULT_NAME


    def get_site_url(self):
        """Return the full, absolute URL for this project, including http:// and the domain."""
        return '%s://%s%s' % (DEFAULT_PROTOCOL, Site.objects.get_current().domain, self.get_absolute_url())

    @models.permalink
    def get_absolute_url(self):
        return ('teams:project_video_list', [self.team.slug, self.slug])


    @property
    def videos_count(self):
        """Return the number of videos in this project.

        Caches the result in-object for performance.

        """
        if not hasattr(self, '_videos_count'):
            setattr(self, '_videos_count', TeamVideo.objects.filter(project=self).count())
        return self._videos_count

    @property
    def tasks_count(self):
        """Return the number of incomplete, undeleted tasks in this project.

        Caches the result in-object for performance.

        """
        tasks = Task.objects.filter(team=self.team, deleted=False, completed=None)

        if not hasattr(self, '_tasks_count'):
            setattr(self, '_tasks_count', tasks.filter(team_video__project = self).count())
        return self._tasks_count


    class Meta:
        unique_together = (
                ("team", "name",),
                ("team", "slug",),
        )
        permissions = PROJECT_PERMISSIONS


# TeamVideo
class TeamVideo(models.Model):
    team = models.ForeignKey(Team)
    video = models.OneToOneField(Video)
    description = models.TextField(blank=True,
        help_text=_(u'Use this space to explain why you or your team need to '
                    u'caption or subtitle this video. Adding a note makes '
                    u'volunteers more likely to help out!'))
    thumbnail = S3EnabledImageField(upload_to='teams/video_thumbnails/', null=True, blank=True,
        help_text=_(u'We automatically grab thumbnails for certain sites, e.g. Youtube'),
                                    thumb_sizes=((290,165), (120,90),))
    all_languages = models.BooleanField(_('Need help with all languages'), default=False,
        help_text=_(u'If you check this, other languages will not be displayed.'))
    added_by = models.ForeignKey(User)
    # this is an auto_add like field, but done on the model save so the
    # admin doesn't throw a fit
    created = models.DateTimeField(blank=True)
    partner_id = models.CharField(max_length=100, blank=True, default="")

    project = models.ForeignKey(Project)

    class Meta:
        unique_together = (('team', 'video'),)

    def __unicode__(self):
        return unicode(self.video)

    def link_to_page(self):
        if self.all_languages:
            return self.video.get_absolute_url()
        return reverse('videos:history', [self.video.video_id])

    @models.permalink
    def get_absolute_url(self):
        return ('teams:team_video', [self.pk])

    def get_thumbnail(self):
        if self.thumbnail:
            return self.thumbnail.thumb_url(290, 165)

        video_thumb = self.video.get_thumbnail(fallback=False)
        if video_thumb:
            return video_thumb

        if self.team.logo:
            return self.team.logo_thumbnail()

        return "%simages/video-no-thumbnail-medium.png" % settings.STATIC_URL_BASE

    def _original_language(self):
        if not hasattr(self, 'original_language_code'):
            sub_lang = self.video.subtitle_language()
            setattr(self, 'original_language_code', None if not sub_lang else sub_lang.language)
        return getattr(self, 'original_language_code')

    def save(self, *args, **kwargs):
        if not hasattr(self, "project"):
            self.project = self.team.default_project

        assert self.project.team == self.team, \
                    "%s: Team (%s) is not equal to project's (%s) team (%s)"\
                         % (self, self.team, self.project, self.project.team)

        if not self.pk:
            self.created = datetime.datetime.now()
        super(TeamVideo, self).save(*args, **kwargs)


    def is_checked_out(self, ignore_user=None):
        '''Return whether this video is checked out in a task.

        If a user is given, checkouts by that user will be ignored.  This
        provides a way to ask "can user X check out or work on this task?".

        This is similar to the writelocking done on Videos and
        SubtitleLanguages.

        '''
        tasks = self.task_set.filter(
                # Find all tasks for this video which:
                deleted=False,           # - Aren't deleted
                assignee__isnull=False,  # - Are assigned to someone
                language="",             # - Aren't specific to a language
                completed__isnull=True,  # - Are unfinished
        )
        if ignore_user:
            tasks = tasks.exclude(assignee=ignore_user)

        return tasks.exists()


    # Convenience functions
    def subtitles_started(self):
        """Return whether subtitles have been started for this video."""
        from subtitles.models import SubtitleLanguage
        return (SubtitleLanguage.objects.having_nonempty_versions()
                                        .filter(video=self.video)
                                        .exists())

    def subtitles_finished(self):
        """Return whether at least one set of subtitles has been finished for this video."""
        return (self.subtitles_started() and
                self.video.subtitle_language() and
                self.video.subtitle_language().is_complete_and_synced())

    def get_workflow(self):
        """Return the appropriate Workflow for this TeamVideo."""
        return Workflow.get_for_team_video(self)

    def move_to(self, new_team, project=None):
        """
        Moves this TeamVideo to a new team.
        This method expects you to have run the correct permissions checks.
        """
        # these imports are here to avoid circular imports, hacky
        from teams.signals import api_teamvideo_new
        from teams.signals import video_moved_from_team_to_team
        from videos import metadata_manager
        # For now, we'll just delete any tasks associated with the moved video.
        self.task_set.update(deleted=True)

        # We move the video by just switching the team, instead of deleting and
        # recreating it.
        self.team = new_team

        # projects are always team dependent:
        if project:
            self.project = project
        else:
            self.project = new_team.default_project

        self.save()

        # We need to make any as-yet-unmoderated versions public.
        # TODO: Dedupe this and the team video delete signal.
        video = self.video

        video.newsubtitleversion_set.all().update(visibility='public')
        video.is_public = new_team.is_visible
        video.moderated_by = new_team if new_team.moderates_videos() else None
        video.save()

        # Update all Solr data.
        metadata_manager.update_metadata(video.pk)
        video.update_search_index()
        update_one_team_video(self.pk)

        # Create any necessary tasks.
        autocreate_tasks(self)

        # fire a http notification that a new video has hit this team:
        api_teamvideo_new.send(self)
        video_moved_from_team_to_team.send(sender=self,
                destination_team=new_team, video=self.video)


def _create_translation_tasks(team_video, subtitle_version=None):
    """Create any translation tasks that should be autocreated for this video.

    subtitle_version should be the original SubtitleVersion that these tasks
    will probably be translating from.

    """
    preferred_langs = TeamLanguagePreference.objects.get_preferred(team_video.team)

    for lang in preferred_langs:
        # Don't create tasks for languages that are already complete.
        sl = team_video.video.subtitle_language(lang)
        if sl and sl.is_complete_and_synced():
            continue

        # Don't create tasks for languages that already have one.  This includes
        # review/approve tasks and such.
        # Doesn't matter if it's complete or not.
        task_exists = Task.objects.not_deleted().filter(
            team=team_video.team, team_video=team_video, language=lang
        ).exists()
        if task_exists:
            continue

        # Otherwise, go ahead and create it.
        task = Task(team=team_video.team, team_video=team_video,
                    language=lang, type=Task.TYPE_IDS['Translate'])

        task.subtitle_version = subtitle_version or task.get_subtitle_version()
        # we should only update the team video after all tasks for
        # this video are saved, else we end up with a lot of
        # wasted tasks
        task.save(update_team_video_index=False)

    update_one_team_video.delay(team_video.pk)

def autocreate_tasks(team_video):
    workflow = Workflow.get_for_team_video(team_video)
    existing_subtitles = team_video.video.completed_subtitle_languages(public_only=True)

    # We may need to create a transcribe task, if there are no existing subs.
    if workflow.autocreate_subtitle and not existing_subtitles:
        if not team_video.task_set.not_deleted().exists():
            original_language = team_video.video.primary_audio_language_code
            Task(team=team_video.team,
                 team_video=team_video,
                 subtitle_version=None,
                 language= original_language or '',
                 type=Task.TYPE_IDS['Subtitle']
            ).save()

    # If there are existing subtitles, we may need to create translate tasks.
    #
    # TODO: This sets the "source version" for the translations to an arbitrary
    #       language's version.  In practice this probably won't be a problem
    #       because most teams will transcribe one language and then send to a
    #       new team for translation, but we can probably be smarter about this
    #       if we spend some time.
    if workflow.autocreate_translate and existing_subtitles:
        _create_translation_tasks(team_video)


def team_video_save(sender, instance, created, **kwargs):
    """Update the Solr index for this team video.

    TODO: Rename this to something more specific.

    """
    update_one_team_video.delay(instance.id)

def team_video_delete(sender, instance, **kwargs):
    """Perform necessary actions for when a TeamVideo is deleted.

    TODO: Split this up into separate signals.

    """
    from videos import metadata_manager
    # not using an async task for this since the async task
    # could easily execute way after the instance is gone,
    # and backend.remove requires the instance.
    tv_search_index = site.get_index(TeamVideo)
    tv_search_index.backend.remove(instance)
    try:
        video = instance.video
        # we need to publish all unpublished subs for this video:
        SubtitleVersion.objects.filter(language__video=video).update(
            moderation_status=MODERATION.UNMODERATED)
        video.is_public = True
        video.moderated_by = None
        video.save()

        metadata_manager.update_metadata(video.pk)
        video.update_search_index()
    except Video.DoesNotExist:
        pass


def team_video_autocreate_task(sender, instance, created, raw, **kwargs):
    """Create subtitle/translation tasks for a newly added TeamVideo, if necessary."""
    if created and not raw:
        autocreate_tasks(instance)

def team_video_add_video_moderation(sender, instance, created, raw, **kwargs):
    """Set the .moderated_by attribute on a newly created TeamVideo's Video, if necessary."""
    if created and not raw and instance.team.moderates_videos():
        instance.video.moderated_by = instance.team
        instance.video.save()

def team_video_rm_video_moderation(sender, instance, **kwargs):
    """Clear the .moderated_by attribute on a newly deleted TeamVideo's Video, if necessary."""
    try:
        # when removing a video, this will be triggered by the fk constraing
        # and will be already removed
        instance.video.moderated_by = None
        instance.video.save()
    except Video.DoesNotExist:
        pass


post_save.connect(team_video_save, TeamVideo, dispatch_uid="teams.teamvideo.team_video_save")
post_save.connect(team_video_autocreate_task, TeamVideo, dispatch_uid='teams.teamvideo.team_video_autocreate_task')
post_save.connect(team_video_add_video_moderation, TeamVideo, dispatch_uid='teams.teamvideo.team_video_add_video_moderation')
post_delete.connect(team_video_delete, TeamVideo, dispatch_uid="teams.teamvideo.team_video_delete")
post_delete.connect(team_video_rm_video_moderation, TeamVideo, dispatch_uid="teams.teamvideo.team_video_rm_video_moderation")


# TeamMember
class TeamMemberManager(models.Manager):
    use_for_related_fields = True

    def create_first_member(self, team, user):
        """Make sure that new teams always have an 'owner' member."""

        tm = TeamMember(team=team, user=user, role=ROLE_OWNER)
        tm.save()
        return tm

class TeamMember(models.Model):
    ROLE_OWNER = ROLE_OWNER
    ROLE_ADMIN = ROLE_ADMIN
    ROLE_MANAGER = ROLE_MANAGER
    ROLE_CONTRIBUTOR = ROLE_CONTRIBUTOR

    ROLES = (
        (ROLE_OWNER, _("Owner")),
        (ROLE_MANAGER, _("Manager")),
        (ROLE_ADMIN, _("Admin")),
        (ROLE_CONTRIBUTOR, _("Contributor")),
    )

    team = models.ForeignKey(Team, related_name='members')
    user = models.ForeignKey(User, related_name='team_members')
    role = models.CharField(max_length=16, default=ROLE_CONTRIBUTOR, choices=ROLES, db_index=True)

    objects = TeamMemberManager()

    def __unicode__(self):
        return u'%s' % self.user


    def project_narrowings(self):
        """Return any project narrowings applied to this member."""
        return self.narrowings.filter(project__isnull=False)

    def language_narrowings(self):
        """Return any language narrowings applied to this member."""
        return self.narrowings.filter(project__isnull=True)


    def project_narrowings_fast(self):
        """Return any project narrowings applied to this member.

        Caches the result in-object for speed.

        """
        return [n for n in  self.narrowings_fast() if n.project]

    def language_narrowings_fast(self):
        """Return any language narrowings applied to this member.

        Caches the result in-object for speed.

        """
        return [n for n in self.narrowings_fast() if n.language]

    def narrowings_fast(self):
        """Return any narrowings (both project and language) applied to this member.

        Caches the result in-object for speed.

        """
        if hasattr(self, '_cached_narrowings'):
            if self._cached_narrowings is not None:
                return self._cached_narrowings

        self._cached_narrowings = self.narrowings.all()
        return self._cached_narrowings


    def has_max_tasks(self):
        """Return whether this member has the maximum number of tasks."""
        max_tasks = self.team.max_tasks_per_member
        if max_tasks:
            if self.user.task_set.incomplete().filter(team=self.team).count() >= max_tasks:
                return True
        return False


    class Meta:
        unique_together = (('team', 'user'),)


def clear_tasks(sender, instance, *args, **kwargs):
    """Unassign all tasks assigned to a user.

    Used when deleting a user from a team.

    """
    tasks = instance.team.task_set.incomplete().filter(assignee=instance.user)
    tasks.update(assignee=None)

pre_delete.connect(clear_tasks, TeamMember, dispatch_uid='teams.members.clear-tasks-on-delete')


# MembershipNarrowing
class MembershipNarrowing(models.Model):
    """Represent narrowings that can be made on memberships.

    A single MembershipNarrowing can apply to a project or a language, but not both.

    """
    member = models.ForeignKey(TeamMember, related_name="narrowings")
    project = models.ForeignKey(Project, null=True, blank=True)
    language = models.CharField(max_length=24, blank=True, choices=ALL_LANGUAGES)

    added_by = models.ForeignKey(TeamMember, related_name="narrowing_includer", null=True, blank=True)

    created = models.DateTimeField(auto_now_add=True, blank=None)
    modified = models.DateTimeField(auto_now=True, blank=None)

    def __unicode__(self):
        if self.project:
            return u"Permission restriction for %s to project %s " % (self.member, self.project)
        else:
            return u"Permission restriction for %s to language %s " % (self.member, self.language)


    def save(self, *args, **kwargs):
        # Cannot have duplicate narrowings for a language.
        if self.language:
            duplicate_exists = MembershipNarrowing.objects.filter(
                member=self.member, language=self.language
            ).exclude(id=self.id).exists()

            assert not duplicate_exists, "Duplicate language narrowing detected!"

        # Cannot have duplicate narrowings for a project.
        if self.project:
            duplicate_exists = MembershipNarrowing.objects.filter(
                member=self.member, project=self.project
            ).exclude(id=self.id).exists()

            assert not duplicate_exists, "Duplicate project narrowing detected!"

        return super(MembershipNarrowing, self).save(*args, **kwargs)


class ApplicationInvalidException(Exception):
    pass

class ApplicationManager(models.Manager):

    def can_apply(self, team, user):
        """
        A user can apply either if he is not a member of the team yet, the
        team hasn't said no to the user (either application denied or removed the user'
        and if no applications are pending.
        """
        sour_application_exists =  self.filter(team=team, user=user, status__in=[
            Application.STATUS_MEMBER_REMOVED, Application.STATUS_DENIED,
            Application.STATUS_PENDING]).exists()
        if sour_application_exists:
            return False
        return  not team.is_member(user)

    def open(self, team=None, user=None):
        qs =  self.filter(status=Application.STATUS_PENDING)
        if team:
            qs = qs.filter(team=team)
        if user:
            qs = qs.filter(user=user)
        return qs


# Application
class Application(models.Model):
    team = models.ForeignKey(Team, related_name='applications')
    user = models.ForeignKey(User, related_name='team_applications')
    note = models.TextField(blank=True)
    # None -> not acted upon
    # True -> Approved
    # False -> Rejected
    STATUS_PENDING,STATUS_APPROVED, STATUS_DENIED, STATUS_MEMBER_REMOVED,\
        STATUS_MEMBER_LEFT = xrange(0, 5)
    STATUSES = (
        (STATUS_PENDING, u"Pending"),
        (STATUS_APPROVED, u"Approved"),
        (STATUS_DENIED, u"Denied"),
        (STATUS_MEMBER_REMOVED, u"Member Removed"),
        (STATUS_MEMBER_LEFT, u"Member Left"),
    )
    STATUSES_IDS = dict([choice[::-1] for choice in STATUSES])

    status = models.PositiveIntegerField(default=STATUS_PENDING, choices=STATUSES)
    created = models.DateTimeField(auto_now_add=True)
    modified = models.DateTimeField(blank=True, null=True)

    # free text keeping a log of changes to this application
    history = models.TextField(blank=True, null=True)

    objects = ApplicationManager()
    class Meta:
        unique_together = (('team', 'user', 'status'),)


    def approve(self, author, interface):
        """Approve the application.

        This will create an appropriate TeamMember if this application has
        not been already acted upon
        """
        if self.status not in (Application.STATUS_PENDING, Application.STATUS_MEMBER_LEFT):
            raise ApplicationInvalidException("")
        member, created = TeamMember.objects.get_or_create(team=self.team, user=self.user)
        if created:
            notifier.team_member_new.delay(member.pk)
        self.modified = datetime.datetime.now()
        self.status = Application.STATUS_APPROVED
        self.save(author=author, interface=interface)
        return self

    def deny(self, author, interface):
        """
        Marks the application as not approved, then
        Queue a Celery task that will handle properly denying this
        application.
        """
        if self.status != Application.STATUS_PENDING:
            raise ApplicationInvalidException("")
        self.modified = datetime.datetime.now()
        self.status = Application.STATUS_DENIED
        self.save(author=author, interface=interface)
        notifier.team_application_denied.delay(self.pk)
        return self

    def on_member_leave(self, author, interface):
        """
        Marks the appropriate status, but users can still
        reapply to a team if they so desire later.
        """
        self.status = Application.STATUS_MEMBER_LEFT
        self.save(author=author, interface=interface)

    def on_member_removed(self, author, interface):
        """
        Marks the appropriate status so that user's cannot reapply
        to a team after being removed.
        """
        self.status = Application.STATUS_MEMBER_REMOVED
        self.save(author=author, interface=interface)

    def _generate_history_line(self, new_status, author=None, interface=None):
        author = author or "?"
        interface = interface or "web UI"
        new_status = new_status if new_status != None else Application.STATUS_PENDING
        for value,name in Application.STATUSES:
            if value == new_status:
                status = name
        assert status
        return u"%s by %s from %s (%s)\n" % (status, author, interface, datetime.datetime.now())

    def save(self, dispatches_http_callback=True, author=None, interface=None, *args, **kwargs):
        """
        Saves the model, but also appends a line on the history for that
        model, like these:
           - CoolGuy Approved through the web UI.
           - Arthur Left team through the web UI.
        This way,we can keep one application per user per team, never
        delete them (so the messages stay current) and we still can
        track history
        """
        self.history = (self.history or "") + self._generate_history_line(self.status, author, interface)
        super(Application, self).save(*args, **kwargs)
        if dispatches_http_callback:
            from teams.signals import api_application_new
            api_application_new.send(self)

    def __unicode__(self):
        return "Application: %s - %s - %s" % (self.team.slug, self.user.username, self.get_status_display())


# Invites
class InviteExpiredException(Exception):
    pass

class InviteManager(models.Manager):
    def pending_for(self, team, user):
        return self.filter(team=team, user=user, approved=None)

    def acted_on(self, team, user):
        return self.filter(team=team, user=user, approved__notnull=True)

class Invite(models.Model):
    team = models.ForeignKey(Team, related_name='invitations')
    user = models.ForeignKey(User, related_name='team_invitations')
    note = models.TextField(blank=True, max_length=200)
    author = models.ForeignKey(User)
    role = models.CharField(max_length=16, choices=TeamMember.ROLES,
                            default=TeamMember.ROLE_CONTRIBUTOR)
    # None -> not acted upon
    # True -> Approved
    # False -> Rejected
    approved = models.NullBooleanField(default=None)

    objects = InviteManager()

    def accept(self):
        """Accept this invitation.

        Creates an appropriate TeamMember record, sends a notification and
        deletes itself.

        """
        if self.approved is not None:
            raise InviteExpiredException("")
        self.approved = True
        member, created = TeamMember.objects.get_or_create(
            team=self.team, user=self.user, role=self.role)
        if created:
            notifier.team_member_new.delay(member.pk)
        self.save()
        return True

    def deny(self):
        """Deny this invitation.

        Could be useful to send a notification here in the future.

        """
        if self.approved is not None:
            raise InviteExpiredException("")
        self.approved = False
        self.save()


    def message_json_data(self, data, msg):
        data['can-reply'] = False
        return data


# Workflows
class Workflow(models.Model):
    REVIEW_CHOICES = (
        (00, "Don't require review"),
        (10, 'Peer must review'),
        (20, 'Manager must review'),
        (30, 'Admin must review'),
    )
    REVIEW_NAMES = dict(REVIEW_CHOICES)
    REVIEW_IDS = dict([choice[::-1] for choice in REVIEW_CHOICES])

    APPROVE_CHOICES = (
        (00, "Don't require approval"),
        (10, 'Manager must approve'),
        (20, 'Admin must approve'),
    )
    APPROVE_NAMES = dict(APPROVE_CHOICES)
    APPROVE_IDS = dict([choice[::-1] for choice in APPROVE_CHOICES])

    team = models.ForeignKey(Team)

    project = models.ForeignKey(Project, blank=True, null=True)
    team_video = models.ForeignKey(TeamVideo, blank=True, null=True)

    autocreate_subtitle = models.BooleanField(default=False)
    autocreate_translate = models.BooleanField(default=False)

    review_allowed = models.PositiveIntegerField(
            choices=REVIEW_CHOICES, verbose_name='reviewers', default=0)

    approve_allowed = models.PositiveIntegerField(
            choices=APPROVE_CHOICES, verbose_name='approvers', default=0)

    created = models.DateTimeField(auto_now_add=True, editable=False)
    modified = models.DateTimeField(auto_now=True, editable=False)

    class Meta:
        unique_together = ('team', 'project', 'team_video')


    @classmethod
    def _get_target_team(cls, id, type):
        """Return the team for the given target.

        The target is identified by id (its PK as an integer) and type (a string
        of 'team_video', 'project', or 'team').

        """
        if type == 'team_video':
            return TeamVideo.objects.select_related('team').get(pk=id).team
        elif type == 'project':
            return Project.objects.select_related('team').get(pk=id).team
        else:
            return Team.objects.get(pk=id)

    @classmethod
    def get_for_target(cls, id, type, workflows=None):
        '''Return the most specific Workflow for the given target.

        If target object does not exist, None is returned.

        If workflows is given, it should be a QS or List of all Workflows for
        the TeamVideo's team.  This will let you look it up yourself once and
        use it in many of these calls to avoid hitting the DB each time.

        If workflows is not given it will be looked up with one DB query.

        '''
        if not workflows:
            team = Workflow._get_target_team(id, type)
            workflows = list(Workflow.objects.filter(team=team.id)
                                             .select_related('project', 'team',
                                                             'team_video'))
        else:
            team = workflows[0].team

        default_workflow = Workflow(team=team)

        if not workflows:
            return default_workflow

        if type == 'team_video':
            try:
                return [w for w in workflows
                        if w.team_video and w.team_video.id == id][0]
            except IndexError:
                # If there's no video-specific workflow for this video, there
                # might be a workflow for its project, so we'll start looking
                # for that instead.
                team_video = TeamVideo.objects.get(pk=id)
                id, type = team_video.project_id, 'project'

        if type == 'project':
            try:
                return [w for w in workflows
                        if w.project and w.project.workflow_enabled
                        and w.project.id == id and not w.team_video][0]
            except IndexError:
                # If there's no project-specific workflow for this project,
                # there might be one for its team, so we'll fall through.
                pass

        if not team.workflow_enabled:
            return default_workflow

        return [w for w in workflows
                if (not w.project) and (not w.team_video)][0]


    @classmethod
    def get_for_team_video(cls, team_video, workflows=None):
        '''Return the most specific Workflow for the given team_video.

        If workflows is given, it should be a QuerySet or List of all Workflows
        for the TeamVideo's team.  This will let you look it up yourself once
        and use it in many of these calls to avoid hitting the DB each time.

        If workflows is not given it will be looked up with one DB query.

        NOTE: This function caches the workflow for performance reasons.  If the
        workflow changes within the space of a single request that
        _cached_workflow should be cleared.

        '''
        if not hasattr(team_video, '_cached_workflow'):
            team_video._cached_workflow = Workflow.get_for_target(
                    team_video.id, 'team_video', workflows)
        return team_video._cached_workflow

    @classmethod
    def get_for_project(cls, project, workflows=None):
        '''Return the most specific Workflow for the given project.

        If workflows is given, it should be a QuerySet or List of all Workflows
        for the Project's team.  This will let you look it up yourself once
        and use it in many of these calls to avoid hitting the DB each time.

        If workflows is not given it will be looked up with one DB query.

        '''
        return Workflow.get_for_target(project.id, 'project', workflows)

    @classmethod
    def add_to_team_videos(cls, team_videos):
        '''Add the appropriate Workflow objects to each TeamVideo as .workflow.

        This will only perform one DB query, and it will add the most specific
        workflow possible to each TeamVideo.

        This only exists for performance reasons.

        '''
        if not team_videos:
            return []

        workflows = list(Workflow.objects.filter(team=team_videos[0].team))

        for tv in team_videos:
            tv.workflow = Workflow.get_for_team_video(tv, workflows)


    def get_specific_target(self):
        """Return the most specific target that this workflow applies to."""
        return self.team_video or self.project or self.team


    def __unicode__(self):
        target = self.get_specific_target()
        return u'Workflow %s for %s (%s %d)' % (
                self.pk, target, target.__class__.__name__, target.pk)


    # Convenience functions for checking if a step of the workflow is enabled.
    @property
    def review_enabled(self):
        """Return whether any form of review is enabled for this workflow."""
        return True if self.review_allowed else False

    @property
    def approve_enabled(self):
        """Return whether any form of approval is enabled for this workflow."""
        return True if self.approve_allowed else False

    @property
    def requires_review_or_approval(self):
        """Return whether a given workflow requires review or approval."""
        return self.approve_enabled or self.review_enabled

    @property
    def requires_tasks(self):
        """Return whether a given workflow requires the use of tasks."""
        return (self.requires_review_or_approval or self.autocreate_subtitle
                or self.autocreate_translate)


# Tasks
class TaskManager(models.Manager):
    def not_deleted(self):
        """Return a QS of tasks that are not deleted."""
        return self.get_query_set().filter(deleted=False)


    def incomplete(self):
        """Return a QS of tasks that are not deleted or completed."""
        return self.not_deleted().filter(completed=None)

    def complete(self):
        """Return a QS of tasks that are not deleted, but are completed."""
        return self.not_deleted().filter(completed__isnull=False)


    def _type(self, types, completed=None, approved=None):
        """Return a QS of tasks that are not deleted and are one of the given types.

        types should be a list of strings matching a label in Task.TYPE_CHOICES.

        completed should be one of:

        * True (only show completed tasks)
        * False (only show incomplete tasks)
        * None (don't filter on completion status)

        approved should be either None or a string matching a label in
        Task.APPROVED_CHOICES.

        """
        type_ids = [Task.TYPE_IDS[type] for type in types]
        qs = self.not_deleted().filter(type__in=type_ids)

        if completed == False:
            qs = qs.filter(completed=None)
        elif completed == True:
            qs = qs.filter(completed__isnull=False)

        if approved:
            qs = qs.filter(approved=Task.APPROVED_IDS[approved])

        return qs


    def incomplete_subtitle(self):
        """Return a QS of subtitle tasks that are not deleted or completed."""
        return self._type(['Subtitle'], False)

    def incomplete_translate(self):
        """Return a QS of translate tasks that are not deleted or completed."""
        return self._type(['Translate'], False)

    def incomplete_review(self):
        """Return a QS of review tasks that are not deleted or completed."""
        return self._type(['Review'], False)

    def incomplete_approve(self):
        """Return a QS of approve tasks that are not deleted or completed."""
        return self._type(['Approve'], False)

    def incomplete_subtitle_or_translate(self):
        """Return a QS of subtitle or translate tasks that are not deleted or completed."""
        return self._type(['Subtitle', 'Translate'], False)

    def incomplete_review_or_approve(self):
        """Return a QS of review or approve tasks that are not deleted or completed."""
        return self._type(['Review', 'Approve'], False)


    def complete_subtitle(self):
        """Return a QS of subtitle tasks that are not deleted, but are completed."""
        return self._type(['Subtitle'], True)

    def complete_translate(self):
        """Return a QS of translate tasks that are not deleted, but are completed."""
        return self._type(['Translate'], True)

    def complete_review(self, approved=None):
        """Return a QS of review tasks that are not deleted, but are completed.

        If approved is given the tasks are further filtered on their .approved
        attribute.  It must be a string matching one of the labels in
        Task.APPROVED_CHOICES, like 'Rejected'.

        """
        return self._type(['Review'], True, approved)

    def complete_approve(self, approved=None):
        """Return a QS of approve tasks that are not deleted, but are completed.

        If approved is given the tasks are further filtered on their .approved
        attribute.  It must be a string matching one of the labels in
        Task.APPROVED_CHOICES, like 'Rejected'.

        """
        return self._type(['Approve'], True, approved)

    def complete_subtitle_or_translate(self):
        """Return a QS of subtitle or translate tasks that are not deleted, but are completed."""
        return self._type(['Subtitle', 'Translate'], True)

    def complete_review_or_approve(self, approved=None):
        """Return a QS of review or approve tasks that are not deleted, but are completed.

        If approved is given the tasks are further filtered on their .approved
        attribute.  It must be a string matching one of the labels in
        Task.APPROVED_CHOICES, like 'Rejected'.

        """
        return self._type(['Review', 'Approve'], True, approved)


    def all_subtitle(self):
        """Return a QS of subtitle tasks that are not deleted."""
        return self._type(['Subtitle'])

    def all_translate(self):
        """Return a QS of translate tasks that are not deleted."""
        return self._type(['Translate'])

    def all_review(self):
        """Return a QS of review tasks that are not deleted."""
        return self._type(['Review'])

    def all_approve(self):
        """Return a QS of tasks that are not deleted."""
        return self._type(['Approve'])

    def all_subtitle_or_translate(self):
        """Return a QS of subtitle or translate tasks that are not deleted."""
        return self._type(['Subtitle', 'Translate'])

    def all_review_or_approve(self):
        """Return a QS of review or approve tasks that are not deleted."""
        return self._type(['Review', 'Approve'])

class Task(models.Model):
    TYPE_CHOICES = (
        (10, 'Subtitle'),
        (20, 'Translate'),
        (30, 'Review'),
        (40, 'Approve'),
    )
    TYPE_NAMES = dict(TYPE_CHOICES)
    TYPE_IDS = dict([choice[::-1] for choice in TYPE_CHOICES])

    APPROVED_CHOICES = (
        (10, 'In Progress'),
        (20, 'Approved'),
        (30, 'Rejected'),
    )
    APPROVED_NAMES = dict(APPROVED_CHOICES)
    APPROVED_IDS = dict([choice[::-1] for choice in APPROVED_CHOICES])
    APPROVED_FINISHED_IDS = (20, 30)

    type = models.PositiveIntegerField(choices=TYPE_CHOICES)

    team = models.ForeignKey(Team)
    team_video = models.ForeignKey(TeamVideo)
    language = models.CharField(max_length=16, choices=ALL_LANGUAGES, blank=True,
                                db_index=True)
    assignee = models.ForeignKey(User, blank=True, null=True)
    subtitle_version = models.ForeignKey(SubtitleVersion, blank=True, null=True)
    new_subtitle_version = models.ForeignKey(NewSubtitleVersion,
                                             blank=True, null=True)

    # The original source version being reviewed or approved.
    #
    # For example, if person A creates two versions while working on a subtitle
    # task:
    #
    #  v1  v2
    # --o---o
    #   s   s
    #
    # and then the reviewer and approver make some edits
    #
    #  v1  v2  v3  v4  v5
    # --o---o---o---o---o
    #   s   s   r   r   a
    #       *
    #
    # the review_base_version will be v2.  Once approved, if an edit is made it
    # needs to be approved as well, and the same thing happens:
    #
    #  v1  v2  v3  v4  v5  v6  v7
    # --o---o---o---o---o---o---o
    #   s   s   r   r   a   e   a
    #                       *
    #
    # This is used when rejecting versions, and may be used elsewhere in the
    # future as well.
    review_base_version = models.ForeignKey(SubtitleVersion, blank=True,
<<<<<<< HEAD
                                            null=True,
                                            related_name='tasks_based_on')
=======
                                            null=True, related_name='tasks_based_on')
>>>>>>> c10ccb38
    new_review_base_version = models.ForeignKey(NewSubtitleVersion, blank=True,
                                                null=True,
                                                related_name='tasks_based_on_new')

    deleted = models.BooleanField(default=False)

    # TODO: Remove this field.
    public = models.BooleanField(default=False)

    created = models.DateTimeField(auto_now_add=True, editable=False)
    modified = models.DateTimeField(auto_now=True, editable=False)
    completed = models.DateTimeField(blank=True, null=True)
    expiration_date = models.DateTimeField(blank=True, null=True)

    # Arbitrary priority for tasks. Some teams might calculate this
    # on complex criteria and expect us to be able to sort tasks on it.
    # Higher numbers mean higher priority
    priority = models.PositiveIntegerField(blank=True, default=0, db_index=True)
    # Review and Approval -specific fields
    approved = models.PositiveIntegerField(choices=APPROVED_CHOICES,
                                           null=True, blank=True)
    body = models.TextField(blank=True, default="")

    objects = TaskManager()

    def __unicode__(self):
        return u'Task %s (%s) for %s' % (self.id or "unsaved",
                                         self.get_type_display(),
                                         self.team_video)


    @property
    def workflow(self):
        '''Return the most specific workflow for this task's TeamVideo.'''
        return Workflow.get_for_team_video(self.team_video)


    def _add_comment(self):
        """Add a comment on the SubtitleLanguage for this task with the body as content."""
        if self.body.strip():
            lang_ct = ContentType.objects.get_for_model(NewSubtitleLanguage)
            comment = Comment(
                content=self.body,
                object_pk=self.new_subtitle_version.subtitle_language.pk,
                content_type=lang_ct,
                submit_date=self.completed,
                user=self.assignee,
            )
            comment.save()
            notifier.send_video_comment_notification.delay(
                comment.pk, version_pk=self.subtitle_version.pk)

    def future(self):
        """Return whether this task expires in the future."""
        return self.expiration_date > datetime.datetime.now()


    # Functions related to task completion.
    def _send_back(self, sends_notification=True):
        """Handle "rejection" of this task.

        This will:

        * Create a new task with the appropriate type (translate or subtitle).
        * Try to reassign it to the previous assignee, leaving it unassigned
          if that's not possible.
        * Send a notification unless sends_notification is given as False.

        NOTE: This function does not modify the *current* task in any way.

        """
        # when sending back, instead of always sending back
        # to the first step (translate/subtitle) go to the
        # step before this one:
        # Translate/Subtitle -> Review -> Approve
        # also, you can just send back approve and review tasks.
        if self.type == Task.TYPE_IDS['Approve'] and self.workflow.review_enabled:
            type = Task.TYPE_IDS['Review']
        else:
            is_primary = (self.new_subtitle_version
                              .subtitle_language
                              .is_primary_audio_language())
            if is_primary:
                type = Task.TYPE_IDS['Subtitle']
            else:
                type = Task.TYPE_IDS['Translate']

        # let's guess which assignee should we use
        # by finding the last user that did this task type
        previous_task = Task.objects.complete().filter(
            team_video=self.team_video, language=self.language, team=self.team, type=type
        ).order_by('-completed')[:1]

        if previous_task:
            assignee = previous_task[0].assignee
        else:
            assignee = None

        # The target assignee may have left the team in the mean time.
        if not self.team.members.filter(user=assignee).exists():
            assignee = None

        task = Task(team=self.team, team_video=self.team_video,
                    language=self.language, type=type, 
                    assignee=assignee)

        if type == Task.TYPE_IDS['Review']:
            task.new_subtitle_version = self.new_subtitle_version

        task.set_expiration()

        task.save()

        if sends_notification:
            # notify original submiter (assignee of self)
            notifier.reviewed_and_sent_back.delay(self.pk)

    def complete(self):
        '''Mark as complete and return the next task in the process if applicable.'''
        assert self.new_subtitle_version != None, 'to complete a task, subtitle version cannot be None'

        self.completed = datetime.datetime.now()
        self.save()

        return { 'Subtitle': self._complete_subtitle,
                 'Translate': self._complete_translate,
                 'Review': self._complete_review,
                 'Approve': self._complete_approve,
        }[Task.TYPE_NAMES[self.type]]()

    def _can_publish_directly(self, subtitle_version):
        from teams.permissions import can_publish_edits_immediately
        return (can_publish_edits_immediately(self.team_video,
                                                    self.assignee,
                                                    self.language) and
                subtitle_version and
                subtitle_version.previous_version() and
                subtitle_version.subtitle_language.is_complete_and_synced())

    def _find_previous_assignee(self, type):
        """Find the previous assignee for a new review/approve task for this video.

        NOTE: This is different than finding out the person to send a task back
              to!  This is for saying "who reviewed this task last time?".

        For now, we'll assign the review/approval task to whomever did it last
        time (if it was indeed done), but only if they're still eligible to
        perform it now.

        """
        from teams.permissions import can_review, can_approve

        if type == 'Approve':
            # if there's a previous version, it's a post-publish edit.
            # and according to #1039 we don't wanna auto-assign
            # the assignee
            if self.subtitle_version and self.subtitle_version.prev_version() and \
                    self.subtitle_version.language.is_complete_and_synced():
                return None

            type = Task.TYPE_IDS['Approve']
            can_do = can_approve
        elif type == 'Review':
            type = Task.TYPE_IDS['Review']
            can_do = partial(can_review, allow_own=True)
        else:
            return None

        last_task = self.team_video.task_set.complete().filter(
            language=self.language, type=type
        ).order_by('-completed')[:1]

        if last_task:
            candidate = last_task[0].assignee
            if candidate and can_do(self.team_video, candidate, self.language):
                return candidate

    def _complete_subtitle(self):
        """Handle the messy details of completing a subtitle task."""
        sv = self.get_subtitle_version()

        # TL;DR take a look at #1206 to know why i did this
        if self.workflow.requires_review_or_approval and not self._can_publish_directly(sv):

            if self.workflow.review_enabled:
                task = Task(team=self.team, team_video=self.team_video,
                            new_subtitle_version=sv,
                            new_review_base_version=sv,
                            language=self.language, type=Task.TYPE_IDS['Review'],
                            assignee=self._find_previous_assignee('Review'))
                task.set_expiration()
                task.save()
            elif self.workflow.approve_enabled:
                task = Task(team=self.team, team_video=self.team_video,
                            new_subtitle_version=sv,
                            new_review_base_version=sv,
                            language=self.language, type=Task.TYPE_IDS['Approve'],
                            assignee=self._find_previous_assignee('Approve'))
                task.set_expiration()
                task.save()
        else:
            # Subtitle task is done, and there is no approval or review
            # required, so we mark the version as approved.
            publicize_version(sv, self.assignee)

            # We need to make sure this is updated correctly here.
            from apps.videos import metadata_manager
            metadata_manager.update_metadata(self.team_video.video.pk)

            if self.workflow.autocreate_translate:
                # TODO: Switch to autocreate_task?
                _create_translation_tasks(self.team_video, sv)

            upload_subtitles_to_original_service.delay(sv.pk)

    def _complete_translate(self):
        """Handle the messy details of completing a translate task."""
        sv = self.get_subtitle_version()

        # TL;DR take a look at #1206 to know why i did this
        if self.workflow.requires_review_or_approval and not self._can_publish_directly(sv):
            
            if self.workflow.review_enabled:
                task = Task(team=self.team, team_video=self.team_video,
                            new_subtitle_version=sv,
                            new_review_base_version=sv,
                            language=self.language, type=Task.TYPE_IDS['Review'],
                            assignee=self._find_previous_assignee('Review'))
                task.set_expiration()
                task.save()
            elif self.workflow.approve_enabled:
                # The review step may be disabled.  If so, we check the approve step.
                task = Task(team=self.team, team_video=self.team_video,
                            new_subtitle_version=sv,
                            new_review_base_version=sv,
                            language=self.language, type=Task.TYPE_IDS['Approve'],
                            assignee=self._find_previous_assignee('Approve'))
                task.set_expiration()
                task.save()
        else:
            publicize_version(sv, self.assignee)

            # We need to make sure this is updated correctly here.
            from apps.videos import metadata_manager
            metadata_manager.update_metadata(self.team_video.video.pk)
            upload_subtitles_to_original_service.delay(sv.pk)

            task = None

        return task

    def _complete_review(self):
        """Handle the messy details of completing a review task."""
        approval = self.approved == Task.APPROVED_IDS['Approved']
        sv = self.get_subtitle_version()

        self._add_comment()

        task = None
        if self.workflow.approve_enabled:
            # Approval is enabled, so...
            if approval:
                # If the reviewer thought these subtitles were good we create
                # the next task.
                task = Task(team=self.team, team_video=self.team_video,
                            new_subtitle_version=sv,
                            new_review_base_version=sv,
                            language=self.language, type=Task.TYPE_IDS['Approve'],
                            assignee=self._find_previous_assignee('Approve'))
                task.set_expiration()
                task.save()

                # Notify the appropriate users.
                notifier.reviewed_and_pending_approval.delay(self.pk)
            else:
                # Otherwise we send the subtitles back for improvement.
                self._send_back()
        else:
            # Approval isn't enabled, so the ruling of this Review task
            # determines whether the subtitles go public.
            if approval:
                # Make these subtitles public!
                publicize_version(self.new_subtitle_version, self.assignee)

                # If the subtitles are okay, go ahead and autocreate translation
                # tasks if necessary.
                if self.workflow.autocreate_translate:
                    _create_translation_tasks(self.team_video, sv)

                # Notify the appropriate users and external services.
                notifier.reviewed_and_published.delay(self.pk)
                upload_subtitles_to_original_service.delay(sv.pk)
            else:
                # Send the subtitles back for improvement.
                self._send_back()

        # Before we go, we need to record who reviewed these subtitles, so if
        # necessary we can "send back" to them later.
        if self.assignee:
            sv.set_reviewed_by(self.assignee)

        return task

    def _complete_approve(self):
        """Handle the messy details of completing an approve task."""
        approval = self.approved == Task.APPROVED_IDS['Approved']
        sv = self.get_subtitle_version()

        self._add_comment()

        if approval:
            # The subtitles are acceptable, so make them public!
            publicize_version(self.new_subtitle_version, self.assignee)

            # Create translation tasks if necessary.
            if self.workflow.autocreate_translate:
                _create_translation_tasks(self.team_video, sv)

            # And send them back to the original service.
            upload_subtitles_to_original_service.delay(sv.pk)
        else:
            # Send the subtitles back for improvement.
            self._send_back()

        # Before we go, we need to record who approved these subtitles, so if
        # necessary we can "send back" to them later.
        if self.assignee:
            sv.set_approved_by(self.assignee)

        # Notify the appropriate users.
        notifier.approved_notification.delay(self.pk, approval)


    def get_perform_url(self):
        """Return a URL for whatever dialog is used to perform this task."""

        mode = Task.TYPE_NAMES[self.type].lower()

        if self.new_subtitle_version:
            sl = self.new_subtitle_version.subtitle_language
            base_url = shims.get_widget_url(sl, mode=mode, task_id=self.pk)
        else:
            video = self.team_video.video

            if self.language:
                sl = video.subtitle_languge(language_code=self.language)

                if sl:
                    base_url = reverse("videos:translation_history", kwargs={
                        "video_id": video.video_id,
                        "lang": sl.language_code,
                        "lang_id": sl.pk,
                    })
                else:
                    # The subtitleLanguage may not exist (yet).
                    base_url = video.get_absolute_url()
            else:
                # Subtitle tasks might not have a language.
                base_url = video.get_absolute_url()

        return base_url + "?t=%s" % self.pk

    def get_reviewer(self):
        """For Approve tasks, return the last user to Review these subtitles.

        May be None if this task is not an Approve task, or if we can't figure
        out the last reviewer for any reason.

        """
        if self.get_type_display() == 'Approve':
            previous = Task.objects.complete().filter(
                team_video=self.team_video,
                language=self.language,
                team=self.team,
                type=Task.TYPE_IDS['Review']).order_by('-completed')[:1]

            if previous:
                return previous[0].assignee

    def set_expiration(self):
        """Set the expiration_date of this task.  Does not save().

        Requires that self.team and self.assignee be set correctly.

        """
        if not self.assignee or not self.team.task_expiration:
            self.expiration_date = None
        else:
            limit = datetime.timedelta(days=self.team.task_expiration)
            self.expiration_date = datetime.datetime.now() + limit

    def get_subtitle_version(self):
        """Return the NewSubtitleVersion for this task."""
        return self.new_subtitle_version

    def is_blocked(self):
        """Return whether this task is "blocked".

        "Blocked" means that it's a translation task but the source language
        isn't ready to be translated yet.

        """
        if self.get_type_display() != 'Translate':
            return False

        sv = self.get_subtitle_version()

        if not sv:
            return False

        source_language = sv.subtitle_language.get_translation_source_language()

        complete = (source_language and
                    source_language.subtitles_complete and
                    source_language.get_tip().get_subtitles().fully_synced)

        if complete:
            return False
        else:
            return True

    def save(self, update_team_video_index=True, *args, **kwargs):
        is_review_or_approve = self.get_type_display() in ('Review', 'Approve')
        if is_review_or_approve and not self.deleted:
            assert (self.subtitle_version or self.new_subtitle_version), \
                   "Review and Approve tasks must have a subtitle_version!"

        if self.language:
            assert self.language in VALID_LANGUAGE_CODES, \
                "Subtitle Language should be a valid code."

            if self.new_subtitle_version:
                assert (self.new_subtitle_version.language_code == self.language), \
                    ("The task language for task %s (%s) does not match the "
                     "language of its subtitle version (%s)."
                     % (self.id, self.language,
                        self.new_subtitle_version.language_code))

        result = super(Task, self).save(*args, **kwargs)

        if update_team_video_index:
            update_one_team_video.delay(self.team_video.pk)

        return result


# Settings
class SettingManager(models.Manager):
    use_for_related_fields = True

    def guidelines(self):
        """Return a QS of settings related to team guidelines."""
        keys = [key for key, name in Setting.KEY_CHOICES
                if name.startswith('guidelines_')]
        return self.get_query_set().filter(key__in=keys)

    def messages(self):
        """Return a QS of settings related to team messages."""
        keys = [key for key, name in Setting.KEY_CHOICES
                if name.startswith('messages_')]
        return self.get_query_set().filter(key__in=keys)

    def messages_guidelines(self):
        """Return a QS of settings related to team messages or guidelines."""
        keys = [key for key, name in Setting.KEY_CHOICES
                if name.startswith('messages_') or name.startswith('guidelines_')]
        return self.get_query_set().filter(key__in=keys)

class Setting(models.Model):
    KEY_CHOICES = (
        (100, 'messages_invite'),
        (101, 'messages_manager'),
        (102, 'messages_admin'),
        (103, 'messages_application'),
        (200, 'guidelines_subtitle'),
        (201, 'guidelines_translate'),
        (202, 'guidelines_review'),
        # 300s means if this team will block those notifications
        (300, 'block_invitation_sent_message'),
        (301, 'block_application_sent_message'),
        (302, 'block_application_denided_message'),
        (303, 'block_team_member_new_message'),
        (304, 'block_team_member_leave_message'),
        (305, 'block_task_assigned_message'),
        (306, 'block_reviewed_and_published_message'),
        (307, 'block_reviewed_and_pending_approval_message'),
        (308, 'block_reviewed_and_sent_back_message'),
        (309, 'block_approved_message'),
        (310, 'block_new_video_message'),
    )
    KEY_NAMES = dict(KEY_CHOICES)
    KEY_IDS = dict([choice[::-1] for choice in KEY_CHOICES])

    key = models.PositiveIntegerField(choices=KEY_CHOICES)
    data = models.TextField(blank=True)
    team = models.ForeignKey(Team, related_name='settings')

    created = models.DateTimeField(auto_now_add=True, editable=False)
    modified = models.DateTimeField(auto_now=True, editable=False)

    objects = SettingManager()

    class Meta:
        unique_together = (('key', 'team'),)

    def __unicode__(self):
        return u'%s - %s' % (self.team, self.key_name)

    @property
    def key_name(self):
        """Return the key name for this setting.

        TODO: Remove this and replace with get_key_display()?

        """
        return Setting.KEY_NAMES[self.key]


# TeamLanguagePreferences
class TeamLanguagePreferenceManager(models.Manager):
    def _generate_writable(self, team):
        """Return the set of language codes that are writeable for this team."""
        langs_set = set([x[0] for x in settings.ALL_LANGUAGES])

        unwritable = self.for_team(team).filter(allow_writes=False, preferred=False).values("language_code")
        unwritable = set([x['language_code'] for x in unwritable])

        return langs_set - unwritable

    def _generate_readable(self, team):
        """Return the set of language codes that are readable for this team."""
        langs = set([x[0] for x in settings.ALL_LANGUAGES])

        unreadable = self.for_team(team).filter(allow_reads=False, preferred=False).values("language_code")
        unreadable = set([x['language_code'] for x in unreadable])

        return langs - unreadable

    def _generate_preferred(self, team):
        """Return the set of language codes that are preferred for this team."""
        preferred = self.for_team(team).filter(preferred=True).values("language_code")
        return set([x['language_code'] for x in preferred])


    def for_team(self, team):
        """Return a QS of all language preferences for the given team."""
        return self.get_query_set().filter(team=team)

    def on_changed(cls, sender,  instance, *args, **kwargs):
        """Perform any necessary actions when a language preference changes.

        TODO: Refactor this out of the manager...

        """
        from teams.cache import invalidate_lang_preferences
        invalidate_lang_preferences(instance.team)


    def get_readable(self, team):
        """Return the set of language codes that are readable for this team.

        This value may come from memcache if possible.

        """
        from teams.cache import get_readable_langs
        return get_readable_langs(team)

    def get_writable(self, team):
        """Return the set of language codes that are writeable for this team.

        This value may come from memcache if possible.

        """
        from teams.cache import get_writable_langs
        return get_writable_langs(team)

    def get_preferred(self, team):
        """Return the set of language codes that are preferred for this team.

        This value may come from memcache if possible.

        """
        from teams.cache import get_preferred_langs
        return get_preferred_langs(team)

class TeamLanguagePreference(models.Model):
    """Represent language preferences for a given team.

    First, TLPs may mark a language as "preferred".  If that's the case then the
    other attributes of this model are irrelevant and can be ignored.
    "Preferred" languages will have translation tasks automatically created for
    them when subtitles are added.

    If preferred is False, the TLP describes a *restriction* on the language
    instead.  Writing in that language may be prevented, or both reading and
    writing may be prevented.

    (Note: "writing" means not only writing new subtitles but also creating
    tasks, etc)

    This is how the restriction settings should interact.  TLP means that we
    have created a TeamLanguagePreference for that team and language.

    | Action                                 | NO  | allow_read=True,  | allow_read=False, |
    |                                        | TLP | allow_write=False | allow_write=False |
    ========================================================================================
    | assignable as tasks                    | X   |                   |                   |
    | assignable as narrowing                | X   |                   |                   |
    | listed on the widget for viewing       | X   | X                 |                   |
    | listed on the widget for improving     | X   |                   |                   |
    | returned from the api read operations  | X   | X                 |                   |
    | upload / write operations from the api | X   |                   |                   |
    | show up on the start dialog            | X   |                   |                   |
    +----------------------------------------+-----+-------------------+-------------------+

    Remember, this table only applies if preferred=False.  If the language is
    preferred the "restriction" attributes are effectively garbage.  Maybe we
    should make the column nullable to make this more clear?

    allow_read=True, allow_write=True, preferred=False is invalid.  Just remove
    the row all together.

    """
    team = models.ForeignKey(Team, related_name="lang_preferences")
    language_code = models.CharField(max_length=16)

    allow_reads = models.BooleanField()
    allow_writes = models.BooleanField()
    preferred = models.BooleanField(default=False)

    objects = TeamLanguagePreferenceManager()

    class Meta:
        unique_together = ('team', 'language_code')


    def clean(self, *args, **kwargs):
        if self.allow_reads and self.allow_writes:
            raise ValidationError("No sense in having all allowed, just remove the preference for this language.")

        if self.preferred and (self.allow_reads or self.allow_writes):
            raise ValidationError("Cannot restrict a preferred language.")

        super(TeamLanguagePreference, self).clean(*args, **kwargs)

    def __unicode__(self):
        return u"%s preference for team %s" % (self.language_code, self.team)


post_save.connect(TeamLanguagePreference.objects.on_changed, TeamLanguagePreference)


# TeamNotificationSettings
class TeamNotificationSettingManager(models.Manager):
    def notify_team(self, team_pk, event_name, **kwargs):
        """Notify the given team of a given event.

        Finds the matching notification settings for this team, instantiates
        the notifier class, and sends the appropriate notification.

        If the notification settings has an email target, sends an email.

        If the http settings are filled, then sends the request.

        This can be ran as a Celery task, as it requires no objects to be passed.

        """
        try:
            team = Team.objects.get(pk=team_pk)
        except Team.DoesNotExist:
            logger.error("A pk for a non-existent team was passed in.",
                    extra={"team_pk": team_pk, "event_name": event_name})
            return

        try:
            if team.partner:
                notification_settings = self.get(partner=team.partner)
            else:
                notification_settings = self.get(team=team)
        except TeamNotificationSetting.DoesNotExist:
            return

        notification_settings.notify(event_name, **kwargs)


class TeamNotificationSetting(models.Model):
    """Info on how a team should be notified of changes to its videos.

    For now, a team can be notified by having a http request sent with the
    payload as the notification information.  This cannot be hardcoded since
    teams might have different urls for each environment.

    Some teams have strict requirements on mapping video ids to their internal
    values, and also their own language codes. Therefore we need to configure
    a class that can do the correct mapping.

    TODO: allow email notifications

    """
    EVENT_VIDEO_NEW = "video-new"
    EVENT_VIDEO_EDITED = "video-edited"
    EVENT_LANGUAGE_NEW = "language-new"
    EVENT_LANGUAGE_EDITED = "language-edit"
    EVENT_SUBTITLE_NEW = "subs-new"
    EVENT_SUBTITLE_APPROVED = "subs-approved"
    EVENT_SUBTITLE_REJECTED = "subs-rejected"
    EVENT_APPLICATION_NEW = 'application-new'

    team = models.OneToOneField(Team, related_name="notification_settings",
            null=True, blank=True)
    partner = models.OneToOneField('Partner',
        related_name="notification_settings",  null=True, blank=True)

    # the url to post the callback notifing partners of new video activity
    request_url = models.URLField(blank=True, null=True)
    basic_auth_username = models.CharField(max_length=255, blank=True, null=True)
    basic_auth_password = models.CharField(max_length=255, blank=True, null=True)

    # not being used, here to avoid extra migrations in the future
    email = models.EmailField(blank=True, null=True)

    # integers mapping to classes, see unisubs-integration/notificationsclasses.py
    notification_class = models.IntegerField(default=1,)

    objects = TeamNotificationSettingManager()

    def get_notification_class(self):
        try:
            from notificationclasses import NOTIFICATION_CLASS_MAP

            return NOTIFICATION_CLASS_MAP[self.notification_class]
        except ImportError:
            logger.exception("Apparently unisubs-integration is not installed")

    def notify(self, event_name,  **kwargs):
        """Resolve the notification class for this setting and fires notfications."""
        notification_class = self.get_notification_class()

        if not notification_class:
            logger.error("Could not find notification class %s" % self.notification_class)
            return

        notification = notification_class(self.team, self.partner,
                event_name,  **kwargs)

        if self.request_url:
            success, content = notification.send_http_request(
                self.request_url,
                self.basic_auth_username,
                self.basic_auth_password
            )
            return success, content
        # FIXME: spec and test this, for now just return
        return

    def __unicode__(self):
        if self.partner:
            return u'NotificationSettings for partner %s' % self.partner
        return u'NotificationSettings for team %s' % self.team


class BillingReport(models.Model):
    team = models.ForeignKey(Team)
    start_date = models.DateField()
    end_date = models.DateField()
    csv_file = S3EnabledFileField(blank=True, null=True,
            upload_to='teams/billing/')
    processed = models.DateTimeField(blank=True, null=True)

    def __unicode__(self):
        return "%s (%s - %s)" % (self.team.slug,
                self.start_date.strftime('%Y-%m-%d'),
                self.end_date.strftime('%Y-%m-%d'))

    def start_datetime(self):
        midnight = datetime.time(0, 0, 0)
        return datetime.datetime.combine(self.start_date, midnight)

    def end_datetime(self):
        almost_midnight = datetime.time(23, 59, 59)
        return datetime.datetime.combine(self.end_date, almost_midnight)

    def _should_bill(self, language, version, start, end):
        if not version:
            return False

        if version.moderation_status not in [APPROVED, UNMODERATED]:
            return False

        # 97% is done according to our contracts
        if version.moderation_status == UNMODERATED:
            if not language.is_complete and language.percent_done < 97:
                return False

        if (version.datetime_started <= start or
                version.datetime_started >= end):
            return False

        return True

    def _get_lang_data(self, languages, start_date):
        workflow = self.team.get_workflow()

        # TODO:
        # These do the same for now.  If a workflow is enabled, we should get
        # the first approved version.  Not sure how to do that yet.
        imported, crowd_created = self._separate_languages(languages)

        if workflow.approve_enabled:
            imported_data = [(language, language.get_tip())
                                    for language in imported]
            crowd_created_data = [(language, language.get_tip())
                                    for language in crowd_created]
        else:
            imported_data = [(language, language.get_tip()) for
                                                language in imported]
            crowd_created_data = [(language, language.get_tip()) for
                                                language in crowd_created]

        old_version_counter = 1

        created_result = []

        for lang, ver in crowd_created_data:
            if ver and ver.created < start_date:
                old_version_counter += 1
                continue

            created_result.append((lang, ver))

        return created_result, imported_data, old_version_counter

    def _separate_languages(self, languages):
        """
        Return two lists;  a list of imported languages and a list of crowd
        created languages.

        Imported language is a language either
        * Whose version 0 contains a note of "From youtube"
        * that was completed before team.created
        * that is not English

        Crowd created language is a language
        * that is not imported
        """
        imported = []
        crowd_created = []

        for lang in languages:
            try:
                v = lang.subtitleversion_set.filter(version_no=0)[0]
            except IndexError:
                # Throw away languages that don't have a zero version.
                continue

            if lang.language == 'en':
                crowd_created.append(lang)
                continue

            if v.note == 'From youtube':
                imported.append(lang)
                continue

            if v.datetime_started < self.team.created:
                imported.append(lang)
                continue

            crowd_created.append(lang)

        return imported, crowd_created

    def _get_row_data(self, host, header=None):
        if not header:
            header = []

        rows = [header]

        start_date = self.start_datetime()
        end_date = self.end_datetime()

        tvs = TeamVideo.objects.filter(team=self.team).order_by('video__title')

        for tv in tvs:
            languages = tv.video.newsubtitlelanguage_set.all()

            created_data, imported_data, old_version_counter = \
                    self._get_lang_data(languages, start_date)

            created_rows = self._loop(created_data, 'created', start_date,
                    end_date, tv, host, old_version_counter)

            imported_rows = self._loop(imported_data, 'imported', start_date,
                    end_date, tv, host)

            rows = rows + created_rows + imported_rows

        return rows

    def _loop(self, iterable, source, start, end, tv, host, counter=None):
        rows = []

        for language, v in iterable:

            if not self._should_bill(language, v, start, end):
                continue

            row = self._prepare_row(tv, language, v, source, counter, host)

            if not row:
                continue

            rows.append(row)

            if counter is not None:
                counter += 1

        return rows

    def _prepare_row(self, tv, language, version, source, counter, host):
        subs = version.ordered_subtitles()

        if len(subs) == 0:
            return None

        start = subs[0].start_time
        end = subs[-1].end_time

        # The -1 value for the end_time isn't allowed anymore but some
        # legacy data will still have it.
        if end == -1:
            end = subs[-1].start_time

        if not end:
            end = subs[-1].start_time

        return [
            tv.video.title_display_unabridged().encode('utf-8'),
            host + tv.video.get_absolute_url(),
            language.language,
            source,
            round((float(end) - float(start)) / (60 * 1000), 2),
            version.datetime_started.strftime("%Y-%m-%d %H:%M:%S"),
            counter or ''
        ]

    def process(self):
        domain = Site.objects.get_current().domain
        protocol = getattr(settings, 'DEFAULT_PROTOCOL')
        host = '%s://%s' % (protocol, domain)

        header = ['Video title', 'Video URL', 'Video language', 'Source',
                'Billable minutes', 'Version created', 'Language number']

        rows = self._get_row_data(host, header)

        fn = '/tmp/bill-%s-%s-%s-%s.csv' % (self.team.slug, self.start_str,
                self.end_str, self.pk)

        with open(fn, 'w') as f:
            writer = csv.writer(f)
            writer.writerows(rows)

        self.csv_file = File(open(fn, 'r'))
        self.processed = datetime.datetime.utcnow()
        self.save()

    @property
    def start_str(self):
        return self.start_date.strftime("%Y%m%d")

    @property
    def end_str(self):
        return self.end_date.strftime("%Y%m%d")


class Partner(models.Model):
    name = models.CharField(_(u'name'), max_length=250, unique=True)
    slug = models.SlugField(_(u'slug'), unique=True)
    can_request_paid_captions = models.BooleanField(default=False)

    # The `admins` field specifies users who can do just about anything within
    # the partner realm.
    admins = models.ManyToManyField('auth.CustomUser',
            related_name='managed_partners', blank=True, null=True)

    def __unicode__(self):
        return self.name

    def is_admin(self, user):
        return user in self.admins.all()
<|MERGE_RESOLUTION|>--- conflicted
+++ resolved
@@ -50,19 +50,16 @@
 from utils.amazon import S3EnabledImageField, S3EnabledFileField
 from utils.panslugify import pan_slugify
 from utils.searching import get_terms
-<<<<<<< HEAD
 from videos.models import Video, SubtitleVersion
 from subtitles.models import (
     SubtitleVersion as NewSubtitleVersion,
     SubtitleLanguage as NewSubtitleLanguage
 )
 from subtitles import pipeline
-=======
 from videos.models import Video, SubtitleLanguage, SubtitleVersion
 from subtitles.models import (
     SubtitleVersion as NewSubtitleVersion,
 )
->>>>>>> c10ccb38
 
 from functools import partial
 
@@ -1654,12 +1651,8 @@
     # This is used when rejecting versions, and may be used elsewhere in the
     # future as well.
     review_base_version = models.ForeignKey(SubtitleVersion, blank=True,
-<<<<<<< HEAD
                                             null=True,
                                             related_name='tasks_based_on')
-=======
-                                            null=True, related_name='tasks_based_on')
->>>>>>> c10ccb38
     new_review_base_version = models.ForeignKey(NewSubtitleVersion, blank=True,
                                                 null=True,
                                                 related_name='tasks_based_on_new')

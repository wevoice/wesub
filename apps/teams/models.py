--- conflicted
+++ resolved
@@ -1158,47 +1158,9 @@
         """
         if self.team != new_team or (project is not None and project != self.project):
             self.team = new_team
-<<<<<<< HEAD
             if project is not None:
                 self.project = project
             self.save()
-=======
-
-        # projects are always team dependent:
-        if project:
-            self.project = project
-        else:
-            self.project = new_team.default_project
-
-        self.save()
-
-        if not within_team:
-            # We need to make any as-yet-unmoderated versions public.
-            # TODO: Dedupe this and the team video delete signal.
-            video = self.video
-
-            video.newsubtitleversion_set.extant().update(visibility='public')
-            video.is_public = new_team.is_visible
-            video.moderated_by = new_team if new_team.moderates_videos() else None
-            video.save()
-
-            TeamVideoMigration.objects.create(from_team=old_team,
-                                              to_team=new_team,
-                                              to_project=self.project)
-
-            # Create any necessary tasks.
-            autocreate_tasks(self)
-
-            # fire a http notification that a new video has hit this team:
-            api_teamvideo_new.send(self)
-            video_moved_from_team_to_team.send(sender=self,
-                                               user=user,
-                                               destination_team=new_team,
-                                               old_team=old_team,
-                                               video=self.video)
-        # Update search data and other things
-        video_changed_tasks.delay(self.video_id)
->>>>>>> a3ae0425
 
     def get_task_for_editor(self, language_code):
         if not hasattr(self, '_editor_task'):

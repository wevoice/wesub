--- conflicted
+++ resolved
@@ -2490,18 +2490,8 @@
         crowd_created = []
 
         for lang in languages:
-<<<<<<< HEAD
-
-            if lang.language_code == 'en':
-                crowd_created.append(lang)
-                continue
-
-            try:
-                version_zero = lang.subtitleversion_set.filter(version_number=0)[0]
-=======
             try:
                 v = lang.subtitleversion_set.filter(version_no=0)[0]
->>>>>>> 6e5ee83b
             except IndexError:
                 # Throw away languages that don't have a zero version.
                 continue

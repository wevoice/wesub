--- conflicted
+++ resolved
@@ -1818,11 +1818,8 @@
         sv = self.get_subtitle_version()
 
         # TL;DR take a look at #1206 to know why i did this
-<<<<<<< HEAD
-        if self.workflow.allows_tasks and not self._can_publish_directly(sv):
-=======
-        if self.workflow.requires_review_or_approval and not self._can_publish_directly(subtitle_version):
->>>>>>> 402db306
+        if self.workflow.requires_review_or_approval and not self._can_publish_directly(sv):
+
             if self.workflow.review_enabled:
                 task = Task(team=self.team, team_video=self.team_video,
                             new_subtitle_version=sv,
@@ -1859,11 +1856,8 @@
         sv = self.get_subtitle_version()
 
         # TL;DR take a look at #1206 to know why i did this
-<<<<<<< HEAD
-        if self.workflow.allows_tasks and not self._can_publish_directly(sv):
-=======
-        if self.workflow.requires_review_or_approval and not self._can_publish_directly(subtitle_version):
->>>>>>> 402db306
+        if self.workflow.requires_review_or_approval and not self._can_publish_directly(sv):
+            
             if self.workflow.review_enabled:
                 task = Task(team=self.team, team_video=self.team_video,
                             new_subtitle_version=sv,

# Amara, universalsubtitles.org
#
# Copyright (C) 2013 Participatory Culture Foundation
#
# This program is free software: you can redistribute it and/or modify
# it under the terms of the GNU Affero General Public License as
# published by the Free Software Foundation, either version 3 of the
# License, or (at your option) any later version.
#
# This program is distributed in the hope that it will be useful,
# but WITHOUT ANY WARRANTY; without even the implied warranty of
# MERCHANTABILITY or FITNESS FOR A PARTICULAR PURPOSE.  See the
# GNU Affero General Public License for more details.
#
# You should have received a copy of the GNU Affero General Public License
# along with this program.  If not, see
# http://www.gnu.org/licenses/agpl-3.0.html.
import datetime
import logging
from math import ceil
import csv
from itertools import groupby

from django.conf import settings
from django.contrib.contenttypes.models import ContentType
from django.contrib.sites.models import Site
from django.core.exceptions import ValidationError
from django.core.urlresolvers import reverse
from django.core.files import File
from django.db import models
from django.db.models.signals import post_save, post_delete, pre_delete
from django.http import Http404
from django.template.loader import render_to_string
from django.utils.translation import ugettext_lazy as _
from haystack import site
from haystack.query import SQ

import teams.moderation_const as MODERATION
from apps.comments.models import Comment
from auth.models import CustomUser as User
from auth.providers import get_authentication_provider
from messages import tasks as notifier
from apps.subtitles import shims
from teams.moderation_const import WAITING_MODERATION, UNMODERATED, APPROVED
from teams.permissions_const import (
    TEAM_PERMISSIONS, PROJECT_PERMISSIONS, ROLE_OWNER, ROLE_ADMIN, ROLE_MANAGER,
    ROLE_CONTRIBUTOR
)
from videos.tasks import (
    upload_subtitles_to_original_service, sync_latest_versions_for_video
)
from teams.tasks import update_one_team_video
from utils import DEFAULT_PROTOCOL
from utils.amazon import S3EnabledImageField, S3EnabledFileField
from utils.panslugify import pan_slugify
from utils.searching import get_terms
from videos.models import Video, SubtitleVersion, SubtitleLanguage
from subtitles.models import (
    SubtitleVersion as NewSubtitleVersion,
    SubtitleLanguage as NewSubtitleLanguage
)
from subtitles import pipeline

from functools import partial

logger = logging.getLogger(__name__)
celery_logger = logging.getLogger('celery.task')

BILLING_CUTOFF = getattr(settings, 'BILLING_CUTOFF', None)
ALL_LANGUAGES = [(val, _(name))for val, name in settings.ALL_LANGUAGES]
VALID_LANGUAGE_CODES = [unicode(x[0]) for x in ALL_LANGUAGES]

# Teams
class TeamManager(models.Manager):
    def get_query_set(self):
        """Return a QS of all non-deleted teams."""
        return super(TeamManager, self).get_query_set().filter(deleted=False)

    def for_user(self, user):
        """Return a QS of all the (non-deleted) teams visible for the given user."""
        if user.is_authenticated():
            return self.get_query_set().filter(
                    models.Q(is_visible=True) |
                    models.Q(members__user=user)
            ).distinct()
        else:
            return self.get_query_set().filter(is_visible=True)

class Team(models.Model):
    APPLICATION = 1
    INVITATION_BY_MANAGER = 2
    INVITATION_BY_ALL = 3
    OPEN = 4
    INVITATION_BY_ADMIN = 5
    MEMBERSHIP_POLICY_CHOICES = (
            (OPEN, _(u'Open')),
            (APPLICATION, _(u'Application')),
            (INVITATION_BY_ALL, _(u'Invitation by any team member')),
            (INVITATION_BY_MANAGER, _(u'Invitation by manager')),
            (INVITATION_BY_ADMIN, _(u'Invitation by admin')),
            )

    VP_MEMBER = 1
    VP_MANAGER = 2
    VP_ADMIN = 3
    VIDEO_POLICY_CHOICES = (
        (VP_MEMBER, _(u'Any team member')),
        (VP_MANAGER, _(u'Managers and admins')),
        (VP_ADMIN, _(u'Admins only'))
    )

    TASK_ASSIGN_CHOICES = (
            (10, 'Any team member'),
            (20, 'Managers and admins'),
            (30, 'Admins only'),
            )
    TASK_ASSIGN_NAMES = dict(TASK_ASSIGN_CHOICES)
    TASK_ASSIGN_IDS = dict([choice[::-1] for choice in TASK_ASSIGN_CHOICES])

    SUBTITLE_CHOICES = (
            (10, 'Anyone'),
            (20, 'Any team member'),
            (30, 'Only managers and admins'),
            (40, 'Only admins'),
            )
    SUBTITLE_NAMES = dict(SUBTITLE_CHOICES)
    SUBTITLE_IDS = dict([choice[::-1] for choice in SUBTITLE_CHOICES])

    name = models.CharField(_(u'name'), max_length=250, unique=True)
    slug = models.SlugField(_(u'slug'), unique=True)
    description = models.TextField(_(u'description'), blank=True, help_text=_('All urls will be converted to links. Line breaks and HTML not supported.'))

    logo = S3EnabledImageField(verbose_name=_(u'logo'), blank=True, upload_to='teams/logo/', thumb_options=dict(autocrop=True, upscale=True))
    is_visible = models.BooleanField(_(u'publicly Visible?'), default=True)
    videos = models.ManyToManyField(Video, through='TeamVideo',  verbose_name=_('videos'))
    users = models.ManyToManyField(User, through='TeamMember', related_name='teams', verbose_name=_('users'))

    # these allow unisubs to do things on user's behalf such as uploding subs to Youtub
    third_party_accounts = models.ManyToManyField("accountlinker.ThirdPartyAccount",  related_name='teams', verbose_name=_('third party accounts'))

    points = models.IntegerField(default=0, editable=False)
    applicants = models.ManyToManyField(User, through='Application', related_name='applicated_teams', verbose_name=_('applicants'))
    created = models.DateTimeField(auto_now_add=True)
    highlight = models.BooleanField(default=False)
    video = models.ForeignKey(Video, null=True, blank=True, related_name='intro_for_teams', verbose_name=_(u'Intro Video'))
    application_text = models.TextField(blank=True)
    page_content = models.TextField(_(u'Page content'), blank=True, help_text=_(u'You can use markdown. This will replace Description.'))
    is_moderated = models.BooleanField(default=False)
    header_html_text = models.TextField(blank=True, default='', help_text=_(u"HTML that appears at the top of the teams page."))
    last_notification_time = models.DateTimeField(editable=False, default=datetime.datetime.now)

    auth_provider_code = models.CharField(_(u'authentication provider code'),
            max_length=24, blank=True, default="")

    # Enabling Features
    projects_enabled = models.BooleanField(default=False)
    workflow_enabled = models.BooleanField(default=False)

    # Policies and Permissions
    membership_policy = models.IntegerField(_(u'membership policy'),
            choices=MEMBERSHIP_POLICY_CHOICES,
            default=OPEN)
    video_policy = models.IntegerField(_(u'video policy'),
            choices=VIDEO_POLICY_CHOICES,
            default=VP_MEMBER)
    task_assign_policy = models.IntegerField(_(u'task assignment policy'),
            choices=TASK_ASSIGN_CHOICES,
            default=TASK_ASSIGN_IDS['Any team member'])
    subtitle_policy = models.IntegerField(_(u'subtitling policy'),
            choices=SUBTITLE_CHOICES,
            default=SUBTITLE_IDS['Anyone'])
    translate_policy = models.IntegerField(_(u'translation policy'),
            choices=SUBTITLE_CHOICES,
            default=SUBTITLE_IDS['Anyone'])
    max_tasks_per_member = models.PositiveIntegerField(_(u'maximum tasks per member'),
            default=None, null=True, blank=True)
    task_expiration = models.PositiveIntegerField(_(u'task expiration (days)'),
            default=None, null=True, blank=True)

    deleted = models.BooleanField(default=False)
    partner = models.ForeignKey('Partner', null=True, blank=True,
            related_name='teams')

    objects = TeamManager()
    all_objects = models.Manager() # For accessing deleted teams, if necessary.

    class Meta:
        ordering = ['name']
        verbose_name = _(u'Team')
        verbose_name_plural = _(u'Teams')


    def save(self, *args, **kwargs):
        creating = self.pk is None
        super(Team, self).save(*args, **kwargs)
        if creating:
            # make sure we create a default project
            self.default_project

    def __unicode__(self):
        return self.name or self.slug

    def render_message(self, msg):
        """Return a string of HTML represention a team header for a notification.

        TODO: Get this out of the model and into a templatetag or something.

        """
        author_page = msg.author.get_absolute_url() if msg.author else ''
        context = {
            'team': self,
            'msg': msg,
            'author': msg.author,
            'author_page': author_page,
            'team_page': self.get_absolute_url(),
            "STATIC_URL": settings.STATIC_URL,
        }
        return render_to_string('teams/_team_message.html', context)

    def is_open(self):
        """Return whether this team's membership is open to the public."""
        return self.membership_policy == self.OPEN

    def is_by_application(self):
        """Return whether this team's membership is by application only."""
        return self.membership_policy == self.APPLICATION

    @classmethod
    def get(cls, slug, user=None, raise404=True):
        """Return the Team with the given slug.

        If a user is given the Team must be visible to that user.  Otherwise the
        Team must be visible to the public.

        If raise404 is given an Http404 exception will be raised if a suitable
        team is not found.  Otherwise None will be returned.

        """
        if user:
            qs = cls.objects.for_user(user)
        else:
            qs = cls.objects.filter(is_visible=True)
        try:
            return qs.get(slug=slug)
        except cls.DoesNotExist:
            try:
                return qs.get(pk=int(slug))
            except (cls.DoesNotExist, ValueError):
                pass

        if raise404:
            raise Http404

    def get_workflow(self):
        """Return the workflow for the given team.

        A workflow will always be returned.  If one isn't specified for the team
        a default (unsaved) one will be populated with default values and
        returned.

        TODO: Refactor this behaviour into something less confusing.

        """
        return Workflow.get_for_target(self.id, 'team')

    @property
    def auth_provider(self):
        """Return the authentication provider class for this Team, or None.

        No DB queries are used, so this is safe to call many times.

        """
        if not self.auth_provider_code:
            return None
        else:
            return get_authentication_provider(self.auth_provider_code)

    # Thumbnails
    def logo_thumbnail(self):
        """Return the URL for a kind-of small version of this team's logo, or None."""
        if self.logo:
            return self.logo.thumb_url(100, 100)

    def medium_logo_thumbnail(self):
        """Return the URL for a medium version of this team's logo, or None."""
        if self.logo:
            return self.logo.thumb_url(280, 100)

    def small_logo_thumbnail(self):
        """Return the URL for a really small version of this team's logo, or None."""
        if self.logo:
            return self.logo.thumb_url(50, 50)


    # URLs
    @models.permalink
    def get_absolute_url(self):
        return ('teams:dashboard', [self.slug])

    def get_site_url(self):
        """Return the full, absolute URL for this team, including http:// and the domain."""
        return '%s://%s%s' % (DEFAULT_PROTOCOL,
                              Site.objects.get_current().domain,
                              self.get_absolute_url())


    # Membership and roles
    def _is_role(self, user, role=None):
        """Return whether the given user has the given role in this team.

        Safe to use with null or unauthenticated users.

        If no role is given, simply return whether the user is a member of this team at all.

        TODO: Change this to use the stuff in teams.permissions.

        """
        if not user or not user.is_authenticated():
            return False
        qs = self.members.filter(user=user)
        if role:
            qs = qs.filter(role=role)
        return qs.exists()

    def is_owner(self, user):
        """
        Return whether the given user is an owner of this team.
        """
        return self._is_role(user, TeamMember.ROLE_OWNER)

    def is_admin(self, user):
        """Return whether the given user is an admin of this team."""
        return self._is_role(user, TeamMember.ROLE_ADMIN)

    def is_manager(self, user):
        """Return whether the given user is a manager of this team."""
        return self._is_role(user, TeamMember.ROLE_MANAGER)

    def is_member(self, user):
        """Return whether the given user is a member of this team."""
        return self._is_role(user)

    def is_contributor(self, user, authenticated=True):
        """Return whether the given user is a contributor of this team, False otherwise."""
        return self._is_role(user, TeamMember.ROLE_CONTRIBUTOR)

    def can_see_video(self, user, team_video=None):
        """I have no idea.

        TODO: Figure out what this thing is, and if it's still necessary.

        """
        if not user.is_authenticated():
            return False
        return self.is_member(user)

    # moderation


    # Moderation
    def moderates_videos(self):
        """Return whether this team moderates videos in some way, False otherwise.

        Moderation means the team restricts who can create subtitles and/or
        translations.

        """
        if self.subtitle_policy != Team.SUBTITLE_IDS['Anyone']:
            return True

        if self.translate_policy != Team.SUBTITLE_IDS['Anyone']:
            return True

        return False

    def video_is_moderated_by_team(self, video):
        """Return whether this team moderates the given video."""
        return video.moderated_by == self


    # Item counts
    @property
    def member_count(self):
        """Return the number of members of this team.

        Caches the result in-object for performance.

        """
        if not hasattr(self, '_member_count'):
            setattr(self, '_member_count', self.users.count())
        return self._member_count

    @property
    def videos_count(self):
        """Return the number of videos of this team.

        Caches the result in-object for performance.

        """
        if not hasattr(self, '_videos_count'):
            setattr(self, '_videos_count', self.videos.count())
        return self._videos_count

    @property
    def tasks_count(self):
        """Return the number of incomplete, undeleted tasks of this team.

        Caches the result in-object for performance.

        """
        if not hasattr(self, '_tasks_count'):
            setattr(self, '_tasks_count', Task.objects.filter(team=self, deleted=False, completed=None).count())
        return self._tasks_count


    # Applications (people applying to join)
    def application_message(self):
        """Return the membership application message for this team, or '' if none exists."""
        try:
            return self.settings.get(key=Setting.KEY_IDS['messages_application']).data
        except Setting.DoesNotExist:
            return ''

    @property
    def applications_count(self):
        """Return the number of open membership applications to this team.

        Caches the result in-object for performance.

        """
        if not hasattr(self, '_applications_count'):
            setattr(self, '_applications_count', self.applications.count())
        return self._applications_count


    # Language pairs
    def _lang_pair(self, lp, suffix):
        return SQ(content="{0}_{1}_{2}".format(lp[0], lp[1], suffix))

    def get_videos_for_languages_haystack(self, language=None, num_completed_langs=None,
                                          project=None, user=None, query=None, sort=None):
        from teams.search_indexes import TeamVideoLanguagesIndex

        is_member = (user and user.is_authenticated()
                     and self.members.filter(user=user).exists())

        if is_member:
            qs =  TeamVideoLanguagesIndex.results_for_members(self).filter(team_id=self.id)
        else:
            qs =  TeamVideoLanguagesIndex.results().filter(team_id=self.id)

        if project:
            qs = qs.filter(project_pk=project.pk)

        if query:
            for term in get_terms(query):
                qs = qs.auto_query(qs.query.clean(term).decode('utf-8'))

        if language:
            qs = qs.filter(video_completed_langs=language)

        if num_completed_langs != None:
            qs = qs.filter(num_completed_langs=num_completed_langs)

        qs = qs.order_by({
             'name':  'video_title_exact',
            '-name': '-video_title_exact',
             'subs':  'num_completed_langs',
            '-subs': '-num_completed_langs',
             'time':  'team_video_create_date',
            '-time': '-team_video_create_date',
        }.get(sort or '-time'))

        return qs


    # Projects
    @property
    def default_project(self):
        """Return the default project for this team.

        If it doesn't already exist it will be created.

        TODO: Move the creation into a signal on the team to avoid creating
        multiple default projects here?

        """
        try:
            return Project.objects.get(team=self, slug=Project.DEFAULT_NAME)
        except Project.DoesNotExist:
            p = Project(team=self,name=Project.DEFAULT_NAME)
            p.save()
            return p

    @property
    def has_projects(self):
        """Return whether this team has projects other than the default one."""
        return self.project_set.count() > 1


    # Readable/writeable language codes
    def get_writable_langs(self):
        """Return a list of language code strings that are writable for this team.

        This value may come from memcache.

        """
        return TeamLanguagePreference.objects.get_writable(self)

    def get_readable_langs(self):
        """Return a list of language code strings that are readable for this team.

        This value may come from memcache.

        """
        return TeamLanguagePreference.objects.get_readable(self)


    # Unpublishing
    def unpublishing_enabled(self):
        '''Return whether unpublishing is enabled for this team.

        At the moment unpublishing is only available if the team has reviewing
        and/or approving enabled.

        '''
        w = self.get_workflow()
        return True if w.review_enabled or w.approve_enabled else False


# This needs to be constructed after the model definition since we need a
# reference to the class itself.
Team._meta.permissions = TEAM_PERMISSIONS


# Project
class ProjectManager(models.Manager):
    def for_team(self, team_identifier):
        """Return all non-default projects for the given team with the given identifier.

        The team_identifier passed may be an actual Team object, or a string
        containing a team slug, or the primary key of a team as an integer.

        """
        if hasattr(team_identifier, "pk"):
            team = team_identifier
        elif isinstance(team_identifier, int):
            team = Team.objects.get(pk=team_identifier)
        elif isinstance(team_identifier, str):
            team = Team.objects.get(slug=team_identifier)
        return Project.objects.filter(team=team).exclude(name=Project.DEFAULT_NAME)

class Project(models.Model):
    # All tvs belong to a project, wheather the team has enabled them or not
    # the default project is just a convenience UI that pretends to be part of
    # the team . If this ever gets changed, you need to change migrations/0044
    DEFAULT_NAME = "_root"

    team = models.ForeignKey(Team)
    created = models.DateTimeField(auto_now_add=True)
    modified = models.DateTimeField(blank=True)

    name = models.CharField(max_length=255, null=False)
    description = models.TextField(blank=True, null=True, max_length=2048)
    guidelines = models.TextField(blank=True, null=True, max_length=2048)

    slug = models.SlugField(blank=True)
    order = models.PositiveIntegerField(default=0)

    workflow_enabled = models.BooleanField(default=False)

    objects = ProjectManager()

    def __unicode__(self):
        if self.is_default_project:
            return u"---------"
        return u"%s" % (self.name)

    def save(self, slug=None,*args, **kwargs):
        self.modified = datetime.datetime.now()
        slug = slug if slug is not None else self.slug or self.name
        self.slug = pan_slugify(slug)
        super(Project, self).save(*args, **kwargs)

    @property
    def is_default_project(self):
        """Return whether this project is a default project for a team."""
        return self.name == Project.DEFAULT_NAME


    def get_site_url(self):
        """Return the full, absolute URL for this project, including http:// and the domain."""
        return '%s://%s%s' % (DEFAULT_PROTOCOL, Site.objects.get_current().domain, self.get_absolute_url())

    @models.permalink
    def get_absolute_url(self):
        return ('teams:project_video_list', [self.team.slug, self.slug])


    @property
    def videos_count(self):
        """Return the number of videos in this project.

        Caches the result in-object for performance.

        """
        if not hasattr(self, '_videos_count'):
            setattr(self, '_videos_count', TeamVideo.objects.filter(project=self).count())
        return self._videos_count

    @property
    def tasks_count(self):
        """Return the number of incomplete, undeleted tasks in this project.

        Caches the result in-object for performance.

        """
        tasks = Task.objects.filter(team=self.team, deleted=False, completed=None)

        if not hasattr(self, '_tasks_count'):
            setattr(self, '_tasks_count', tasks.filter(team_video__project = self).count())
        return self._tasks_count


    class Meta:
        unique_together = (
                ("team", "name",),
                ("team", "slug",),
        )
        permissions = PROJECT_PERMISSIONS


# TeamVideo
class TeamVideo(models.Model):
    team = models.ForeignKey(Team)
    video = models.OneToOneField(Video)
    description = models.TextField(blank=True,
        help_text=_(u'Use this space to explain why you or your team need to '
                    u'caption or subtitle this video. Adding a note makes '
                    u'volunteers more likely to help out!'))
    thumbnail = S3EnabledImageField(upload_to='teams/video_thumbnails/', null=True, blank=True,
        help_text=_(u'We automatically grab thumbnails for certain sites, e.g. Youtube'),
                                    thumb_sizes=((290,165), (120,90),))
    all_languages = models.BooleanField(_('Need help with all languages'), default=False,
        help_text=_(u'If you check this, other languages will not be displayed.'))
    added_by = models.ForeignKey(User)
    # this is an auto_add like field, but done on the model save so the
    # admin doesn't throw a fit
    created = models.DateTimeField(blank=True)
    partner_id = models.CharField(max_length=100, blank=True, default="")

    project = models.ForeignKey(Project)

    class Meta:
        unique_together = (('team', 'video'),)

    def __unicode__(self):
        return unicode(self.video)

    def link_to_page(self):
        if self.all_languages:
            return self.video.get_absolute_url()
        return reverse('videos:history', [self.video.video_id])

    @models.permalink
    def get_absolute_url(self):
        return ('teams:team_video', [self.pk])

    def get_thumbnail(self):
        if self.thumbnail:
            return self.thumbnail.thumb_url(290, 165)

        video_thumb = self.video.get_thumbnail(fallback=False)
        if video_thumb:
            return video_thumb

        return "%simages/video-no-thumbnail-medium.png" % settings.STATIC_URL_BASE

    def _original_language(self):
        if not hasattr(self, 'original_language_code'):
            sub_lang = self.video.subtitle_language()
            setattr(self, 'original_language_code', None if not sub_lang else sub_lang.language)
        return getattr(self, 'original_language_code')

    def save(self, *args, **kwargs):
        if not hasattr(self, "project"):
            self.project = self.team.default_project

        assert self.project.team == self.team, \
                    "%s: Team (%s) is not equal to project's (%s) team (%s)"\
                         % (self, self.team, self.project, self.project.team)

        if not self.pk:
            self.created = datetime.datetime.now()
        super(TeamVideo, self).save(*args, **kwargs)


    def is_checked_out(self, ignore_user=None):
        '''Return whether this video is checked out in a task.

        If a user is given, checkouts by that user will be ignored.  This
        provides a way to ask "can user X check out or work on this task?".

        This is similar to the writelocking done on Videos and
        SubtitleLanguages.

        '''
        tasks = self.task_set.filter(
                # Find all tasks for this video which:
                deleted=False,           # - Aren't deleted
                assignee__isnull=False,  # - Are assigned to someone
                language="",             # - Aren't specific to a language
                completed__isnull=True,  # - Are unfinished
        )
        if ignore_user:
            tasks = tasks.exclude(assignee=ignore_user)

        return tasks.exists()


    # Convenience functions
    def subtitles_started(self):
        """Return whether subtitles have been started for this video."""
        from subtitles.models import SubtitleLanguage
        return (SubtitleLanguage.objects.having_nonempty_versions()
                                        .filter(video=self.video)
                                        .exists())

    def subtitles_finished(self):
        """Return whether at least one set of subtitles has been finished for this video."""
        return (self.subtitles_started() and
                self.video.subtitle_language() and
                self.video.subtitle_language().is_complete_and_synced())

    def get_workflow(self):
        """Return the appropriate Workflow for this TeamVideo."""
        return Workflow.get_for_team_video(self)

    def move_to(self, new_team, project=None):
        """
        Moves this TeamVideo to a new team.
        This method expects you to have run the correct permissions checks.
        """
        # these imports are here to avoid circular imports, hacky
        from teams.signals import api_teamvideo_new
        from teams.signals import video_moved_from_team_to_team
        from videos import metadata_manager
        # For now, we'll just delete any tasks associated with the moved video.
        self.task_set.update(deleted=True)

        # We move the video by just switching the team, instead of deleting and
        # recreating it.
        self.team = new_team

        # projects are always team dependent:
        if project:
            self.project = project
        else:
            self.project = new_team.default_project

        self.save()

        # We need to make any as-yet-unmoderated versions public.
        # TODO: Dedupe this and the team video delete signal.
        video = self.video

        video.newsubtitleversion_set.extant().update(visibility='public')
        video.is_public = new_team.is_visible
        video.moderated_by = new_team if new_team.moderates_videos() else None
        video.save()

        # Update all Solr data.
        metadata_manager.update_metadata(video.pk)
        video.update_search_index()
        update_one_team_video(self.pk)

        # Create any necessary tasks.
        autocreate_tasks(self)

        # fire a http notification that a new video has hit this team:
        api_teamvideo_new.send(self)
        video_moved_from_team_to_team.send(sender=self,
                destination_team=new_team, video=self.video)


def _create_translation_tasks(team_video, subtitle_version=None):
    """Create any translation tasks that should be autocreated for this video.

    subtitle_version should be the original SubtitleVersion that these tasks
    will probably be translating from.

    """
    preferred_langs = TeamLanguagePreference.objects.get_preferred(team_video.team)

    for lang in preferred_langs:
        # Don't create tasks for languages that are already complete.
        sl = team_video.video.subtitle_language(lang)
        if sl and sl.is_complete_and_synced():
            continue

        # Don't create tasks for languages that already have one.  This includes
        # review/approve tasks and such.
        # Doesn't matter if it's complete or not.
        task_exists = Task.objects.not_deleted().filter(
            team=team_video.team, team_video=team_video, language=lang
        ).exists()
        if task_exists:
            continue

        # Otherwise, go ahead and create it.
        task = Task(team=team_video.team, team_video=team_video,
                    language=lang, type=Task.TYPE_IDS['Translate'])

        # we should only update the team video after all tasks for
        # this video are saved, else we end up with a lot of
        # wasted tasks
        task.save(update_team_video_index=False)

    update_one_team_video.delay(team_video.pk)

def autocreate_tasks(team_video):
    workflow = Workflow.get_for_team_video(team_video)
    existing_subtitles = team_video.video.completed_subtitle_languages(public_only=True)

    # We may need to create a transcribe task, if there are no existing subs.
    if workflow.autocreate_subtitle and not existing_subtitles:
        if not team_video.task_set.not_deleted().exists():
            original_language = team_video.video.primary_audio_language_code
            Task(team=team_video.team,
                 team_video=team_video,
                 subtitle_version=None,
                 language= original_language or '',
                 type=Task.TYPE_IDS['Subtitle']
            ).save()

    # If there are existing subtitles, we may need to create translate tasks.
    #
    # TODO: This sets the "source version" for the translations to an arbitrary
    #       language's version.  In practice this probably won't be a problem
    #       because most teams will transcribe one language and then send to a
    #       new team for translation, but we can probably be smarter about this
    #       if we spend some time.
    if workflow.autocreate_translate and existing_subtitles:
        _create_translation_tasks(team_video)


def team_video_save(sender, instance, created, **kwargs):
    """Update the Solr index for this team video.

    TODO: Rename this to something more specific.

    """
    update_one_team_video.delay(instance.id)

def team_video_delete(sender, instance, **kwargs):
    """Perform necessary actions for when a TeamVideo is deleted.

    TODO: Split this up into separate signals.

    """
    from videos import metadata_manager
    # not using an async task for this since the async task
    # could easily execute way after the instance is gone,
    # and backend.remove requires the instance.
    tv_search_index = site.get_index(TeamVideo)
    tv_search_index.backend.remove(instance)
    try:
        video = instance.video

        # we need to publish all unpublished subs for this video:
        NewSubtitleVersion.objects.filter(video=video,
                visibility='private').update(visibility='public')

        video.is_public = True
        video.moderated_by = None
        video.save()

        metadata_manager.update_metadata(video.pk)
        video.update_search_index()
        sync_latest_versions_for_video.delay(video.pk)
    except Video.DoesNotExist:
        pass


def team_video_autocreate_task(sender, instance, created, raw, **kwargs):
    """Create subtitle/translation tasks for a newly added TeamVideo, if necessary."""
    if created and not raw:
        autocreate_tasks(instance)

def team_video_add_video_moderation(sender, instance, created, raw, **kwargs):
    """Set the .moderated_by attribute on a newly created TeamVideo's Video, if necessary."""
    if created and not raw and instance.team.moderates_videos():
        instance.video.moderated_by = instance.team
        instance.video.save()

def team_video_rm_video_moderation(sender, instance, **kwargs):
    """Clear the .moderated_by attribute on a newly deleted TeamVideo's Video, if necessary."""
    try:
        # when removing a video, this will be triggered by the fk constraing
        # and will be already removed
        instance.video.moderated_by = None
        instance.video.save()
    except Video.DoesNotExist:
        pass


post_save.connect(team_video_save, TeamVideo, dispatch_uid="teams.teamvideo.team_video_save")
post_save.connect(team_video_autocreate_task, TeamVideo, dispatch_uid='teams.teamvideo.team_video_autocreate_task')
post_save.connect(team_video_add_video_moderation, TeamVideo, dispatch_uid='teams.teamvideo.team_video_add_video_moderation')
post_delete.connect(team_video_delete, TeamVideo, dispatch_uid="teams.teamvideo.team_video_delete")
post_delete.connect(team_video_rm_video_moderation, TeamVideo, dispatch_uid="teams.teamvideo.team_video_rm_video_moderation")


# TeamMember
class TeamMemberManager(models.Manager):
    use_for_related_fields = True

    def create_first_member(self, team, user):
        """Make sure that new teams always have an 'owner' member."""

        tm = TeamMember(team=team, user=user, role=ROLE_OWNER)
        tm.save()
        return tm

class TeamMember(models.Model):
    ROLE_OWNER = ROLE_OWNER
    ROLE_ADMIN = ROLE_ADMIN
    ROLE_MANAGER = ROLE_MANAGER
    ROLE_CONTRIBUTOR = ROLE_CONTRIBUTOR

    ROLES = (
        (ROLE_OWNER, _("Owner")),
        (ROLE_MANAGER, _("Manager")),
        (ROLE_ADMIN, _("Admin")),
        (ROLE_CONTRIBUTOR, _("Contributor")),
    )

    team = models.ForeignKey(Team, related_name='members')
    user = models.ForeignKey(User, related_name='team_members')
    role = models.CharField(max_length=16, default=ROLE_CONTRIBUTOR, choices=ROLES, db_index=True)
    created = models.DateTimeField(default=datetime.datetime.now, null=True,
            blank=True)

    objects = TeamMemberManager()

    def __unicode__(self):
        return u'%s' % self.user


    def project_narrowings(self):
        """Return any project narrowings applied to this member."""
        return self.narrowings.filter(project__isnull=False)

    def language_narrowings(self):
        """Return any language narrowings applied to this member."""
        return self.narrowings.filter(project__isnull=True)


    def project_narrowings_fast(self):
        """Return any project narrowings applied to this member.

        Caches the result in-object for speed.

        """
        return [n for n in  self.narrowings_fast() if n.project]

    def language_narrowings_fast(self):
        """Return any language narrowings applied to this member.

        Caches the result in-object for speed.

        """
        return [n for n in self.narrowings_fast() if n.language]

    def narrowings_fast(self):
        """Return any narrowings (both project and language) applied to this member.

        Caches the result in-object for speed.

        """
        if hasattr(self, '_cached_narrowings'):
            if self._cached_narrowings is not None:
                return self._cached_narrowings

        self._cached_narrowings = self.narrowings.all()
        return self._cached_narrowings


    def has_max_tasks(self):
        """Return whether this member has the maximum number of tasks."""
        max_tasks = self.team.max_tasks_per_member
        if max_tasks:
            if self.user.task_set.incomplete().filter(team=self.team).count() >= max_tasks:
                return True
        return False


    class Meta:
        unique_together = (('team', 'user'),)


def clear_tasks(sender, instance, *args, **kwargs):
    """Unassign all tasks assigned to a user.

    Used when deleting a user from a team.

    """
    tasks = instance.team.task_set.incomplete().filter(assignee=instance.user)
    tasks.update(assignee=None)

pre_delete.connect(clear_tasks, TeamMember, dispatch_uid='teams.members.clear-tasks-on-delete')


# MembershipNarrowing
class MembershipNarrowing(models.Model):
    """Represent narrowings that can be made on memberships.

    A single MembershipNarrowing can apply to a project or a language, but not both.

    """
    member = models.ForeignKey(TeamMember, related_name="narrowings")
    project = models.ForeignKey(Project, null=True, blank=True)
    language = models.CharField(max_length=24, blank=True, choices=ALL_LANGUAGES)

    added_by = models.ForeignKey(TeamMember, related_name="narrowing_includer", null=True, blank=True)

    created = models.DateTimeField(auto_now_add=True, blank=None)
    modified = models.DateTimeField(auto_now=True, blank=None)

    def __unicode__(self):
        if self.project:
            return u"Permission restriction for %s to project %s " % (self.member, self.project)
        else:
            return u"Permission restriction for %s to language %s " % (self.member, self.language)


    def save(self, *args, **kwargs):
        # Cannot have duplicate narrowings for a language.
        if self.language:
            duplicate_exists = MembershipNarrowing.objects.filter(
                member=self.member, language=self.language
            ).exclude(id=self.id).exists()

            assert not duplicate_exists, "Duplicate language narrowing detected!"

        # Cannot have duplicate narrowings for a project.
        if self.project:
            duplicate_exists = MembershipNarrowing.objects.filter(
                member=self.member, project=self.project
            ).exclude(id=self.id).exists()

            assert not duplicate_exists, "Duplicate project narrowing detected!"

        return super(MembershipNarrowing, self).save(*args, **kwargs)


class ApplicationInvalidException(Exception):
    pass

class ApplicationManager(models.Manager):

    def can_apply(self, team, user):
        """
        A user can apply either if he is not a member of the team yet, the
        team hasn't said no to the user (either application denied or removed the user'
        and if no applications are pending.
        """
        sour_application_exists =  self.filter(team=team, user=user, status__in=[
            Application.STATUS_MEMBER_REMOVED, Application.STATUS_DENIED,
            Application.STATUS_PENDING]).exists()
        if sour_application_exists:
            return False
        return  not team.is_member(user)

    def open(self, team=None, user=None):
        qs =  self.filter(status=Application.STATUS_PENDING)
        if team:
            qs = qs.filter(team=team)
        if user:
            qs = qs.filter(user=user)
        return qs


# Application
class Application(models.Model):
    team = models.ForeignKey(Team, related_name='applications')
    user = models.ForeignKey(User, related_name='team_applications')
    note = models.TextField(blank=True)
    # None -> not acted upon
    # True -> Approved
    # False -> Rejected
    STATUS_PENDING,STATUS_APPROVED, STATUS_DENIED, STATUS_MEMBER_REMOVED,\
        STATUS_MEMBER_LEFT = xrange(0, 5)
    STATUSES = (
        (STATUS_PENDING, u"Pending"),
        (STATUS_APPROVED, u"Approved"),
        (STATUS_DENIED, u"Denied"),
        (STATUS_MEMBER_REMOVED, u"Member Removed"),
        (STATUS_MEMBER_LEFT, u"Member Left"),
    )
    STATUSES_IDS = dict([choice[::-1] for choice in STATUSES])

    status = models.PositiveIntegerField(default=STATUS_PENDING, choices=STATUSES)
    created = models.DateTimeField(auto_now_add=True)
    modified = models.DateTimeField(blank=True, null=True)

    # free text keeping a log of changes to this application
    history = models.TextField(blank=True, null=True)

    objects = ApplicationManager()
    class Meta:
        unique_together = (('team', 'user', 'status'),)


    def approve(self, author, interface):
        """Approve the application.

        This will create an appropriate TeamMember if this application has
        not been already acted upon
        """
        if self.status not in (Application.STATUS_PENDING, Application.STATUS_MEMBER_LEFT):
            raise ApplicationInvalidException("")
        member, created = TeamMember.objects.get_or_create(team=self.team, user=self.user)
        if created:
            notifier.team_member_new.delay(member.pk)
        self.modified = datetime.datetime.now()
        self.status = Application.STATUS_APPROVED
        self.save(author=author, interface=interface)
        return self

    def deny(self, author, interface):
        """
        Marks the application as not approved, then
        Queue a Celery task that will handle properly denying this
        application.
        """
        if self.status != Application.STATUS_PENDING:
            raise ApplicationInvalidException("")
        self.modified = datetime.datetime.now()
        self.status = Application.STATUS_DENIED
        self.save(author=author, interface=interface)
        notifier.team_application_denied.delay(self.pk)
        return self

    def on_member_leave(self, author, interface):
        """
        Marks the appropriate status, but users can still
        reapply to a team if they so desire later.
        """
        self.status = Application.STATUS_MEMBER_LEFT
        self.save(author=author, interface=interface)

    def on_member_removed(self, author, interface):
        """
        Marks the appropriate status so that user's cannot reapply
        to a team after being removed.
        """
        self.status = Application.STATUS_MEMBER_REMOVED
        self.save(author=author, interface=interface)

    def _generate_history_line(self, new_status, author=None, interface=None):
        author = author or "?"
        interface = interface or "web UI"
        new_status = new_status if new_status != None else Application.STATUS_PENDING
        for value,name in Application.STATUSES:
            if value == new_status:
                status = name
        assert status
        return u"%s by %s from %s (%s)\n" % (status, author, interface, datetime.datetime.now())

    def save(self, dispatches_http_callback=True, author=None, interface=None, *args, **kwargs):
        """
        Saves the model, but also appends a line on the history for that
        model, like these:
           - CoolGuy Approved through the web UI.
           - Arthur Left team through the web UI.
        This way,we can keep one application per user per team, never
        delete them (so the messages stay current) and we still can
        track history
        """
        self.history = (self.history or "") + self._generate_history_line(self.status, author, interface)
        super(Application, self).save(*args, **kwargs)
        if dispatches_http_callback:
            from teams.signals import api_application_new
            api_application_new.send(self)

    def __unicode__(self):
        return "Application: %s - %s - %s" % (self.team.slug, self.user.username, self.get_status_display())


# Invites
class InviteExpiredException(Exception):
    pass

class InviteManager(models.Manager):
    def pending_for(self, team, user):
        return self.filter(team=team, user=user, approved=None)

    def acted_on(self, team, user):
        return self.filter(team=team, user=user, approved__notnull=True)

class Invite(models.Model):
    team = models.ForeignKey(Team, related_name='invitations')
    user = models.ForeignKey(User, related_name='team_invitations')
    note = models.TextField(blank=True, max_length=200)
    author = models.ForeignKey(User)
    role = models.CharField(max_length=16, choices=TeamMember.ROLES,
                            default=TeamMember.ROLE_CONTRIBUTOR)
    # None -> not acted upon
    # True -> Approved
    # False -> Rejected
    approved = models.NullBooleanField(default=None)

    objects = InviteManager()

    def accept(self):
        """Accept this invitation.

        Creates an appropriate TeamMember record, sends a notification and
        deletes itself.

        """
        if self.approved is not None:
            raise InviteExpiredException("")
        self.approved = True
        member, created = TeamMember.objects.get_or_create(
            team=self.team, user=self.user, role=self.role)
        if created:
            notifier.team_member_new.delay(member.pk)
        self.save()
        return True

    def deny(self):
        """Deny this invitation.

        Could be useful to send a notification here in the future.

        """
        if self.approved is not None:
            raise InviteExpiredException("")
        self.approved = False
        self.save()


    def message_json_data(self, data, msg):
        data['can-reply'] = False
        return data


# Workflows
class Workflow(models.Model):
    REVIEW_CHOICES = (
        (00, "Don't require review"),
        (10, 'Peer must review'),
        (20, 'Manager must review'),
        (30, 'Admin must review'),
    )
    REVIEW_NAMES = dict(REVIEW_CHOICES)
    REVIEW_IDS = dict([choice[::-1] for choice in REVIEW_CHOICES])

    APPROVE_CHOICES = (
        (00, "Don't require approval"),
        (10, 'Manager must approve'),
        (20, 'Admin must approve'),
    )
    APPROVE_NAMES = dict(APPROVE_CHOICES)
    APPROVE_IDS = dict([choice[::-1] for choice in APPROVE_CHOICES])

    team = models.ForeignKey(Team)

    project = models.ForeignKey(Project, blank=True, null=True)
    team_video = models.ForeignKey(TeamVideo, blank=True, null=True)

    autocreate_subtitle = models.BooleanField(default=False)
    autocreate_translate = models.BooleanField(default=False)

    review_allowed = models.PositiveIntegerField(
            choices=REVIEW_CHOICES, verbose_name='reviewers', default=0)

    approve_allowed = models.PositiveIntegerField(
            choices=APPROVE_CHOICES, verbose_name='approvers', default=0)

    created = models.DateTimeField(auto_now_add=True, editable=False)
    modified = models.DateTimeField(auto_now=True, editable=False)

    class Meta:
        unique_together = ('team', 'project', 'team_video')


    @classmethod
    def _get_target_team(cls, id, type):
        """Return the team for the given target.

        The target is identified by id (its PK as an integer) and type (a string
        of 'team_video', 'project', or 'team').

        """
        if type == 'team_video':
            return TeamVideo.objects.select_related('team').get(pk=id).team
        elif type == 'project':
            return Project.objects.select_related('team').get(pk=id).team
        else:
            return Team.objects.get(pk=id)

    @classmethod
    def get_for_target(cls, id, type, workflows=None):
        '''Return the most specific Workflow for the given target.

        If target object does not exist, None is returned.

        If workflows is given, it should be a QS or List of all Workflows for
        the TeamVideo's team.  This will let you look it up yourself once and
        use it in many of these calls to avoid hitting the DB each time.

        If workflows is not given it will be looked up with one DB query.

        '''
        if not workflows:
            team = Workflow._get_target_team(id, type)
            workflows = list(Workflow.objects.filter(team=team.id)
                                             .select_related('project', 'team',
                                                             'team_video'))
        else:
            team = workflows[0].team

        default_workflow = Workflow(team=team)

        if not workflows:
            return default_workflow

        if type == 'team_video':
            try:
                return [w for w in workflows
                        if w.team_video and w.team_video.id == id][0]
            except IndexError:
                # If there's no video-specific workflow for this video, there
                # might be a workflow for its project, so we'll start looking
                # for that instead.
                team_video = TeamVideo.objects.get(pk=id)
                id, type = team_video.project_id, 'project'

        if type == 'project':
            try:
                return [w for w in workflows
                        if w.project and w.project.workflow_enabled
                        and w.project.id == id and not w.team_video][0]
            except IndexError:
                # If there's no project-specific workflow for this project,
                # there might be one for its team, so we'll fall through.
                pass

        if not team.workflow_enabled:
            return default_workflow

        return [w for w in workflows
                if (not w.project) and (not w.team_video)][0]


    @classmethod
    def get_for_team_video(cls, team_video, workflows=None):
        '''Return the most specific Workflow for the given team_video.

        If workflows is given, it should be a QuerySet or List of all Workflows
        for the TeamVideo's team.  This will let you look it up yourself once
        and use it in many of these calls to avoid hitting the DB each time.

        If workflows is not given it will be looked up with one DB query.

        NOTE: This function caches the workflow for performance reasons.  If the
        workflow changes within the space of a single request that
        _cached_workflow should be cleared.

        '''
        if not hasattr(team_video, '_cached_workflow'):
            team_video._cached_workflow = Workflow.get_for_target(
                    team_video.id, 'team_video', workflows)
        return team_video._cached_workflow

    @classmethod
    def get_for_project(cls, project, workflows=None):
        '''Return the most specific Workflow for the given project.

        If workflows is given, it should be a QuerySet or List of all Workflows
        for the Project's team.  This will let you look it up yourself once
        and use it in many of these calls to avoid hitting the DB each time.

        If workflows is not given it will be looked up with one DB query.

        '''
        return Workflow.get_for_target(project.id, 'project', workflows)

    @classmethod
    def add_to_team_videos(cls, team_videos):
        '''Add the appropriate Workflow objects to each TeamVideo as .workflow.

        This will only perform one DB query, and it will add the most specific
        workflow possible to each TeamVideo.

        This only exists for performance reasons.

        '''
        if not team_videos:
            return []

        workflows = list(Workflow.objects.filter(team=team_videos[0].team))

        for tv in team_videos:
            tv.workflow = Workflow.get_for_team_video(tv, workflows)


    def get_specific_target(self):
        """Return the most specific target that this workflow applies to."""
        return self.team_video or self.project or self.team


    def __unicode__(self):
        target = self.get_specific_target()
        return u'Workflow %s for %s (%s %d)' % (
                self.pk, target, target.__class__.__name__, target.pk)


    # Convenience functions for checking if a step of the workflow is enabled.
    @property
    def review_enabled(self):
        """Return whether any form of review is enabled for this workflow."""
        return True if self.review_allowed else False

    @property
    def approve_enabled(self):
        """Return whether any form of approval is enabled for this workflow."""
        return True if self.approve_allowed else False

    @property
    def requires_review_or_approval(self):
        """Return whether a given workflow requires review or approval."""
        return self.approve_enabled or self.review_enabled

    @property
    def requires_tasks(self):
        """Return whether a given workflow requires the use of tasks."""
        return (self.requires_review_or_approval or self.autocreate_subtitle
                or self.autocreate_translate)


# Tasks
class TaskManager(models.Manager):
    def not_deleted(self):
        """Return a QS of tasks that are not deleted."""
        return self.get_query_set().filter(deleted=False)


    def incomplete(self):
        """Return a QS of tasks that are not deleted or completed."""
        return self.not_deleted().filter(completed=None)

    def complete(self):
        """Return a QS of tasks that are not deleted, but are completed."""
        return self.not_deleted().filter(completed__isnull=False)


    def _type(self, types, completed=None, approved=None):
        """Return a QS of tasks that are not deleted and are one of the given types.

        types should be a list of strings matching a label in Task.TYPE_CHOICES.

        completed should be one of:

        * True (only show completed tasks)
        * False (only show incomplete tasks)
        * None (don't filter on completion status)

        approved should be either None or a string matching a label in
        Task.APPROVED_CHOICES.

        """
        type_ids = [Task.TYPE_IDS[type] for type in types]
        qs = self.not_deleted().filter(type__in=type_ids)

        if completed == False:
            qs = qs.filter(completed=None)
        elif completed == True:
            qs = qs.filter(completed__isnull=False)

        if approved:
            qs = qs.filter(approved=Task.APPROVED_IDS[approved])

        return qs


    def incomplete_subtitle(self):
        """Return a QS of subtitle tasks that are not deleted or completed."""
        return self._type(['Subtitle'], False)

    def incomplete_translate(self):
        """Return a QS of translate tasks that are not deleted or completed."""
        return self._type(['Translate'], False)

    def incomplete_review(self):
        """Return a QS of review tasks that are not deleted or completed."""
        return self._type(['Review'], False)

    def incomplete_approve(self):
        """Return a QS of approve tasks that are not deleted or completed."""
        return self._type(['Approve'], False)

    def incomplete_subtitle_or_translate(self):
        """Return a QS of subtitle or translate tasks that are not deleted or completed."""
        return self._type(['Subtitle', 'Translate'], False)

    def incomplete_review_or_approve(self):
        """Return a QS of review or approve tasks that are not deleted or completed."""
        return self._type(['Review', 'Approve'], False)


    def complete_subtitle(self):
        """Return a QS of subtitle tasks that are not deleted, but are completed."""
        return self._type(['Subtitle'], True)

    def complete_translate(self):
        """Return a QS of translate tasks that are not deleted, but are completed."""
        return self._type(['Translate'], True)

    def complete_review(self, approved=None):
        """Return a QS of review tasks that are not deleted, but are completed.

        If approved is given the tasks are further filtered on their .approved
        attribute.  It must be a string matching one of the labels in
        Task.APPROVED_CHOICES, like 'Rejected'.

        """
        return self._type(['Review'], True, approved)

    def complete_approve(self, approved=None):
        """Return a QS of approve tasks that are not deleted, but are completed.

        If approved is given the tasks are further filtered on their .approved
        attribute.  It must be a string matching one of the labels in
        Task.APPROVED_CHOICES, like 'Rejected'.

        """
        return self._type(['Approve'], True, approved)

    def complete_subtitle_or_translate(self):
        """Return a QS of subtitle or translate tasks that are not deleted, but are completed."""
        return self._type(['Subtitle', 'Translate'], True)

    def complete_review_or_approve(self, approved=None):
        """Return a QS of review or approve tasks that are not deleted, but are completed.

        If approved is given the tasks are further filtered on their .approved
        attribute.  It must be a string matching one of the labels in
        Task.APPROVED_CHOICES, like 'Rejected'.

        """
        return self._type(['Review', 'Approve'], True, approved)


    def all_subtitle(self):
        """Return a QS of subtitle tasks that are not deleted."""
        return self._type(['Subtitle'])

    def all_translate(self):
        """Return a QS of translate tasks that are not deleted."""
        return self._type(['Translate'])

    def all_review(self):
        """Return a QS of review tasks that are not deleted."""
        return self._type(['Review'])

    def all_approve(self):
        """Return a QS of tasks that are not deleted."""
        return self._type(['Approve'])

    def all_subtitle_or_translate(self):
        """Return a QS of subtitle or translate tasks that are not deleted."""
        return self._type(['Subtitle', 'Translate'])

    def all_review_or_approve(self):
        """Return a QS of review or approve tasks that are not deleted."""
        return self._type(['Review', 'Approve'])

class Task(models.Model):
    TYPE_CHOICES = (
        (10, 'Subtitle'),
        (20, 'Translate'),
        (30, 'Review'),
        (40, 'Approve'),
    )
    TYPE_NAMES = dict(TYPE_CHOICES)
    TYPE_IDS = dict([choice[::-1] for choice in TYPE_CHOICES])

    APPROVED_CHOICES = (
        (10, 'In Progress'),
        (20, 'Approved'),
        (30, 'Rejected'),
    )
    APPROVED_NAMES = dict(APPROVED_CHOICES)
    APPROVED_IDS = dict([choice[::-1] for choice in APPROVED_CHOICES])
    APPROVED_FINISHED_IDS = (20, 30)

    type = models.PositiveIntegerField(choices=TYPE_CHOICES)

    team = models.ForeignKey(Team)
    team_video = models.ForeignKey(TeamVideo)
    language = models.CharField(max_length=16, choices=ALL_LANGUAGES, blank=True,
                                db_index=True)
    assignee = models.ForeignKey(User, blank=True, null=True)
    subtitle_version = models.ForeignKey(SubtitleVersion, blank=True, null=True)
    new_subtitle_version = models.ForeignKey(NewSubtitleVersion,
                                             blank=True, null=True)

    # The original source version being reviewed or approved.
    #
    # For example, if person A creates two versions while working on a subtitle
    # task:
    #
    #  v1  v2
    # --o---o
    #   s   s
    #
    # and then the reviewer and approver make some edits
    #
    #  v1  v2  v3  v4  v5
    # --o---o---o---o---o
    #   s   s   r   r   a
    #       *
    #
    # the review_base_version will be v2.  Once approved, if an edit is made it
    # needs to be approved as well, and the same thing happens:
    #
    #  v1  v2  v3  v4  v5  v6  v7
    # --o---o---o---o---o---o---o
    #   s   s   r   r   a   e   a
    #                       *
    #
    # This is used when rejecting versions, and may be used elsewhere in the
    # future as well.
    review_base_version = models.ForeignKey(SubtitleVersion, blank=True,
                                            null=True,
                                            related_name='tasks_based_on')
    new_review_base_version = models.ForeignKey(NewSubtitleVersion, blank=True,
                                                null=True,
                                                related_name='tasks_based_on_new')

    deleted = models.BooleanField(default=False)

    # TODO: Remove this field.
    public = models.BooleanField(default=False)

    created = models.DateTimeField(auto_now_add=True, editable=False)
    modified = models.DateTimeField(auto_now=True, editable=False)
    completed = models.DateTimeField(blank=True, null=True)
    expiration_date = models.DateTimeField(blank=True, null=True)

    # Arbitrary priority for tasks. Some teams might calculate this
    # on complex criteria and expect us to be able to sort tasks on it.
    # Higher numbers mean higher priority
    priority = models.PositiveIntegerField(blank=True, default=0, db_index=True)
    # Review and Approval -specific fields
    approved = models.PositiveIntegerField(choices=APPROVED_CHOICES,
                                           null=True, blank=True)
    body = models.TextField(blank=True, default="")

    objects = TaskManager()

    def __unicode__(self):
        return u'Task %s (%s) for %s' % (self.id or "unsaved",
                                         self.get_type_display(),
                                         self.team_video)


    @property
    def workflow(self):
        '''Return the most specific workflow for this task's TeamVideo.'''
        return Workflow.get_for_team_video(self.team_video)


    def _add_comment(self):
        """Add a comment on the SubtitleLanguage for this task with the body as content."""
        if self.body.strip():
            lang_ct = ContentType.objects.get_for_model(NewSubtitleLanguage)
            comment = Comment(
                content=self.body,
                object_pk=self.new_subtitle_version.subtitle_language.pk,
                content_type=lang_ct,
                submit_date=self.completed,
                user=self.assignee,
            )
            comment.save()
            notifier.send_video_comment_notification.delay(
                comment.pk, version_pk=self.new_subtitle_version.pk)

    def future(self):
        """Return whether this task expires in the future."""
        return self.expiration_date > datetime.datetime.now()


    # Functions related to task completion.
    def _send_back(self, sends_notification=True):
        """Handle "rejection" of this task.

        This will:

        * Create a new task with the appropriate type (translate or subtitle).
        * Try to reassign it to the previous assignee, leaving it unassigned
          if that's not possible.
        * Send a notification unless sends_notification is given as False.

        NOTE: This function does not modify the *current* task in any way.

        """
        # when sending back, instead of always sending back
        # to the first step (translate/subtitle) go to the
        # step before this one:
        # Translate/Subtitle -> Review -> Approve
        # also, you can just send back approve and review tasks.
        if self.type == Task.TYPE_IDS['Approve'] and self.workflow.review_enabled:
            type = Task.TYPE_IDS['Review']
        else:
            is_primary = (self.new_subtitle_version
                              .subtitle_language
                              .is_primary_audio_language())
            if is_primary:
                type = Task.TYPE_IDS['Subtitle']
            else:
                type = Task.TYPE_IDS['Translate']

        # let's guess which assignee should we use
        # by finding the last user that did this task type
        previous_task = Task.objects.complete().filter(
            team_video=self.team_video, language=self.language, team=self.team, type=type
        ).order_by('-completed')[:1]

        if previous_task:
            assignee = previous_task[0].assignee
        else:
            assignee = None

        # The target assignee may have left the team in the mean time.
        if not self.team.members.filter(user=assignee).exists():
            assignee = None

        task = Task(team=self.team, team_video=self.team_video,
                    language=self.language, type=type, 
                    assignee=assignee)

        task.new_subtitle_version = self.new_subtitle_version

        task.set_expiration()

        task.save()

        if sends_notification:
            # notify original submiter (assignee of self)
            notifier.reviewed_and_sent_back.delay(self.pk)

    def complete(self):
        '''Mark as complete and return the next task in the process if applicable.'''
        assert (self.new_subtitle_version != None and self.new_subtitle_version.pk != None), 'to complete a task, subtitle version cannot be None'

        self.completed = datetime.datetime.now()
        self.save()

        return { 'Subtitle': self._complete_subtitle,
                 'Translate': self._complete_translate,
                 'Review': self._complete_review,
                 'Approve': self._complete_approve,
        }[Task.TYPE_NAMES[self.type]]()

    def _can_publish_directly(self, subtitle_version):
        from teams.permissions import can_publish_edits_immediately

        type = {10: 'Review',
                20: 'Review',
                30: 'Approve'}.get(self.type)

        tasks = (Task.objects._type([type], True, 'Approved')
                             .filter(language=self.language))

        return (can_publish_edits_immediately(self.team_video,
                                                    self.assignee,
                                                    self.language) and
                subtitle_version and
                subtitle_version.previous_version() and
                subtitle_version.previous_version().is_public() and
                subtitle_version.subtitle_language.is_complete_and_synced() and 
                tasks.exists())

    def _find_previous_assignee(self, type):
        """Find the previous assignee for a new review/approve task for this video.

        NOTE: This is different than finding out the person to send a task back
              to!  This is for saying "who reviewed this task last time?".

        For now, we'll assign the review/approval task to whomever did it last
        time (if it was indeed done), but only if they're still eligible to
        perform it now.

        """
        from teams.permissions import can_review, can_approve

        if type == 'Approve':
            # if there's a previous version, it's a post-publish edit.
            # and according to #1039 we don't wanna auto-assign
            # the assignee
            if self.subtitle_version and self.subtitle_version.prev_version() and \
                    self.subtitle_version.language.is_complete_and_synced():
                return None

            type = Task.TYPE_IDS['Approve']
            can_do = can_approve
        elif type == 'Review':
            type = Task.TYPE_IDS['Review']
            can_do = partial(can_review, allow_own=True)
        else:
            return None

        last_task = self.team_video.task_set.complete().filter(
            language=self.language, type=type
        ).order_by('-completed')[:1]

        if last_task:
            candidate = last_task[0].assignee
            if candidate and can_do(self.team_video, candidate, self.language):
                return candidate

    def _complete_subtitle(self):
        """Handle the messy details of completing a subtitle task."""
        sv = self.get_subtitle_version()

        # TL;DR take a look at #1206 to know why i did this
        if self.workflow.requires_review_or_approval and not self._can_publish_directly(sv):

            if self.workflow.review_enabled:
                task = Task(team=self.team, team_video=self.team_video,
                            new_subtitle_version=sv,
                            new_review_base_version=sv,
                            language=self.language, type=Task.TYPE_IDS['Review'],
                            assignee=self._find_previous_assignee('Review'))
                task.set_expiration()
                task.save()
            elif self.workflow.approve_enabled:
                task = Task(team=self.team, team_video=self.team_video,
                            new_subtitle_version=sv,
                            new_review_base_version=sv,
                            language=self.language, type=Task.TYPE_IDS['Approve'],
                            assignee=self._find_previous_assignee('Approve'))
                task.set_expiration()
                task.save()
        else:
            # Subtitle task is done, and there is no approval or review
            # required, so we mark the version as approved.
            sv.publish()

            # We need to make sure this is updated correctly here.
            from apps.videos import metadata_manager
            metadata_manager.update_metadata(self.team_video.video.pk)

            if self.workflow.autocreate_translate:
                # TODO: Switch to autocreate_task?
                _create_translation_tasks(self.team_video, sv)

            upload_subtitles_to_original_service.delay(sv.pk)
            task = None
        return task

    def _complete_translate(self):
        """Handle the messy details of completing a translate task."""
        sv = self.get_subtitle_version()

        # TL;DR take a look at #1206 to know why i did this
        if self.workflow.requires_review_or_approval and not self._can_publish_directly(sv):
            
            if self.workflow.review_enabled:
                task = Task(team=self.team, team_video=self.team_video,
                            new_subtitle_version=sv,
                            new_review_base_version=sv,
                            language=self.language, type=Task.TYPE_IDS['Review'],
                            assignee=self._find_previous_assignee('Review'))
                task.set_expiration()
                task.save()
            elif self.workflow.approve_enabled:
                # The review step may be disabled.  If so, we check the approve step.
                task = Task(team=self.team, team_video=self.team_video,
                            new_subtitle_version=sv,
                            new_review_base_version=sv,
                            language=self.language, type=Task.TYPE_IDS['Approve'],
                            assignee=self._find_previous_assignee('Approve'))
                task.set_expiration()
                task.save()
        else:
            sv.publish()

            # We need to make sure this is updated correctly here.
            from apps.videos import metadata_manager
            metadata_manager.update_metadata(self.team_video.video.pk)
            upload_subtitles_to_original_service.delay(sv.pk)

            task = None

        return task

    def _complete_review(self):
        """Handle the messy details of completing a review task."""
        approval = self.approved == Task.APPROVED_IDS['Approved']
        sv = self.get_subtitle_version()

        self._add_comment()

        task = None
        if self.workflow.approve_enabled:
            # Approval is enabled, so...
            if approval:
                # If the reviewer thought these subtitles were good we create
                # the next task.
                task = Task(team=self.team, team_video=self.team_video,
                            new_subtitle_version=sv,
                            new_review_base_version=sv,
                            language=self.language, type=Task.TYPE_IDS['Approve'],
                            assignee=self._find_previous_assignee('Approve'))
                task.set_expiration()
                task.save()

                # Notify the appropriate users.
                notifier.reviewed_and_pending_approval.delay(self.pk)
            else:
                # Otherwise we send the subtitles back for improvement.
                self._send_back()
        else:
            # Approval isn't enabled, so the ruling of this Review task
            # determines whether the subtitles go public.
            if approval:
                # Make these subtitles public!
                self.new_subtitle_version.publish()

                # If the subtitles are okay, go ahead and autocreate translation
                # tasks if necessary.
                if self.workflow.autocreate_translate:
                    _create_translation_tasks(self.team_video, sv)

                # Notify the appropriate users and external services.
                notifier.reviewed_and_published.delay(self.pk)
                upload_subtitles_to_original_service.delay(sv.pk)
            else:
                # Send the subtitles back for improvement.
                self._send_back()

        # Before we go, we need to record who reviewed these subtitles, so if
        # necessary we can "send back" to them later.
        if self.assignee:
            sv.set_reviewed_by(self.assignee)

        return task

    def _complete_approve(self):
        """Handle the messy details of completing an approve task."""
        approval = self.approved == Task.APPROVED_IDS['Approved']
        sv = self.get_subtitle_version()

        self._add_comment()

        if approval:
            # The subtitles are acceptable, so make them public!
            self.new_subtitle_version.publish()

            # Create translation tasks if necessary.
            if self.workflow.autocreate_translate:
                _create_translation_tasks(self.team_video, sv)

            # And send them back to the original service.
            upload_subtitles_to_original_service.delay(sv.pk)
        else:
            # Send the subtitles back for improvement.
            self._send_back()

        # Before we go, we need to record who approved these subtitles, so if
        # necessary we can "send back" to them later.
        if self.assignee:
            sv.set_approved_by(self.assignee)

        # Notify the appropriate users.
        notifier.approved_notification.delay(self.pk, approval)


    def get_perform_url(self):
        """Return a URL for whatever dialog is used to perform this task."""

        mode = Task.TYPE_NAMES[self.type].lower()

        if self.new_subtitle_version:
            sl = self.new_subtitle_version.subtitle_language
            base_url = shims.get_widget_url(sl, mode=mode, task_id=self.pk)
        else:
            video = self.team_video.video

            if self.language:
                sl = video.subtitle_language(language_code=self.language)

                if sl:
                    base_url = reverse("videos:translation_history", kwargs={
                        "video_id": video.video_id,
                        "lang": sl.language_code,
                        "lang_id": sl.pk,
                    })
                else:
                    # The subtitleLanguage may not exist (yet).
                    base_url = video.get_absolute_url()
            else:
                # Subtitle tasks might not have a language.
                base_url = video.get_absolute_url()

        return base_url + "?t=%s" % self.pk

    def get_reviewer(self):
        """For Approve tasks, return the last user to Review these subtitles.

        May be None if this task is not an Approve task, or if we can't figure
        out the last reviewer for any reason.

        """
        if self.get_type_display() == 'Approve':
            previous = Task.objects.complete().filter(
                team_video=self.team_video,
                language=self.language,
                team=self.team,
                type=Task.TYPE_IDS['Review']).order_by('-completed')[:1]

            if previous:
                return previous[0].assignee

    def set_expiration(self):
        """Set the expiration_date of this task.  Does not save().

        Requires that self.team and self.assignee be set correctly.

        """
        if not self.assignee or not self.team.task_expiration:
            self.expiration_date = None
        else:
            limit = datetime.timedelta(days=self.team.task_expiration)
            self.expiration_date = datetime.datetime.now() + limit

    def get_subtitle_version(self):
        """Return the NewSubtitleVersion for this task."""
        return self.new_subtitle_version

<<<<<<< HEAD
    def is_blocked(self):
        """Return whether this task is "blocked".
=======
        if not hasattr(self, "_subtitle_version"):
            video = Video.objects.get(teamvideo=self.team_video_id)
            video_subtitle_language = video.subtitle_language(self.language)
            language = video_subtitle_language
            self._subtitle_version = language.version(public_only=False) if language else None
>>>>>>> 8e3b31c2

        "Blocked" means that it's a translation task but the source language
        isn't ready to be translated yet.

<<<<<<< HEAD
        """
        if self.get_type_display() != 'Translate':
            return False

        sv = self.get_subtitle_version()

        if not sv or sv.subtitle_language.is_forked:
            return False

        source_language = sv.subtitle_language.get_translation_source_language()

        complete = (source_language and
                    source_language.subtitles_complete and
                    source_language.get_tip().is_public() and
                    source_language.get_tip().get_subtitles().fully_synced)

        if complete:
            return False
        else:
            return True
=======

    def is_blocked(self):
        subtitle_version = self.get_subtitle_version()
        standard_language = subtitle_version.language.standard_language if subtitle_version else None
        can_perform = ( standard_language and
                        standard_language.is_complete_and_synced() and
                        standard_language.version(public_only=False).is_public)
        # if it's not a translation, no blocking ever
        if not subtitle_version or not standard_language:
            return False
        if self.get_type_display() != 'Translate':
            if self.get_type_display() in ('Review', 'Approve'):
                # review and approve tasks will be blocked if they're
                # a translation and they have a draft and the source
                # language no longer  has published version
                if not can_perform or standard_language.language == self.language:
                    return True
        return not can_perform
>>>>>>> 8e3b31c2

    def save(self, update_team_video_index=True, *args, **kwargs):
        is_review_or_approve = self.get_type_display() in ('Review', 'Approve')
        if is_review_or_approve and not self.deleted:
            assert (self.subtitle_version or self.new_subtitle_version), \
                   "Review and Approve tasks must have a subtitle_version!"

        if self.language:
            assert self.language in VALID_LANGUAGE_CODES, \
                "Subtitle Language should be a valid code."

            if self.new_subtitle_version:
                assert (self.new_subtitle_version.language_code == self.language), \
                    ("The task language for task %s (%s) does not match the "
                     "language of its subtitle version (%s)."
                     % (self.id, self.language,
                        self.new_subtitle_version.language_code))

        result = super(Task, self).save(*args, **kwargs)

        if update_team_video_index:
            update_one_team_video.delay(self.team_video.pk)

        return result


# Settings
class SettingManager(models.Manager):
    use_for_related_fields = True

    def guidelines(self):
        """Return a QS of settings related to team guidelines."""
        keys = [key for key, name in Setting.KEY_CHOICES
                if name.startswith('guidelines_')]
        return self.get_query_set().filter(key__in=keys)

    def messages(self):
        """Return a QS of settings related to team messages."""
        keys = [key for key, name in Setting.KEY_CHOICES
                if name.startswith('messages_')]
        return self.get_query_set().filter(key__in=keys)

    def messages_guidelines(self):
        """Return a QS of settings related to team messages or guidelines."""
        keys = [key for key, name in Setting.KEY_CHOICES
                if name.startswith('messages_') or name.startswith('guidelines_')]
        return self.get_query_set().filter(key__in=keys)

class Setting(models.Model):
    KEY_CHOICES = (
        (100, 'messages_invite'),
        (101, 'messages_manager'),
        (102, 'messages_admin'),
        (103, 'messages_application'),
        (200, 'guidelines_subtitle'),
        (201, 'guidelines_translate'),
        (202, 'guidelines_review'),
        # 300s means if this team will block those notifications
        (300, 'block_invitation_sent_message'),
        (301, 'block_application_sent_message'),
        (302, 'block_application_denided_message'),
        (303, 'block_team_member_new_message'),
        (304, 'block_team_member_leave_message'),
        (305, 'block_task_assigned_message'),
        (306, 'block_reviewed_and_published_message'),
        (307, 'block_reviewed_and_pending_approval_message'),
        (308, 'block_reviewed_and_sent_back_message'),
        (309, 'block_approved_message'),
        (310, 'block_new_video_message'),
    )
    KEY_NAMES = dict(KEY_CHOICES)
    KEY_IDS = dict([choice[::-1] for choice in KEY_CHOICES])

    key = models.PositiveIntegerField(choices=KEY_CHOICES)
    data = models.TextField(blank=True)
    team = models.ForeignKey(Team, related_name='settings')

    created = models.DateTimeField(auto_now_add=True, editable=False)
    modified = models.DateTimeField(auto_now=True, editable=False)

    objects = SettingManager()

    class Meta:
        unique_together = (('key', 'team'),)

    def __unicode__(self):
        return u'%s - %s' % (self.team, self.key_name)

    @property
    def key_name(self):
        """Return the key name for this setting.

        TODO: Remove this and replace with get_key_display()?

        """
        return Setting.KEY_NAMES[self.key]


# TeamLanguagePreferences
class TeamLanguagePreferenceManager(models.Manager):
    def _generate_writable(self, team):
        """Return the set of language codes that are writeable for this team."""
        langs_set = set([x[0] for x in settings.ALL_LANGUAGES])

        unwritable = self.for_team(team).filter(allow_writes=False, preferred=False).values("language_code")
        unwritable = set([x['language_code'] for x in unwritable])

        return langs_set - unwritable

    def _generate_readable(self, team):
        """Return the set of language codes that are readable for this team."""
        langs = set([x[0] for x in settings.ALL_LANGUAGES])

        unreadable = self.for_team(team).filter(allow_reads=False, preferred=False).values("language_code")
        unreadable = set([x['language_code'] for x in unreadable])

        return langs - unreadable

    def _generate_preferred(self, team):
        """Return the set of language codes that are preferred for this team."""
        preferred = self.for_team(team).filter(preferred=True).values("language_code")
        return set([x['language_code'] for x in preferred])


    def for_team(self, team):
        """Return a QS of all language preferences for the given team."""
        return self.get_query_set().filter(team=team)

    def on_changed(cls, sender,  instance, *args, **kwargs):
        """Perform any necessary actions when a language preference changes.

        TODO: Refactor this out of the manager...

        """
        from teams.cache import invalidate_lang_preferences
        invalidate_lang_preferences(instance.team)


    def get_readable(self, team):
        """Return the set of language codes that are readable for this team.

        This value may come from memcache if possible.

        """
        from teams.cache import get_readable_langs
        return get_readable_langs(team)

    def get_writable(self, team):
        """Return the set of language codes that are writeable for this team.

        This value may come from memcache if possible.

        """
        from teams.cache import get_writable_langs
        return get_writable_langs(team)

    def get_preferred(self, team):
        """Return the set of language codes that are preferred for this team.

        This value may come from memcache if possible.

        """
        from teams.cache import get_preferred_langs
        return get_preferred_langs(team)

class TeamLanguagePreference(models.Model):
    """Represent language preferences for a given team.

    First, TLPs may mark a language as "preferred".  If that's the case then the
    other attributes of this model are irrelevant and can be ignored.
    "Preferred" languages will have translation tasks automatically created for
    them when subtitles are added.

    If preferred is False, the TLP describes a *restriction* on the language
    instead.  Writing in that language may be prevented, or both reading and
    writing may be prevented.

    (Note: "writing" means not only writing new subtitles but also creating
    tasks, etc)

    This is how the restriction settings should interact.  TLP means that we
    have created a TeamLanguagePreference for that team and language.

    | Action                                 | NO  | allow_read=True,  | allow_read=False, |
    |                                        | TLP | allow_write=False | allow_write=False |
    ========================================================================================
    | assignable as tasks                    | X   |                   |                   |
    | assignable as narrowing                | X   |                   |                   |
    | listed on the widget for viewing       | X   | X                 |                   |
    | listed on the widget for improving     | X   |                   |                   |
    | returned from the api read operations  | X   | X                 |                   |
    | upload / write operations from the api | X   |                   |                   |
    | show up on the start dialog            | X   |                   |                   |
    +----------------------------------------+-----+-------------------+-------------------+

    Remember, this table only applies if preferred=False.  If the language is
    preferred the "restriction" attributes are effectively garbage.  Maybe we
    should make the column nullable to make this more clear?

    allow_read=True, allow_write=True, preferred=False is invalid.  Just remove
    the row all together.

    """
    team = models.ForeignKey(Team, related_name="lang_preferences")
    language_code = models.CharField(max_length=16)

    allow_reads = models.BooleanField()
    allow_writes = models.BooleanField()
    preferred = models.BooleanField(default=False)

    objects = TeamLanguagePreferenceManager()

    class Meta:
        unique_together = ('team', 'language_code')


    def clean(self, *args, **kwargs):
        if self.allow_reads and self.allow_writes:
            raise ValidationError("No sense in having all allowed, just remove the preference for this language.")

        if self.preferred and (self.allow_reads or self.allow_writes):
            raise ValidationError("Cannot restrict a preferred language.")

        super(TeamLanguagePreference, self).clean(*args, **kwargs)

    def __unicode__(self):
        return u"%s preference for team %s" % (self.language_code, self.team)


post_save.connect(TeamLanguagePreference.objects.on_changed, TeamLanguagePreference)


# TeamNotificationSettings
class TeamNotificationSettingManager(models.Manager):
    def notify_team(self, team_pk, event_name, **kwargs):
        """Notify the given team of a given event.

        Finds the matching notification settings for this team, instantiates
        the notifier class, and sends the appropriate notification.

        If the notification settings has an email target, sends an email.

        If the http settings are filled, then sends the request.

        This can be ran as a Celery task, as it requires no objects to be passed.

        """
        try:
            team = Team.objects.get(pk=team_pk)
        except Team.DoesNotExist:
            logger.error("A pk for a non-existent team was passed in.",
                    extra={"team_pk": team_pk, "event_name": event_name})
            return

        try:
            if team.partner:
                notification_settings = self.get(partner=team.partner)
            else:
                notification_settings = self.get(team=team)
        except TeamNotificationSetting.DoesNotExist:
            return

        notification_settings.notify(event_name, **kwargs)


class TeamNotificationSetting(models.Model):
    """Info on how a team should be notified of changes to its videos.

    For now, a team can be notified by having a http request sent with the
    payload as the notification information.  This cannot be hardcoded since
    teams might have different urls for each environment.

    Some teams have strict requirements on mapping video ids to their internal
    values, and also their own language codes. Therefore we need to configure
    a class that can do the correct mapping.

    TODO: allow email notifications

    """
    EVENT_VIDEO_NEW = "video-new"
    EVENT_VIDEO_EDITED = "video-edited"
    EVENT_LANGUAGE_NEW = "language-new"
    EVENT_LANGUAGE_EDITED = "language-edit"
    EVENT_SUBTITLE_NEW = "subs-new"
    EVENT_SUBTITLE_APPROVED = "subs-approved"
    EVENT_SUBTITLE_REJECTED = "subs-rejected"
    EVENT_APPLICATION_NEW = 'application-new'

    team = models.OneToOneField(Team, related_name="notification_settings",
            null=True, blank=True)
    partner = models.OneToOneField('Partner',
        related_name="notification_settings",  null=True, blank=True)

    # the url to post the callback notifing partners of new video activity
    request_url = models.URLField(blank=True, null=True)
    basic_auth_username = models.CharField(max_length=255, blank=True, null=True)
    basic_auth_password = models.CharField(max_length=255, blank=True, null=True)

    # not being used, here to avoid extra migrations in the future
    email = models.EmailField(blank=True, null=True)

    # integers mapping to classes, see unisubs-integration/notificationsclasses.py
    notification_class = models.IntegerField(default=1,)

    objects = TeamNotificationSettingManager()

    def get_notification_class(self):
        try:
            from notificationclasses import NOTIFICATION_CLASS_MAP

            return NOTIFICATION_CLASS_MAP[self.notification_class]
        except ImportError:
            logger.exception("Apparently unisubs-integration is not installed")

    def notify(self, event_name,  **kwargs):
        """Resolve the notification class for this setting and fires notfications."""
        notification_class = self.get_notification_class()

        if not notification_class:
            logger.error("Could not find notification class %s" % self.notification_class)
            return

        notification = notification_class(self.team, self.partner,
                event_name,  **kwargs)

        if self.request_url:
            success, content = notification.send_http_request(
                self.request_url,
                self.basic_auth_username,
                self.basic_auth_password
            )
            return success, content
        # FIXME: spec and test this, for now just return
        return

    def __unicode__(self):
        if self.partner:
            return u'NotificationSettings for partner %s' % self.partner
        return u'NotificationSettings for team %s' % self.team


class BillingReport(models.Model):
    TYPE_OLD = 1
    TYPE_NEW = 2
    TYPE_CHOICES = (
        (TYPE_OLD, 'Old model'),
        (TYPE_NEW, 'New model'),
    )
    team = models.ForeignKey(Team)
    start_date = models.DateField()
    end_date = models.DateField()
    csv_file = S3EnabledFileField(blank=True, null=True,
            upload_to='teams/billing/')
    processed = models.DateTimeField(blank=True, null=True)
    type = models.IntegerField(choices=TYPE_CHOICES, default=TYPE_OLD)

    def __unicode__(self):
        return "%s (%s - %s)" % (self.team.slug,
                self.start_date.strftime('%Y-%m-%d'),
                self.end_date.strftime('%Y-%m-%d'))

    def start_datetime(self):
        midnight = datetime.time(0, 0, 0)
        return datetime.datetime.combine(self.start_date, midnight)

    def end_datetime(self):
        almost_midnight = datetime.time(23, 59, 59)
        return datetime.datetime.combine(self.end_date, almost_midnight)

    def _should_bill(self, language, version, start, end):
        if not version:
            return False

        if version.moderation_status not in [APPROVED, UNMODERATED]:
            return False

        # 97% is done according to our contracts
        if version.moderation_status == UNMODERATED:
            if not language.is_complete and language.percent_done < 97:
                return False

        if (version.datetime_started <= start or
                version.datetime_started >= end):
            return False

        return True

    def _get_lang_data(self, languages, start_date):
        workflow = self.team.get_workflow()

        # TODO:
        # These do the same for now.  If a workflow is enabled, we should get
        # the first approved version.  Not sure how to do that yet.
        imported, crowd_created = self._separate_languages(languages)

        # TODO: Are we going to count deleted versions here?  If so, the
        # get_tip() calls here may need full=True to get deleted tips...
        if workflow.approve_enabled:
            imported_data = [(language, language.get_tip())
                                    for language in imported]
            crowd_created_data = [(language, language.get_tip())
                                    for language in crowd_created]
        else:
            imported_data = [(language, language.get_tip()) for
                                                language in imported]
            crowd_created_data = [(language, language.get_tip()) for
                                                language in crowd_created]

        old_version_counter = 1

        created_result = []

        for lang, ver in crowd_created_data:
            if ver and ver.created < start_date:
                old_version_counter += 1
                continue

            created_result.append((lang, ver))

        return created_result, imported_data, old_version_counter

    def _separate_languages(self, languages):
        """
        Return two lists;  a list of imported languages and a list of crowd
        created languages.

        Imported language is a language either
        * Whose version 0 contains a note of "From youtube"
        * that was completed before team.created
        * that is not English

        Crowd created language is a language
        * that is not imported
        """
        from videos.types.youtube import FROM_YOUTUBE_MARKER
        imported = []
        crowd_created = []

        for lang in languages:
            try:
                v = lang.subtitleversion_set.filter(version_no=0)[0]
            except IndexError:
                # Throw away languages that don't have a zero version.
                continue

            if lang.language == 'en':
                crowd_created.append(lang)
                continue

            if v.note == FROM_YOUTUBE_MARKER:
                imported.append(lang)
                continue

            if v.datetime_started < self.team.created:
                imported.append(lang)
                continue

            crowd_created.append(lang)

        return imported, crowd_created

    def _get_row_data(self, host, header=None):
        if not header:
            header = []

        rows = [header]

        start_date = self.start_datetime()
        end_date = self.end_datetime()

        tvs = TeamVideo.objects.filter(team=self.team).order_by('video__title')

        for tv in tvs:
            languages = tv.video.newsubtitlelanguage_set.all()

            created_data, imported_data, old_version_counter = \
                    self._get_lang_data(languages, start_date)

            created_rows = self._loop(created_data, 'created', start_date,
                    end_date, tv, host, old_version_counter)

            imported_rows = self._loop(imported_data, 'imported', start_date,
                    end_date, tv, host)

            rows = rows + created_rows + imported_rows

        return rows

    def _loop(self, iterable, source, start, end, tv, host, counter=None):
        rows = []

        for language, v in iterable:

            if not self._should_bill(language, v, start, end):
                continue

            row = self._prepare_row(tv, language, v, source, counter, host)

            if not row:
                continue

            rows.append(row)

            if counter is not None:
                counter += 1

        return rows

    def _prepare_row(self, tv, language, version, source, counter, host):
        subs = version.ordered_subtitles()

        if len(subs) == 0:
            return None

        start = subs[0].start_time
        end = subs[-1].end_time

        # The -1 value for the end_time isn't allowed anymore but some
        # legacy data will still have it.
        if end == -1:
            end = subs[-1].start_time

        if not end:
            end = subs[-1].start_time

        return [
            tv.video.title_display_unabridged().encode('utf-8'),
            host + tv.video.get_absolute_url(),
            language.language,
            source,
            round((float(end) - float(start)) / (60 * 1000), 2),
            version.datetime_started.strftime("%Y-%m-%d %H:%M:%S"),
            counter or ''
        ]

    def generate_rows_type_old(self):
        domain = Site.objects.get_current().domain
        protocol = getattr(settings, 'DEFAULT_PROTOCOL')
        host = '%s://%s' % (protocol, domain)

        header = ['Video title', 'Video URL', 'Video language', 'Source',
                'Billable minutes', 'Version created', 'Language number']

        return  self._get_row_data(host, header)
    def process(self):
        """
        Generate the correct rows (including headers), saves it to a tempo file,
        then set's that file to the csv_file property, which if , using the S3
        storage will take care of exporting it to s3.
        """
        if self.type == BillingReport.TYPE_OLD:
            rows = self.generate_rows_type_old()
        elif self.type == BillingReport.TYPE_NEW:
            rows = BillingRecord.objects.csv_report_for_team(self.team,
                                                             self.start_date,
                                                             self.end_date)
        fn = '/tmp/bill-%s-%s-%s-%s-%s.csv' % (self.team.slug, self.start_str,
                self.end_str, self.get_type_display(), self.pk)

        with open(fn, 'w') as f:
            writer = csv.writer(f)
            writer.writerows(rows)

        self.csv_file = File(open(fn, 'r'))
        self.processed = datetime.datetime.utcnow()
        self.save()
    @property
    def start_str(self):
        return self.start_date.strftime("%Y%m%d")

    @property
    def end_str(self):
        return self.end_date.strftime("%Y%m%d")


class BillingRecordManager(models.Manager):

    def data_for_team(self, team, start, end):
        return self.filter(team=team, created__gte=start, created__lte=end)

    def csv_report_for_team(self, team, start, end, add_header=True):
        all_records = self.data_for_team(team, start, end)

        header = [
            'Video ID',
            'Language',
            'Minutes',
            'Original',
            'Team',
            'Created',
            'Source',
            'User'
        ]

        if add_header:
            rows = [header]
        else:
            rows = []

        for video, records in groupby(all_records, lambda r: r.video):
            for r in records:
                rows.append([
                    video.video_id,
                    r.subtitle_language.language,
                    r.minutes,
                    r.is_original,
                    r.team.slug,
                    r.created.strftime('%Y-%m-%d %H:%S:%M'),
                    r.source,
                    r.user.username
                ])

        return rows

    def insert_records_for_translations(self, billing_record):
        """
        IF you've translated from an incomplete language, and later on that
        language is completed, we must check if any translations are now
        complete and therefore should have billing records with them
        """
        translations = SubtitleLanguage.objects.filter(
            video=billing_record.subtitle_language.video,
            standard_language=billing_record.subtitle_language,
            subtitleversion__isnull=False)
        inserted = []
        for translation in translations:
            version = translation.version(public_only=False)
            if version:
               inserted.append(self.insert_record(version))
        return filter(bool, inserted)

    def insert_record(self, version):
        """
        Figures out if this version qualifies for a billing record, and
        if so creates one. This should be self contained, e.g. safe to call
        for any version. No records should be created if not needed, and it
        won't create multiples.

        If this language has translations it will check if any of those are now
        eligible for BillingRecords and create one accordingly.
        """
        from teams.models import BillingRecord

        celery_logger.debug('insert billing record')

        language = version.language
        video = language.video
        tv = video.get_team_video()

        if not tv:
            celery_logger.debug('not a team video')
            return

        if not language.is_complete_and_synced(public_only=False):
            celery_logger.debug('language not complete')
            return


        try:
            # we already have a record
            previous_record = BillingRecord.objects.get(video=video,
                                                            subtitle_version__language=language)
            # make sure we update it
            celery_logger.debug('a billing record for this language exists')
            previous_record.is_original = video._original_subtitle_language() == language
            previous_record.save()
            return
        except:
            pass

        if SubtitleVersion.objects.filter(
                language=language,
                datetime_started__lt=BILLING_CUTOFF).exclude(
                pk=version.pk).exists():
            celery_logger.debug('an older version exists')
            return

        is_original = language.is_original
        source = version.note
        team = tv.team

        new_record = BillingRecord.objects.create(
            video=video,
            subtitle_version=version,
            subtitle_language=language,
            is_original=is_original, team=team,
            created=version.datetime_started,
            source=source,
            user=version.user)
        from_translations = self.insert_records_for_translations(new_record)
        return new_record, from_translations


class BillingRecord(models.Model):
    video = models.ForeignKey(Video)

    subtitle_version = models.ForeignKey(SubtitleVersion, null=True,
            blank=True)
    new_subtitle_version = models.ForeignKey(NewSubtitleVersion, null=True,
            blank=True)

    subtitle_language = models.ForeignKey(SubtitleLanguage, null=True,
            blank=True)
    new_subtitle_language = models.ForeignKey(NewSubtitleLanguage, null=True,
            blank=True)

    minutes = models.FloatField(blank=True, null=True)
    is_original = models.BooleanField()
    team = models.ForeignKey(Team)
    created = models.DateTimeField()
    source = models.CharField(max_length=255)
    user = models.ForeignKey(User)

    objects = BillingRecordManager()

    class Meta:
        unique_together = ('video', 'subtitle_language')

    def __unicode__(self):
        return "%s - %s" % (self.video.video_id,
                self.subtitle_language.language)

    def save(self, *args, **kwargs):
        if not self.minutes and self.minutes != 0.0:
            self.minutes = self.get_minutes()

        assert self.minutes is not None

        return super(BillingRecord, self).save(*args, **kwargs)

    def get_minutes(self):
        """
        Return the number of minutes the subtitles specified in `version`
        cover as an int.
        """
        subs = self.new_subtitle_version.get_subtitles()

        if len(subs) == 0:
            return 0.0

        start = subs[0][0]
        end = subs[-1][1]

        # The -1 value for the end_time isn't allowed anymore but some
        # legacy data will still have it.
        if end == -1:
            end = subs[-1][0]

        if not end:
<<<<<<< HEAD
            end = subs[-1][0]
=======
            end = subs[-1].start_time
        duration_seconds =  (end - start) / 1000.0
        minutes = duration_seconds/60.0
        return  int(ceil(minutes))


>>>>>>> 8e3b31c2



class Partner(models.Model):
    name = models.CharField(_(u'name'), max_length=250, unique=True)
    slug = models.SlugField(_(u'slug'), unique=True)
    can_request_paid_captions = models.BooleanField(default=False)

    # The `admins` field specifies users who can do just about anything within
    # the partner realm.
    admins = models.ManyToManyField('auth.CustomUser',
            related_name='managed_partners', blank=True, null=True)

    def __unicode__(self):
        return self.name

    def is_admin(self, user):
        return user in self.admins.all()
<|MERGE_RESOLUTION|>--- conflicted
+++ resolved
@@ -57,7 +57,8 @@
 from videos.models import Video, SubtitleVersion, SubtitleLanguage
 from subtitles.models import (
     SubtitleVersion as NewSubtitleVersion,
-    SubtitleLanguage as NewSubtitleLanguage
+    SubtitleLanguage as NewSubtitleLanguage,
+    ORIGIN_IMPORTED
 )
 from subtitles import pipeline
 
@@ -2044,50 +2045,18 @@
         """Return the NewSubtitleVersion for this task."""
         return self.new_subtitle_version
 
-<<<<<<< HEAD
     def is_blocked(self):
         """Return whether this task is "blocked".
-=======
-        if not hasattr(self, "_subtitle_version"):
-            video = Video.objects.get(teamvideo=self.team_video_id)
-            video_subtitle_language = video.subtitle_language(self.language)
-            language = video_subtitle_language
-            self._subtitle_version = language.version(public_only=False) if language else None
->>>>>>> 8e3b31c2
-
         "Blocked" means that it's a translation task but the source language
         isn't ready to be translated yet.
-
-<<<<<<< HEAD
-        """
-        if self.get_type_display() != 'Translate':
-            return False
-
-        sv = self.get_subtitle_version()
-
-        if not sv or sv.subtitle_language.is_forked:
-            return False
-
-        source_language = sv.subtitle_language.get_translation_source_language()
-
-        complete = (source_language and
+        """
+        subtitle_version = self.get_subtitle_version()
+        source_language = subtitle_version.subtitle_language.get_translation_source_language()
+        can_perform = (source_language and
                     source_language.subtitles_complete and
                     source_language.get_tip().is_public() and
                     source_language.get_tip().get_subtitles().fully_synced)
 
-        if complete:
-            return False
-        else:
-            return True
-=======
-
-    def is_blocked(self):
-        subtitle_version = self.get_subtitle_version()
-        standard_language = subtitle_version.language.standard_language if subtitle_version else None
-        can_perform = ( standard_language and
-                        standard_language.is_complete_and_synced() and
-                        standard_language.version(public_only=False).is_public)
-        # if it's not a translation, no blocking ever
         if not subtitle_version or not standard_language:
             return False
         if self.get_type_display() != 'Translate':
@@ -2095,10 +2064,9 @@
                 # review and approve tasks will be blocked if they're
                 # a translation and they have a draft and the source
                 # language no longer  has published version
-                if not can_perform or standard_language.language == self.language:
+                if not can_perform or standard_language.language_code == self.language:
                     return True
         return not can_perform
->>>>>>> 8e3b31c2
 
     def save(self, update_team_video_index=True, *args, **kwargs):
         is_review_or_approve = self.get_type_display() in ('Review', 'Approve')
@@ -2472,16 +2440,15 @@
         if not version:
             return False
 
-        if version.moderation_status not in [APPROVED, UNMODERATED]:
+        if not version.is_public():
             return False
 
-        # 97% is done according to our contracts
         if version.moderation_status == UNMODERATED:
-            if not language.is_complete and language.percent_done < 97:
+            if not language.subtitles_complete:
                 return False
 
-        if (version.datetime_started <= start or
-                version.datetime_started >= end):
+        if (version.created <= start or
+                version.created >= end):
             return False
 
         return True
@@ -2539,20 +2506,20 @@
 
         for lang in languages:
             try:
-                v = lang.subtitleversion_set.filter(version_no=0)[0]
+                v = lang.subtitleversion_set.filter(version_number=0)[0]
             except IndexError:
                 # Throw away languages that don't have a zero version.
                 continue
 
-            if lang.language == 'en':
+            if lang.language_code == 'en':
                 crowd_created.append(lang)
                 continue
 
-            if v.note == FROM_YOUTUBE_MARKER:
+            if v.note == FROM_YOUTUBE_MARKER or v.origin == ORIGIN_IMPORTED:
                 imported.append(lang)
                 continue
 
-            if v.datetime_started < self.team.created:
+            if v.created < self.team.created:
                 imported.append(lang)
                 continue
 
@@ -2608,7 +2575,7 @@
         return rows
 
     def _prepare_row(self, tv, language, version, source, counter, host):
-        subs = version.ordered_subtitles()
+        subs = version.get_subtitles()
 
         if len(subs) == 0:
             return None
@@ -2627,10 +2594,10 @@
         return [
             tv.video.title_display_unabridged().encode('utf-8'),
             host + tv.video.get_absolute_url(),
-            language.language,
+            language.language_code,
             source,
             round((float(end) - float(start)) / (60 * 1000), 2),
-            version.datetime_started.strftime("%Y-%m-%d %H:%M:%S"),
+            version.created.strftime("%Y-%m-%d %H:%M:%S"),
             counter or ''
         ]
 
@@ -2719,13 +2686,10 @@
         language is completed, we must check if any translations are now
         complete and therefore should have billing records with them
         """
-        translations = SubtitleLanguage.objects.filter(
-            video=billing_record.subtitle_language.video,
-            standard_language=billing_record.subtitle_language,
-            subtitleversion__isnull=False)
+        translations = billing_record.new_subtitle_language.get_dependent_subtitle_languages()
         inserted = []
         for translation in translations:
-            version = translation.version(public_only=False)
+            version = translation.get_tip(public=False)
             if version:
                inserted.append(self.insert_record(version))
         return filter(bool, inserted)
@@ -2744,7 +2708,7 @@
 
         celery_logger.debug('insert billing record')
 
-        language = version.language
+        language = version.subtitle_language
         video = language.video
         tv = video.get_team_video()
 
@@ -2752,7 +2716,7 @@
             celery_logger.debug('not a team video')
             return
 
-        if not language.is_complete_and_synced(public_only=False):
+        if not language.is_complete_and_synced(public=False):
             celery_logger.debug('language not complete')
             return
 
@@ -2760,34 +2724,36 @@
         try:
             # we already have a record
             previous_record = BillingRecord.objects.get(video=video,
-                                                            subtitle_version__language=language)
+                            new_subtitle_language=language)
             # make sure we update it
             celery_logger.debug('a billing record for this language exists')
-            previous_record.is_original = video._original_subtitle_language() == language
+            previous_record.is_original = \
+                video.primary_audio_language_code == language.language_code
             previous_record.save()
             return
-        except:
+        except BillingRecord.DoesNotExist:
             pass
 
-        if SubtitleVersion.objects.filter(
-                language=language,
-                datetime_started__lt=BILLING_CUTOFF).exclude(
+
+        if NewSubtitleVersion.objects.filter(
+                subtitle_language=language,
+                created__lt=BILLING_CUTOFF).exclude(
                 pk=version.pk).exists():
             celery_logger.debug('an older version exists')
             return
 
-        is_original = language.is_original
-        source = version.note
+        is_original = language.is_primary_audio_language()
+        source = version.origin
         team = tv.team
 
         new_record = BillingRecord.objects.create(
             video=video,
-            subtitle_version=version,
-            subtitle_language=language,
+            new_subtitle_version=version,
+            new_subtitle_language=language,
             is_original=is_original, team=team,
-            created=version.datetime_started,
+            created=version.created,
             source=source,
-            user=version.user)
+            user=version.author)
         from_translations = self.insert_records_for_translations(new_record)
         return new_record, from_translations
 
@@ -2815,11 +2781,12 @@
     objects = BillingRecordManager()
 
     class Meta:
-        unique_together = ('video', 'subtitle_language')
+        unique_together = ('video', 'new_subtitle_language')
+
 
     def __unicode__(self):
         return "%s - %s" % (self.video.video_id,
-                self.subtitle_language.language)
+                self.new_subtitle_language.language_code)
 
     def save(self, *args, **kwargs):
         if not self.minutes and self.minutes != 0.0:
@@ -2837,30 +2804,22 @@
         subs = self.new_subtitle_version.get_subtitles()
 
         if len(subs) == 0:
-            return 0.0
-
-        start = subs[0][0]
-        end = subs[-1][1]
+            return 0
+
+        start = subs[0].start_time
+        end = subs[-1].end_time
 
         # The -1 value for the end_time isn't allowed anymore but some
         # legacy data will still have it.
         if end == -1:
-            end = subs[-1][0]
+            end = subs[-1].star_time
 
         if not end:
-<<<<<<< HEAD
-            end = subs[-1][0]
-=======
             end = subs[-1].start_time
         duration_seconds =  (end - start) / 1000.0
         minutes = duration_seconds/60.0
         return  int(ceil(minutes))
 
-
->>>>>>> 8e3b31c2
-
-
-
 class Partner(models.Model):
     name = models.CharField(_(u'name'), max_length=250, unique=True)
     slug = models.SlugField(_(u'slug'), unique=True)

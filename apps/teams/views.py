# Universal Subtitles, universalsubtitles.org
#
# Copyright (C) 2012 Participatory Culture Foundation
#
# This program is free software: you can redistribute it and/or modify
# it under the terms of the GNU Affero General Public License as
# published by the Free Software Foundation, either version 3 of the
# License, or (at your option) any later version.
#
# This program is distributed in the hope that it will be useful,
# but WITHOUT ANY WARRANTY; without even the implied warranty of
# MERCHANTABILITY or FITNESS FOR A PARTICULAR PURPOSE.  See the
# GNU Affero General Public License for more details.
#
# You should have received a copy of the GNU Affero General Public License
# along with this program.  If not, see
# http://www.gnu.org/licenses/agpl-3.0.html.
import logging
import random

from django.conf import settings
from django.contrib import messages
from django.contrib.admin.views.decorators import staff_member_required
from django.contrib.auth.decorators import login_required, permission_required
from django.contrib.sites.models import Site
from django.core.urlresolvers import reverse
from django.db.models import Q, Count
from django.http import Http404, HttpResponseForbidden, HttpResponseRedirect, HttpResponse
from django.shortcuts import get_object_or_404, redirect, render_to_response
from django.template import RequestContext
from django.utils import simplejson as json
from django.utils.translation import ugettext_lazy as _
from django.views.generic.list_detail import object_list

import teams.moderation_const as MODERATION
import widget
from apps.auth.models import UserLanguage
from apps.videos.templatetags.paginator import paginate
from messages import tasks as notifier
from teams.forms import (
    CreateTeamForm, AddTeamVideoForm, EditTeamVideoForm,
    AddTeamVideosFromFeedForm, TaskAssignForm, SettingsForm, TaskCreateForm,
    PermissionsForm, WorkflowForm, InviteForm, TaskDeleteForm,
    GuidelinesMessagesForm, RenameableSettingsForm, ProjectForm, LanguagesForm,
    UnpublishForm, MoveTeamVideoForm
)
from teams.models import (
    Team, TeamMember, Invite, Application, TeamVideo, Task, Project, Workflow,
    Setting, TeamLanguagePreference, autocreate_tasks
)
from teams.permissions import (
    can_add_video, can_assign_role, can_assign_tasks, can_create_task_subtitle,
    can_create_task_translate, can_view_tasks_tab, can_invite,
    roles_user_can_assign, can_join_team, can_edit_video, can_delete_tasks,
    can_perform_task, can_rename_team, can_change_team_settings,
    can_perform_task_for, can_delete_team, can_review, can_approve,
    can_delete_video, can_remove_video
)
from teams.search_indexes import TeamVideoLanguagesIndex
from teams.signals import api_teamvideo_new
from teams.tasks import (
    invalidate_video_caches, invalidate_video_moderation_caches,
    update_video_moderation, update_one_team_video
)
from utils import render_to, render_to_json, DEFAULT_PROTOCOL
from utils.forms import flatten_errorlists
from utils.panslugify import pan_slugify
from utils.searching import get_terms
from utils.translation import get_language_choices, languages_with_labels
from videos import metadata_manager
from videos.tasks import (
    _update_captions_in_original_service, _delete_captions_in_original_service
)
from videos.models import Action, VideoUrl, SubtitleLanguage, SubtitleVersion
from widget.rpc import add_general_settings
from widget.views import base_widget_params


import sentry_logger # Magical import to make Sentry's error recording happen.
assert sentry_logger # It's okay, Pyflakes.  Trust me.
logger = logging.getLogger("teams.views")


TASKS_ON_PAGE = getattr(settings, 'TASKS_ON_PAGE', 20)
TEAMS_ON_PAGE = getattr(settings, 'TEAMS_ON_PAGE', 10)
MAX_MEMBER_SEARCH_RESULTS = 40
HIGHTLIGHTED_TEAMS_ON_PAGE = getattr(settings, 'HIGHTLIGHTED_TEAMS_ON_PAGE', 10)
CUTTOFF_DUPLICATES_NUM_VIDEOS_ON_TEAMS = getattr(settings, 'CUTTOFF_DUPLICATES_NUM_VIDEOS_ON_TEAMS', 20)

VIDEOS_ON_PAGE = getattr(settings, 'VIDEOS_ON_PAGE', 16)
MEMBERS_ON_PAGE = getattr(settings, 'MEMBERS_ON_PAGE', 15)
APLICATIONS_ON_PAGE = getattr(settings, 'APLICATIONS_ON_PAGE', 15)
ACTIONS_ON_PAGE = getattr(settings, 'ACTIONS_ON_PAGE', 20)
DEV = getattr(settings, 'DEV', False)
DEV_OR_STAGING = DEV or getattr(settings, 'STAGING', False)


def index(request, my_teams=False):
    q = request.REQUEST.get('q')

    if my_teams and request.user.is_authenticated():
        ordering = 'name'
        qs = Team.objects.filter(members__user=request.user)
    else:
        ordering = request.GET.get('o', 'members')
        qs = Team.objects.for_user(request.user).annotate(_member_count=Count('users__pk'))

    if q:
        qs = qs.filter(Q(name__icontains=q)|Q(description__icontains=q))

    order_fields = {
        'name': 'name',
        'date': 'created',
        'members': '_member_count'
    }
    order_fields_name = {
        'name': _(u'Name'),
        'date': _(u'Newest'),
        'members': _(u'Most Members')
    }
    order_fields_type = {
        'name': 'asc',
        'date': 'desc',
        'members': 'desc'
    }
    order_type = request.GET.get('ot', order_fields_type.get(ordering, 'desc'))

    if ordering in order_fields and order_type in ['asc', 'desc']:
        qs = qs.order_by(('-' if order_type == 'desc' else '')+order_fields[ordering])

    highlighted_ids = list(Team.objects.for_user(request.user).filter(highlight=True).values_list('id', flat=True))
    random.shuffle(highlighted_ids)
    highlighted_qs = Team.objects.filter(pk__in=highlighted_ids[:HIGHTLIGHTED_TEAMS_ON_PAGE]) \
        .annotate(_member_count=Count('users__pk'))

    extra_context = {
        'my_teams': my_teams,
        'query': q,
        'ordering': ordering,
        'order_type': order_type,
        'order_name': order_fields_name.get(ordering, 'name'),
        'highlighted_qs': highlighted_qs,
    }
    return object_list(request, queryset=qs,
                       paginate_by=TEAMS_ON_PAGE,
                       template_name='teams/teams-list.html',
                       template_object_name='teams',
                       extra_context=extra_context)

@render_to('teams/videos-list.html')
def detail(request, slug, project_slug=None, languages=None):
    team = Team.get(slug, request.user)
    filtered = 0

    if project_slug is not None:
        project = get_object_or_404(Project, team=team, slug=project_slug)
    else:
        project = None

    query = request.GET.get('q')
    sort = request.GET.get('sort')
    language = request.GET.get('lang')

    if language:
        filtered = filtered + 1

    if language != 'none':
        qs = team.get_videos_for_languages_haystack(
             language, user=request.user, project=project, query=query, sort=sort)
    else:
        qs = team.get_videos_for_languages_haystack(
             num_completed_langs=0, user=request.user, project=project, query=query, sort=sort)

    extra_context = widget.add_onsite_js_files({})

    extra_context['all_videos_count'] = team.get_videos_for_languages_haystack(
        None, user=request.user, project=None, query=None, sort=sort).count()

    extra_context.update({
        'team': team,
        'project':project,
        'can_add_video': can_add_video(team, request.user, project),
        'can_edit_videos': can_add_video(team, request.user, project),
        'filtered': filtered
    })

    if extra_context['can_add_video'] or extra_context['can_edit_videos']:
        # Cheat and reduce the number of videos on the page if we're dealing with
        # someone who can edit videos in the team, for performance reasons.
        is_editor = True
        per_page = 8
    else:
        is_editor = False
        per_page = VIDEOS_ON_PAGE

    general_settings = {}
    add_general_settings(request, general_settings)
    extra_context['general_settings'] = json.dumps(general_settings)

    if team.video:
        extra_context['widget_params'] = base_widget_params(request, {
            'video_url': team.video.get_video_url(),
            'base_state': {}
        })

    readable_langs = TeamLanguagePreference.objects.get_readable(team)
    language_choices = [(code, name) for code, name in get_language_choices()
                        if code in readable_langs]

    extra_context['language_choices'] = language_choices
    extra_context['query'] = query

    sort_names = {
        'name': 'Name, A-Z',
        '-name': 'Name, Z-A',
        'time': 'Time, Oldest',
        '-time': 'Time, Newest',
        'subs': 'Subtitles, Least',
        '-subs': 'Subtitles, Most',
    }
    if sort:
        extra_context['order_name'] = sort_names[sort]
    else:
        extra_context['order_name'] = sort_names['-time']

    extra_context['current_videos_count'] = qs.count()
    extra_context['filtered'] = filtered

    team_video_md_list, pagination_info = paginate(qs, per_page, request.GET.get('page'))
    extra_context.update(pagination_info)
    extra_context['team_video_md_list'] = team_video_md_list
    extra_context['team_workflows'] = list(
        Workflow.objects.filter(team=team.id)
                        .select_related('project', 'team', 'team_video'))

    if is_editor:
        team_video_ids = [record.team_video_pk for record in team_video_md_list]
        team_videos = list(TeamVideo.objects.filter(id__in=team_video_ids).select_related('video', 'team', 'project'))
        team_videos = dict((tv.pk, tv) for tv in team_videos)
        for record in team_video_md_list:
            if record:
                record._team_video = team_videos.get(record.team_video_pk)
                if record._team_video:
                    record._team_video.original_language_code = record.original_language
                    record._team_video.completed_langs = record.video_completed_langs

    return extra_context

def role_saved(request, slug):
    messages.success(request, _(u'Member saved.'))
    return_path = reverse('teams:detail_members', args=[], kwargs={'slug': slug})
    return HttpResponseRedirect(return_path)

def completed_videos(request, slug):
    team = Team.get(slug, request.user)
    if team.is_member(request.user):
        qs  = TeamVideoLanguagesIndex.results_for_members(team)
    else:
        qs = TeamVideoLanguagesIndex.results()
    qs = qs.filter(team_id=team.id).filter(is_complete=True).order_by('-video_complete_date')

    extra_context = widget.add_onsite_js_files({})
    extra_context.update({
        'team': team
    })

    if team.video:
        extra_context['widget_params'] = base_widget_params(request, {
            'video_url': team.video.get_video_url(),
            'base_state': {}
        })

    return object_list(request, queryset=qs,
                       paginate_by=VIDEOS_ON_PAGE,
                       template_name='teams/completed_videos.html',
                       extra_context=extra_context,
                       template_object_name='team_video')

def videos_actions(request, slug):
    team = Team.get(slug, request.user)

    try:
        user = request.user if request.user.is_authenticated() else None
        member = team.members.get(user=user) if user else None
    except TeamMember.DoesNotExist:
        member = False

    public_only = False if member else True
    qs = Action.objects.for_team(team, public_only=public_only)

    extra_context = {
        'team': team
    }
    return object_list(request, queryset=qs,
                       paginate_by=ACTIONS_ON_PAGE,
                       template_name='teams/videos_actions.html',
                       extra_context=extra_context,
                       template_object_name='videos_action')

@render_to('teams/create.html')
@staff_member_required
def create(request):
    user = request.user

    if not DEV and not (user.is_superuser and user.is_active):
        raise Http404

    if request.method == 'POST':
        form = CreateTeamForm(request.user, request.POST, request.FILES)
        if form.is_valid():
            team = form.save(user)
            messages.success(request, _("""
                Your team has been created. Here are some next steps:
                <ul>
                    <li><a href="%(edit)s">Edit team members' permissions</a></li>
                    <li><a href="%(activate)s">Activate and customize workflows for your team</a></li>
                    <li><a href="%(create)s">Create and customize projects</a></li>
                    <li><a href="%(lang)s">Edit language preferences</a></li>
                    <li><a href="%(custom)s">Customize instructions to caption makers and translators</a></li>
                </ul>
                """ % dict(
                    edit=reverse("teams:settings_permissions", kwargs={"slug": team.slug}),
                    activate=reverse("teams:settings_permissions", kwargs={"slug": team.slug}),
                    create=reverse("teams:settings_projects", kwargs={"slug": team.slug}),
                    lang=reverse("teams:settings_languages", kwargs={"slug": team.slug}),
                    custom=reverse("teams:settings_guidelines", kwargs={"slug": team.slug}),
                )))
            return redirect(reverse("teams:settings_basic", kwargs={"slug":team.slug}))
    else:
        form = CreateTeamForm(request.user)

    return { 'form': form }


# Settings
def _delete_team(request, team):
    if not can_delete_team(team, request.user):
        messages.error(request, _(u'You do not have permission to delete this team.'))
        return None

    team.deleted = True
    team.save()

    return HttpResponseRedirect(reverse('teams:index'))

@render_to('teams/settings.html')
@login_required
def settings_basic(request, slug):
    team = Team.get(slug, request.user)

    if not can_change_team_settings(team, request.user):
        messages.error(request, _(u'You do not have permission to edit this team.'))
        return HttpResponseRedirect(team.get_absolute_url())

    if request.POST.get('delete'):
        r = _delete_team(request, team)
        if r:
            return r

    if can_rename_team(team, request.user):
        FormClass = RenameableSettingsForm
    else:
        FormClass = SettingsForm

    if request.POST:
        form = FormClass(request.POST, request.FILES, instance=team)

        if form.is_valid():
            try:
                form.save()
            except:
                logger.exception("Error on changing team settings")
                raise

            messages.success(request, _(u'Settings saved.'))
            return HttpResponseRedirect(request.path)
    else:
        form = FormClass(instance=team)

    return { 'team': team, 'form': form, }

@render_to('teams/settings-guidelines.html')
@login_required
def settings_guidelines(request, slug):
    team = Team.get(slug, request.user)

    if not can_change_team_settings(team, request.user):
        messages.error(request, _(u'You do not have permission to edit this team.'))
        return HttpResponseRedirect(team.get_absolute_url())

    initial = dict((s.key_name, s.data) for s in team.settings.messages_guidelines())
    if request.POST:
        form = GuidelinesMessagesForm(request.POST, initial=initial)

        if form.is_valid():
            for key, val in form.cleaned_data.items():
                setting, c = Setting.objects.get_or_create(team=team, key=Setting.KEY_IDS[key])
                setting.data = val
                setting.save()

        messages.success(request, _(u'Guidelines and messages updated.'))
        return HttpResponseRedirect(request.path)
    else:
        form = GuidelinesMessagesForm(initial=initial)

    return { 'team': team, 'form': form, }

@render_to('teams/settings-permissions.html')
@login_required
def settings_permissions(request, slug):
    team = Team.get(slug, request.user)
    workflow = Workflow.get_for_target(team.id, 'team')
    moderated = team.moderates_videos()

    if not can_change_team_settings(team, request.user):
        messages.error(request, _(u'You do not have permission to edit this team.'))
        return HttpResponseRedirect(team.get_absolute_url())

    if request.POST:
        form = PermissionsForm(request.POST, instance=team)
        workflow_form = WorkflowForm(request.POST, instance=workflow)

        if form.is_valid() and workflow_form.is_valid():
            form.save()

            if form.cleaned_data['workflow_enabled']:
                workflow_form.save()

            moderation_changed = moderated != form.instance.moderates_videos()
            if moderation_changed:
                update_video_moderation.delay(team)
                invalidate_video_moderation_caches.delay(team)

            messages.success(request, _(u'Settings saved.'))
            return HttpResponseRedirect(request.path)
    else:
        form = PermissionsForm(instance=team)
        workflow_form = WorkflowForm(instance=workflow)

    return { 'team': team, 'form': form, 'workflow_form': workflow_form, }

@render_to('teams/settings-projects.html')
@login_required
def settings_projects(request, slug):
    team = Team.get(slug, request.user)
    projects = team.project_set.exclude(name=Project.DEFAULT_NAME)

    if not can_change_team_settings(team, request.user):
        messages.error(request, _(u'You do not have permission to edit this team.'))
        return HttpResponseRedirect(team.get_absolute_url())

    return { 'team': team, 'projects': projects, }

def _set_languages(team, codes_preferred, codes_blacklisted):
    tlps = TeamLanguagePreference.objects.for_team(team)

    existing = set(tlp.language_code for tlp in tlps)

    desired_preferred = set(codes_preferred)
    desired_blacklisted = set(codes_blacklisted)
    desired = desired_preferred | desired_blacklisted

    # Figure out which languages need to be deleted/created/changed.
    to_delete = existing - desired

    to_create_preferred = desired_preferred - existing
    to_set_preferred = desired_preferred & existing

    to_create_blacklisted = desired_blacklisted - existing
    to_set_blacklisted = desired_blacklisted & existing

    # Delete unneeded prefs.
    for tlp in tlps.filter(language_code__in=to_delete):
        tlp.delete()

    # Change existing prefs.
    for tlp in tlps.filter(language_code__in=to_set_preferred):
        tlp.preferred, tlp.allow_reads, tlp.allow_writes = True, False, False
        tlp.save()

    for tlp in tlps.filter(language_code__in=to_set_blacklisted):
        tlp.preferred, tlp.allow_reads, tlp.allow_writes = False, False, False
        tlp.save()

    # Create remaining prefs.
    for lang in to_create_preferred:
        tlp = TeamLanguagePreference(team=team, language_code=lang,
                                     allow_reads=False, allow_writes=False,
                                     preferred=True)
        tlp.save()

    for lang in to_create_blacklisted:
        tlp = TeamLanguagePreference(team=team, language_code=lang,
                                     allow_reads=False, allow_writes=False,
                                     preferred=False)
        tlp.save()

@render_to('teams/settings-languages.html')
@login_required
def settings_languages(request, slug):
    team = Team.get(slug, request.user)

    if not can_change_team_settings(team, request.user):
        messages.error(request, _(u'You do not have permission to edit this team.'))
        return HttpResponseRedirect(team.get_absolute_url())

    preferred = [tlp.language_code for tlp in
                 TeamLanguagePreference.objects.for_team(team).filter(preferred=True)]
    blacklisted = [tlp.language_code for tlp in
                   TeamLanguagePreference.objects.for_team(team).filter(preferred=False)]
    initial = {'preferred': preferred, 'blacklisted': blacklisted}

    if request.POST:
        form = LanguagesForm(team, request.POST, initial=initial)

        if form.is_valid():
            _set_languages(team, form.cleaned_data['preferred'], form.cleaned_data['blacklisted'])

            messages.success(request, _(u'Settings saved.'))
            invalidate_video_caches.delay(team.pk)
            return HttpResponseRedirect(request.path)
    else:
        form = LanguagesForm(team, initial=initial)

    return { 'team': team, 'form': form }


# Videos
@render_to('teams/add_video.html')
@login_required
def add_video(request, slug):
    team = Team.get(slug, request.user)

    project_id = request.GET.get('project') or request.POST.get('project') or None
    project = Project.objects.get(team=team, pk=project_id) if project_id else team.default_project

    if request.POST and not can_add_video(team, request.user, project):
        messages.error(request, _(u"You can't add that video to this team/project."))
        return HttpResponseRedirect(team.get_absolute_url())

    initial = {
        'video_url': request.GET.get('url', ''),
        'title': request.GET.get('title', '')
    }

    if project:
        initial['project'] = project

    form = AddTeamVideoForm(team, request.user, request.POST or None, request.FILES or None, initial=initial)

    if form.is_valid():
        obj = form.save(False)
        obj.added_by = request.user
        obj.save()
        api_teamvideo_new.send(obj)
        messages.success(request, form.success_message())
        return redirect(team.get_absolute_url())

    return {
        'form': form,
        'team': team
    }

@login_required
def move_video(request):
    form = MoveTeamVideoForm(request.user, request.POST)

    if form.is_valid():
        team_video = form.cleaned_data['team_video']
        team = form.cleaned_data['team']

        # For now, we'll just delete any tasks associated with the moved video.
        team_video.task_set.update(deleted=True)

        # We move the video by just switching the team, instead of deleting and
        # recreating it.
        team_video.team = team
        # projects are always team dependent:
        team_video.project = None
        team_video.save()

        # We need to make any as-yet-unmoderated versions public.
        # TODO: Dedupe this and the team video delete signal.
        video = team_video.video

        SubtitleVersion.objects.filter(language__video=video).update(
            moderation_status=MODERATION.UNMODERATED)

        video.is_public = True
        video.moderated_by = None
        video.save()

        # Update all Solr data.
        metadata_manager.update_metadata(video.pk)
        video.update_search_index()
        update_one_team_video(team_video.pk)

<<<<<<< HEAD
        # Create any necessary tasks.
        autocreate_tasks(team_video)

=======
        if video.policy and video.policy.belongs_to_team:
            video.policy.object_id = team.pk
            video.policy.save(updates_metadata=False) 
            
>>>>>>> 72db6697
        messages.success(request, _(u'The video has been moved to the new team.'))
    else:
        for e in flatten_errorlists(form.errors):
            messages.error(request, e)

    return HttpResponseRedirect(request.POST.get('next', '/'))

@render_to('teams/add_videos.html')
@login_required
def add_videos(request, slug):
    team = Team.get(slug, request.user)

    if not can_add_video(team, request.user):
        messages.error(request, _(u"You can't add videos to this team/project."))
        return HttpResponseRedirect(team.get_absolute_url())

    form = AddTeamVideosFromFeedForm(team, request.user, request.POST or None)

    if form.is_valid():
        team_videos = form.save()
        [api_teamvideo_new.send(tv) for tv in team_videos]
        messages.success(request, form.success_message() % {'count': len(team_videos)})
        return redirect(team)

    return { 'form': form, 'team': team, }

@login_required
@render_to('teams/team_video.html')
def team_video(request, team_video_pk):
    team_video = get_object_or_404(TeamVideo, pk=team_video_pk)

    if not can_edit_video(team_video, request.user):
        messages.error(request, _(u'You can\'t edit this video.'))
        return HttpResponseRedirect(team_video.team.get_absolute_url())

    meta = team_video.video.metadata()
    form = EditTeamVideoForm(request.POST or None, request.FILES or None,
                             instance=team_video, user=request.user, initial=meta)

    if form.is_valid():
        form.save()
        messages.success(request, _('Video has been updated.'))
        return redirect(team_video)

    context = widget.add_onsite_js_files({})

    context.update({
        'team': team_video.team,
        'team_video': team_video,
        'form': form,
        'user': request.user,
        'widget_params': base_widget_params(request, {'video_url': team_video.video.get_video_url(), 'base_state': {}})
    })
    return context

@render_to_json
@login_required
def remove_video(request, team_video_pk):
    def _error_resp(request, next, error):
        if request.is_ajax():
            return { 'success': False, 'error': error }
        else:
            messages.error(request, error)
            return HttpResponseRedirect(next)

    team_video = get_object_or_404(TeamVideo, pk=team_video_pk)

    if request.method != 'POST':
        return _error_resp(request, reverse('teams:user_teams'),
                           _(u'Request must be a POST request.'))

    next = request.POST.get('next', reverse('teams:user_teams'))
    wants_delete = request.POST.get('del-opt') == 'total-destruction'

    if wants_delete:
        if not can_delete_video(team_video, request.user):
            return _error_resp(request, next,
                               _(u"You can't delete that video."))
    else:
        if not can_remove_video(team_video, request.user):
            return _error_resp(request, next,
                               _(u"You can't remove that video."))

    for task in team_video.task_set.all():
        task.delete()

    video = team_video.video

    team_video.delete()

    if wants_delete:
        video.delete()
        msg = _(u'Video has been deleted from Universal Subtitles.')
    else:
        msg = _(u'Video has been removed from the team.')

    if request.is_ajax():
        return { 'success': True }
    else:
        messages.success(request, msg)
        return HttpResponseRedirect(next)


# Members
@render_to('teams/members-list.html')
def detail_members(request, slug, role=None):
    q = request.REQUEST.get('q')
    lang = request.GET.get('lang')
    filtered = False

    team = Team.get(slug, request.user)
    qs = team.members.select_related('user').filter(user__is_active=True)

    if q:
        filtered = True
        for term in filter(None, [term.strip() for term in q.split()]):
            qs = qs.filter(Q(user__first_name__icontains=term)
                         | Q(user__last_name__icontains=term)
                         | Q(user__email__icontains=term)
                         | Q(user__username__icontains=term)
                         | Q(user__biography__icontains=term))

    if lang:
        filtered = True
        qs = qs.filter(user__userlanguage__language=lang)

    if role:
        filtered = True
        if role == 'admin':
            qs = qs.filter(role__in=[TeamMember.ROLE_OWNER, TeamMember.ROLE_ADMIN])
        else:
            qs = qs.filter(role=role)

    extra_context = widget.add_onsite_js_files({})
    extra_context['filtered'] = filtered

    team_member_list, pagination_info = paginate(qs, MEMBERS_ON_PAGE, request.GET.get('page'))
    extra_context.update(pagination_info)
    extra_context['team_member_list'] = team_member_list

    # if we are a member that can also edit roles, we create a dict of
    # roles that we can assign, this will vary from user to user, since
    # let's say an admin can change roles, but not for anyone above him
    # the owner, for example
    assignable_roles = []
    if roles_user_can_assign(team, request.user):
        for member in team_member_list:
            if can_assign_role(team, request.user, member.role, member.user):
                assignable_roles.append(member)

    users = team.members.values_list('user', flat=True)
    user_langs = set(UserLanguage.objects.filter(user__in=users).values_list('language', flat=True))

    extra_context.update({
        'team': team,
        'query': q,
        'role': role,
        'assignable_roles': assignable_roles,
        'languages': sorted(languages_with_labels(user_langs).items(), key=lambda pair: pair[1]),
    })

    if team.video:
        extra_context['widget_params'] = base_widget_params(request, {
            'video_url': team.video.get_video_url(),
            'base_state': {}
        })

    return extra_context

@login_required
def remove_member(request, slug, user_pk):
    team = Team.get(slug, request.user)

    member = get_object_or_404(TeamMember, team=team, user__pk=user_pk)

    return_path = reverse('teams:detail_members', args=[], kwargs={'slug': slug})

    if can_assign_role(team, request.user, member.role, member.user):
        user = member.user
        if not user == request.user:
            TeamMember.objects.filter(team=team, user=user).delete()
            messages.success(request, _(u'Member has been removed from the team.'))
            return HttpResponseRedirect(return_path)
        else:
            messages.error(request, _(u'Use the "Leave this team" button to remove yourself from this team.'))
            return HttpResponseRedirect(return_path)
    else:
        messages.error(request, _(u'You don\'t have permission to remove this member from the team.'))
        return HttpResponseRedirect(return_path)

@login_required
def applications(request, slug):
    team = Team.get(slug, request.user)

    if not team.is_member(request.user):
        return  HttpResponseForbidden("Not allowed")

    qs = team.applications.all()

    extra_context = {
        'team': team
    }
    return object_list(request, queryset=qs,
                       paginate_by=APLICATIONS_ON_PAGE,
                       template_name='teams/applications.html',
                       template_object_name='applications',
                       extra_context=extra_context)

@login_required
def approve_application(request, slug, user_pk):
    team = Team.get(slug, request.user)

    if not team.is_member(request.user):
        raise Http404

    if can_invite(team, request.user):
        try:
            Application.objects.get(team=team, user=user_pk).approve()
            messages.success(request, _(u'Application approved.'))
        except Application.DoesNotExist:
            messages.error(request, _(u'Application does not exist.'))
    else:
        messages.error(request, _(u'You can\'t approve applications.'))

    return redirect('teams:applications', team.pk)

@login_required
def deny_application(request, slug, user_pk):
    team = Team.get(slug, request.user)

    if not team.is_member(request.user):
        raise Http404

    if can_invite(team, request.user):
        try:
            Application.objects.get(team=team, user=user_pk).deny()
            messages.success(request, _(u'Application denied.'))
        except Application.DoesNotExist:
            messages.error(request, _(u'Application does not exist.'))
    else:
        messages.error(request, _(u'You can\'t deny applications.'))

    return redirect('teams:applications', team.pk)

@render_to('teams/invite_members.html')
@login_required
def invite_members(request, slug):
    team = Team.get(slug, request.user)

    if not can_invite(team, request.user):
        return HttpResponseForbidden(_(u'You cannot invite people to this team.'))
    if request.POST:
        form = InviteForm(team, request.user, request.POST)
        if form.is_valid():
            # the form will fire the notifications for invitees
            # this cannot be done on model signal, since you might be
            # sending invites twice for the same user, and that borks
            # the naive signal for only created invitations
            form.save()
            return HttpResponseRedirect(reverse('teams:detail_members',
                                                args=[], kwargs={'slug': team.slug}))
    else:
        form = InviteForm(team, request.user)

    return {
        'team': team,
        'form': form,
    }

@login_required
def accept_invite(request, invite_pk, accept=True):
    invite = get_object_or_404(Invite, pk=invite_pk, user=request.user)

    if accept:
        invite.accept()
    else:
        invite.deny()

    return redirect(request.META.get('HTTP_REFERER', '/'))

@login_required
def join_team(request, slug):
    team = get_object_or_404(Team, slug=slug)
    user = request.user

    if not can_join_team(team, user):
        messages.error(request, _(u'You cannot join this team.'))
    else:
        member = TeamMember(team=team, user=user, role=TeamMember.ROLE_CONTRIBUTOR)
        member.save()
        messages.success(request, _(u'You are now a member of this team.'))
        notifier.team_member_new.delay(member.pk)
    return redirect(team)

def _check_can_leave(team, user):
    """Return an error message if the member cannot leave the team, otherwise None."""

    try:
        member = TeamMember.objects.get(team=team, user=user)
    except TeamMember.DoesNotExist:
        return u'You are not a member of this team.'

    if not team.members.exclude(pk=member.pk).exists():
        return u'You are the last member of this team.'

    is_last_owner = (
        member.role == TeamMember.ROLE_OWNER
        and not team.members.filter(role=TeamMember.ROLE_OWNER).exclude(pk=member.pk).exists()
    )
    if is_last_owner:
        return u'You are the last owner of this team.'

    is_last_admin = (
        member.role == TeamMember.ROLE_ADMIN
        and not team.members.filter(role=TeamMember.ROLE_ADMIN).exclude(pk=member.pk).exists()
        and not team.members.filter(role=TeamMember.ROLE_OWNER).exists()
    )
    if is_last_admin:
        return u'You are the last admin of this team.'

    return None

@login_required
def leave_team(request, slug):
    team = get_object_or_404(Team, slug=slug)
    user = request.user

    error = _check_can_leave(team, user)
    if error:
        messages.error(request, _(error))
    else:
        member = TeamMember.objects.get(team=team, user=user)
        tm_user_pk = member.user.pk
        team_pk = member.team.pk
        member.delete()
        notifier.team_member_leave(team_pk, tm_user_pk)

        messages.success(request, _(u'You have left this team.'))

    return redirect(request.META.get('HTTP_REFERER') or team)

@permission_required('teams.change_team')
def highlight(request, slug, highlight=True):
    item = get_object_or_404(Team, slug=slug)
    item.highlight = highlight
    item.save()
    return redirect(request.META.get('HTTP_REFERER', '/'))

def _member_search_result(member, team, task_id, team_video_id, task_type, task_lang):
    result = [member.user.id, u'%s (%s)' % (member.user, member.user.username)]

    if task_id:
        task = Task.objects.not_deleted().get(team=team, pk=task_id)
        if member.has_max_tasks():
            result += [False]
        else:
            result += [can_perform_task(member.user, task)]
    elif team_video_id:
        team_video = TeamVideo.objects.get(pk=team_video_id)
        if member.has_max_tasks():
            result += [False]
        else:
            result += [can_perform_task_for(member.user, task_type, team_video, task_lang)]
    else:
        result += [None]

    return result

@render_to_json
def search_members(request, slug):
    team = Team.get(slug, request.user)
    q = request.GET.get('term', '').replace('(', '').replace(')', '')
    terms = get_terms(q)

    task_id = request.GET.get('task')
    task_type = request.GET.get('task_type')
    task_lang = request.GET.get('task_lang')
    team_video_id = request.GET.get('team_video')

    members = team.members.filter(user__is_active=True)
    for term in terms:
        members = members.filter(
            Q(user__username__icontains=term) |
            Q(user__first_name__icontains=term) |
            Q(user__last_name__icontains=term)
        )
    members = members.select_related('user')[:MAX_MEMBER_SEARCH_RESULTS]

    results = [_member_search_result(m, team, task_id, team_video_id, task_type, task_lang)
               for m in members]

    return { 'results': results }


# Tasks
def _get_or_create_workflow(team_slug, project_id, team_video_id):
    try:
        workflow = Workflow.objects.get(team__slug=team_slug, project=project_id,
                                        team_video=team_video_id)
    except Workflow.DoesNotExist:
        # We special case this because Django won't let us create new models
        # with the IDs, we need to actually pass in the Model objects for
        # the ForeignKey fields.
        #
        # Most of the time we won't need to do these three extra queries.

        team = Team.objects.get(slug=team_slug)
        project = Project.objects.get(pk=project_id) if project_id else None
        team_video = TeamVideo.objects.get(pk=team_video_id) if team_video_id else None

        workflow = Workflow(team=team, project=project, team_video=team_video)

    return workflow

def _task_languages(team, user):
    languages = filter(None, Task.objects.filter(team=team, deleted=False)
                                         .values_list('language', flat=True)
                                         .distinct())

    language_labels = dict(get_language_choices(with_empty=True))

    # TODO: Handle the team language setting here once team settings are
    # implemented.
    languages = list(set(languages))
    lang_data = []
    for l in languages:
        if language_labels.get(l):
            lang_data.append({'code': l, 'name': language_labels[l]} )
        else:
            logger.error("Failed to find language code for task", extra={
                "data": {
                    "language_code": l,
                    "supported": language_labels
                }
            })
    return lang_data

def _task_category_counts(team, filters, user):
    tasks = team.task_set.incomplete()

    if filters['language']:
        tasks = tasks.filter(language=filters['language'])

    if filters['team_video']:
        tasks = tasks.filter(team_video=int(filters['team_video']))

    if filters['assignee']:
        if filters['assignee'] == 'none':
            tasks = tasks.filter(assignee=None)
        else:
            tasks = tasks.filter(assignee=user)

    counts = { 'all': tasks.count() }

    for type in ['Subtitle', 'Translate', 'Review', 'Approve']:
        counts[type.lower()] = tasks.filter(type=Task.TYPE_IDS[type]).count()

    return counts

def _tasks_list(request, team, project, filters, user):
    '''List tasks for the given team, optionally filtered.

    `filters` should be an object/dict with zero or more of the following keys:

    * type: a string describing the type of task. 'Subtitle', 'Translate', etc.
    * completed: true or false
    * assignee: user ID as an integer
    * team_video: team video ID as an integer

    '''
    tasks = Task.objects.filter(team=team.id, deleted=False)

    if project:
        tasks = tasks.filter(team_video__project = project)

    if filters.get('team_video'):
        tasks = tasks.filter(team_video=filters['team_video'])

    if filters.get('completed'):
        tasks = tasks.filter(completed__isnull=False)
    else:
        tasks = tasks.filter(completed=None)

    if filters.get('language'):
        tasks = tasks.filter(language=filters['language'])

    if filters.get('q'):
        terms = get_terms(filters['q'])
        for term in terms:
            tasks = tasks.filter(
                Q(team_video__video__title__icontains=term)
              | Q(team_video__title__icontains=term)
            )

    if filters.get('type'):
        tasks = tasks.filter(type=Task.TYPE_IDS[filters['type']])

    if filters.get('assignee'):
        assignee = filters.get('assignee')

        if assignee == 'me':
            tasks = tasks.filter(assignee=user)
        elif assignee == 'none':
            tasks = tasks.filter(assignee=None)
        elif assignee:
            tasks = tasks.filter(assignee=int(assignee))

    return tasks.select_related('team_video__video', 'team_video__team', 'assignee', 'team', 'team_video__project')

def _order_tasks(request, tasks):
    sort = request.GET.get('sort', '-created')

    if sort == 'created':
        tasks = tasks.order_by('created')
    elif sort == '-created':
        tasks = tasks.order_by('-created')
    elif sort == 'expires':
        # Unfortunately, MySQL puts NULL records to the top, here.
        # In this sorting instance, we convert the two querysets to
        # lists and combine them, forcing the NULL records to the bottom.
        # Alternative would be to write custom SQL to drop the NULLs.
        null_expirations = tasks.filter(expiration_date=None)
        has_expirations = tasks.exclude(expiration_date=None)
        tasks = list(has_expirations.order_by('expiration_date')) + list(null_expirations)
    elif sort == '-expires':
        tasks = tasks.order_by('-expiration_date')

    return tasks

def _get_task_filters(request):
    return { 'language': request.GET.get('lang'),
             'type': request.GET.get('type'),
             'team_video': request.GET.get('team_video'),
             'assignee': request.GET.get('assignee'),
             'q': request.GET.get('q'), }

@render_to('teams/tasks.html')
def team_tasks(request, slug, project_slug=None):
    team = Team.get(slug, request.user)

    if not can_view_tasks_tab(team, request.user):
        messages.error(request, _("You cannot view this team's tasks."))
        return HttpResponseRedirect(team.get_absolute_url())

    # TODO: Review this
    if project_slug is not None:
        project = get_object_or_404(Project, team=team, slug=project_slug)
    else:
        project = None

    user = request.user if request.user.is_authenticated() else None
    member = team.members.get(user=user) if user else None
    languages = _task_languages(team, request.user)
    languages = sorted(languages, key=lambda l: l['name'])
    filters = _get_task_filters(request)
    filtered = 0

    tasks = _order_tasks(request,
                         _tasks_list(request, team, project, filters, user))
    category_counts = _task_category_counts(team, filters, request.user)
    tasks, pagination_info = paginate(tasks, TASKS_ON_PAGE, request.GET.get('page'))

    if filters.get('team_video'):
        filters['team_video'] = TeamVideo.objects.get(pk=filters['team_video'])

    if filters.get('assignee'):
        if filters['assignee'] == 'me':
            filters['assignee'] = team.members.get(user=request.user)
        elif filters['assignee'] == 'none':
            filters['assignee'] == None
        else:
            filters['assignee'] = team.members.get(user=filters['assignee'])
        filtered = filtered + 1

    if filters.get('language'):
        filtered = filtered + 1

    if filters.get('type'):
        filtered = filtered + 1

    widget_settings = {}
    from apps.widget.rpc import add_general_settings
    add_general_settings(request, widget_settings)

    video_pks = [t.team_video.video_id for t in tasks]
    video_urls = dict([(vu.video_id, vu.effective_url) for vu in
                       VideoUrl.objects.filter(video__in=video_pks, primary=True)])

    for t in tasks:
        t.cached_video_url = video_urls.get(t.team_video.video_id)

    context = {
        'team': team,
        'project': project, # TODO: Review
        'user_can_delete_tasks': can_delete_tasks(team, request.user),
        'user_can_assign_tasks': can_assign_tasks(team, request.user),
        'assign_form': TaskAssignForm(team, member),
        'languages': languages,
        'category_counts': category_counts,
        'tasks': tasks,
        'filters': filters,
        'widget_settings': widget_settings,
        'filtered': filtered,
        'member': member,
    }

    context.update(pagination_info)

    return context

@render_to('teams/create_task.html')
def create_task(request, slug, team_video_pk):
    team = get_object_or_404(Team, slug=slug)
    team_video = get_object_or_404(TeamVideo, pk=team_video_pk, team=team)
    can_assign = can_assign_tasks(team, request.user, team_video.project)

    if request.POST:
        form = TaskCreateForm(request.user, team, team_video, request.POST)

        if form.is_valid():
            task = form.save(commit=False)

            task.team = team
            task.team_video = team_video

            task.set_expiration()

            if task.type == Task.TYPE_IDS['Subtitle']:
                task.language = ''

            if task.type in [Task.TYPE_IDS['Review'], Task.TYPE_IDS['Approve']]:
                task.approved = Task.APPROVED_IDS['In Progress']
                task.subtitle_version = task.team_video.video.latest_version(language_code=task.language)

            task.save()
            notifier.team_task_assigned.delay(task.pk)
            return HttpResponseRedirect(reverse('teams:team_tasks', args=[],
                                                kwargs={'slug': team.slug}))
    else:
        form = TaskCreateForm(request.user, team, team_video)

    subtitlable = json.dumps(can_create_task_subtitle(team_video, request.user))
    translatable_languages = json.dumps(can_create_task_translate(team_video, request.user))

    language_choices = json.dumps(get_language_choices(True))

    return { 'form': form, 'team': team, 'team_video': team_video,
             'translatable_languages': translatable_languages,
             'language_choices': language_choices,
             'subtitlable': subtitlable,
             'can_assign': can_assign, }

@login_required
def perform_task(request, slug=None, task_pk=None):
    task_pk = task_pk or request.POST.get('task_id')
    task = Task.objects.get(pk=task_pk)
    if slug:
        team = get_object_or_404(Team,slug=slug)
        if task.team != team:
            return HttpResponseForbidden(_(u'You are not allowed to perform this task.'))

    if not can_perform_task(request.user, task):
        return HttpResponseForbidden(_(u'You are not allowed to perform this task.'))

    task.assignee = request.user
    task.save()

    # ... perform task ...
    return HttpResponseRedirect(task.get_perform_url())

def _delete_subtitle_version(version):
    sl = version.language
    n = version.version_no

    # Delete this specific version...
    version.delete()

    # We also want to delete all draft subs leading up to this version.
    for v in sl.subtitleversion_set.filter(version_no__lt=n).order_by('-version_no'):
        if version.is_public:
            break
        v.delete()

    # And if we've deleted everything in the language, we can delete the language as well.
    if not sl.subtitleversion_set.exists():
        sl.delete()

def delete_task(request, slug):
    '''Mark a task as deleted.

    The task will not be physically deleted from the database, but will be
    flagged and won't appear in further task listings.

    '''
    team = get_object_or_404(Team, slug=slug)
    next = request.POST.get('next', reverse('teams:team_tasks', args=[], kwargs={'slug': slug}))

    form = TaskDeleteForm(team, request.user, data=request.POST)
    if form.is_valid():
        task = form.cleaned_data['task']
        video = task.team_video.video
        task.deleted = True

        if task.subtitle_version:
            if form.cleaned_data['discard_subs']:
                _delete_subtitle_version(task.subtitle_version)
                task.subtitle_version = None

            if task.get_type_display() in ['Review', 'Approve']:
                # TODO: Handle subtitle/translate tasks here too?
                if not form.cleaned_data['discard_subs'] and task.subtitle_version:
                    task.subtitle_version.moderation_status = MODERATION.APPROVED
                    task.subtitle_version.save()
                    metadata_manager.update_metadata(video.pk)

        task.save()

        messages.success(request, _('Task deleted.'))
    else:
        messages.error(request, _('You cannot delete this task.'))

    return HttpResponseRedirect(next)

def assign_task(request, slug):
    '''Assign a task to the given user, or unassign it if null/None.'''
    team = get_object_or_404(Team, slug=slug)
    next = request.POST.get('next', reverse('teams:team_tasks', args=[], kwargs={'slug': slug}))

    form = TaskAssignForm(team, request.user, data=request.POST)
    if form.is_valid():
        task = form.cleaned_data['task']
        assignee = form.cleaned_data['assignee']

        if task.assignee == request.user:
            was_mine = True
        else:
            was_mine = False

        task.assignee = assignee
        task.set_expiration()
        task.save()
        notifier.team_task_assigned.delay(task.pk)

        if task.assignee is None and was_mine:
            messages.success(request, _('Task declined.'))
        else:
            messages.success(request, _('Task assigned.'))
    else:
        messages.error(request, _('You cannot assign this task.'))

    return HttpResponseRedirect(next)

@render_to_json
@login_required
def assign_task_ajax(request, slug):
    '''Assign a task to the given user, or unassign it if null/None.'''
    team = get_object_or_404(Team, slug=slug)

    form = TaskAssignForm(team, request.user, data=request.POST)
    if form.is_valid():
        task = form.cleaned_data['task']
        assignee = form.cleaned_data['assignee']

        task.assignee = assignee
        task.set_expiration()
        task.save()
        notifier.team_task_assigned.delay(task.pk)

        return { 'success': True }
    else:
        return HttpResponseForbidden(_(u'Invalid assignment attempt.'))


# Projects
def project_list(request, slug):
    team = get_object_or_404(Team, slug=slug)
    projects = Project.objects.for_team(team)
    return render_to_response("teams/project_list.html", {
        "team":team,
        "projects": projects
    }, RequestContext(request))

@render_to('teams/settings-projects-add.html')
@login_required
def add_project(request, slug):
    team = Team.get(slug, request.user)

    if request.POST:
        form = ProjectForm(request.POST)
        workflow_form = WorkflowForm(request.POST)

        if form.is_valid() and workflow_form.is_valid():

            if team.project_set.filter(slug=pan_slugify(form.cleaned_data['name'])).exists():
                messages.error(request, _(u"There's already a project with this name"))
            else:
                project = form.save(commit=False)
                project.team = team
                project.save()

                if project.workflow_enabled:
                    workflow = workflow_form.save(commit=False)
                    workflow.team = team
                    workflow.project = project
                    workflow.save()

                messages.success(request, _(u'Project added.'))
                return HttpResponseRedirect(
                        reverse('teams:settings_projects', args=[], kwargs={'slug': slug}))
    else:
        form = ProjectForm()
        workflow_form = WorkflowForm()

    return { 'team': team, 'form': form, 'workflow_form': workflow_form, }

@render_to('teams/settings-projects-edit.html')
@login_required
def edit_project(request, slug, project_slug):
    team = Team.get(slug, request.user)
    project = Project.objects.get(slug=project_slug, team=team)
    project_list_url = reverse('teams:settings_projects', args=[], kwargs={'slug': slug})

    if project.is_default_project:
        messages.error(request, _(u'You cannot edit that project.'))
        return HttpResponseRedirect(project_list_url)

    try:
        workflow = Workflow.objects.get(team=team, project=project)
    except Workflow.DoesNotExist:
        workflow = None

    if request.POST:
        if request.POST.get('delete', None) == 'Delete':
            project.delete()
            messages.success(request, _(u'Project deleted.'))
            return HttpResponseRedirect(project_list_url)
        else:
            form = ProjectForm(request.POST, instance=project)
            workflow_form = WorkflowForm(request.POST, instance=workflow)

            # if the project doesn't have workflow enabled, the workflow form
            # is going to fail to validate (workflow is None)
            # there's probably a better way of doing this...
            if form.is_valid() and workflow_form.is_valid if project.workflow_enabled else form.is_valid():
                form.save()

                if project.workflow_enabled:
                    workflow = workflow_form.save(commit=False)
                    workflow.team = team
                    workflow.project = project
                    workflow.save()

                messages.success(request, _(u'Project saved.'))
                return HttpResponseRedirect(project_list_url)

    else:
        form = ProjectForm(instance=project)
        workflow_form = WorkflowForm(instance=workflow)

    return { 'team': team, 'project': project, 'form': form, 'workflow_form': workflow_form, }

@render_to('teams/_third-party-accounts.html')
@login_required
def third_party_accounts(request, slug):
    from accountlinker.views import _generate_youtube_oauth_request_link
    team = get_object_or_404(Team, slug=slug)
    if not can_change_team_settings(team, request.user):
        messages.error(request, _(u'You do not have permission to edit this team.'))
        return HttpResponseRedirect(team.get_absolute_url())

    new_youtube_url = _generate_youtube_oauth_request_link(str(team.pk))
    linked_accounts = team.third_party_accounts.all()
    return {
        "team":team,
        "new_youtube_url": new_youtube_url,
        "linked_accounts": linked_accounts,
    }


# Unpublishing
def _create_task_after_unpublishing(subtitle_version):
    team_video = subtitle_version.language.video.get_team_video()
    lang = subtitle_version.language.language

    # If there's already an open review/approval task for this language, it
    # means we just unpublished multiple versions in a row and can ignore this.
    open_task_exists = (
            team_video.task_set.incomplete_review().filter(language=lang).exists()
         or team_video.task_set.incomplete_approve().filter(language=lang).exists()
    )
    if open_task_exists:
        return None

    workflow = Workflow.get_for_team_video(team_video)
    if workflow.approve_allowed:
        type = Task.TYPE_IDS['Approve']
        can_do = can_approve
    else:
        type = Task.TYPE_IDS['Review']
        can_do = can_review

    # Try to guess the appropriate assignee by looking at the last task.
    last_task = (team_video.task_set.complete().filter(language=lang, type=type)
                                               .order_by('-completed')
                                               [:1])
    assignee = None
    if last_task:
        candidate = last_task[0].assignee
        if candidate and can_do(team_video, candidate, lang):
            assignee = candidate

    task = Task(team=team_video.team, team_video=team_video,
                assignee=assignee, language=lang, type=type,
                subtitle_version=subtitle_version)
    task.save()

    return task

def _propagate_unpublish_to_external_services(language_pk):
    """Push the 'unpublishing' of subs to third-party providers for the given language.

    The unpublishing must be fully complete before this function is called.

    """
    try:
        language = SubtitleLanguage.objects.get(pk=language_pk)
    except SubtitleLanguage.DoesNotExist:
        # TODO: Handle the edge case of deletions of entire languages.  We can't
        #       deal with this now because the unpublishing runs asynchronously
        #       and the versions/languages will be deleted by the
        #       time the task runs.
        return

    # Find the latest public version to determine what kind of third-party call
    # we need to make.
    latest_version = language.latest_version(public_only=True)

    if latest_version:
        # There's a latest version that's still public, so third-party services
        # should use that one.
        _update_captions_in_original_service(latest_version.pk)
    else:
        # There's no latest version that's still public, but we know the
        # language still exists.
        #
        # This means that all of the subs in the language have been unpublished
        # and are awaiting moderation.
        #
        # In this case we should delete the subs from the external service
        # entirely, since we know that all the subs we have are bad.
        _delete_captions_in_original_service(language_pk)

def _propagate_unpublish_to_tasks(team_video, language_pk, language_code):
    """Push the 'unpublishing' of a language to any tasks applying to it.

    The unpublishing must be fully complete before this function is called.

    """
    try:
        language = SubtitleLanguage.objects.get(pk=language_pk)
        if language and language.latest_version(public_only=False):
            # Don't kill any tasks if there are still versions remaining.
            return
    except SubtitleLanguage.DoesNotExist:
        pass

    tasks_to_delete = team_video.task_set.not_deleted()

    # If there is still no original language left, we can just delete all the
    # tasks for this video because someone deleted everything.
    #
    # If there *is* an original language left, we just delete tasks for the
    # languages that were unpublished.
    if team_video.video.subtitle_language():
        tasks_to_delete = tasks_to_delete.filter(language=language_code)

    tasks_to_delete.update(deleted=True)

def unpublish(request, slug):
    team = get_object_or_404(Team, slug=slug)

    form = UnpublishForm(request.user, team, request.POST)
    if not form.is_valid():
        messages.error(request, _(u'Invalid unpublishing request.\nErrors:\n') + '\n'.join(flatten_errorlists(form.errors)))
        return HttpResponseRedirect(request.POST.get('next', team.get_absolute_url()))

    version = form.cleaned_data['subtitle_version']
    team_video = version.language.video.get_team_video()
    scope = form.cleaned_data['scope']
    should_delete = form.cleaned_data['should_delete']
    language = version.language

    results = []
    if scope == 'version':
        results.append([version.language.pk, version.language.language,
                        version.unpublish(delete=should_delete)])
    elif scope == 'dependents':
        translations = list(SubtitleLanguage.objects.filter(video=language.video,
                                                            standard_language=language,
                                                            is_forked=False))
        for l in [language] + translations:
            results.append([l.pk, l.language,
                            l.unpublish(delete=should_delete)])
    else:
        assert False, 'Invalid scope.'

    for language_pk, language_code, version_for_task in results:
        _propagate_unpublish_to_external_services(language_pk)
        _propagate_unpublish_to_tasks(team_video, language_pk, language_code)

        if version_for_task:
            _create_task_after_unpublishing(version_for_task)

    metadata_manager.update_metadata(team_video.video.pk)
    update_one_team_video(team_video.pk)

    messages.success(request, _(u'Successfully unpublished subtitles.'))
    return HttpResponseRedirect(request.POST.get('next', team.get_absolute_url()))

@login_required
def auto_captions_status(request, slug):
    """
    Prints a simple table of partner status for captions, this should
    should be used internally (as a cvs file with tab delimiters)
    """
    buffer = []
    team = get_object_or_404(Team, slug=slug)
    if not team.is_member(request.user):
        return  HttpResponseForbidden("Not allowed")
    buffer.append( "Video\tproject\tURL\tstatus\tjob_id\ttask_id\tcreated on\tcompleted on")
    for tv in team.teamvideo_set.all().select_related("job", "project", "video"):
        jobs = tv.job_set.all()
        extra = ""
        if jobs.exists():
            j = jobs[0]
            extra = "%s\t%s\t%s\t%s\t%s" % (j.status, j.job_id, j.task_id, j.created_on, j.completed_on)
        url = "%s://%s%s" % (DEFAULT_PROTOCOL, Site.objects.get_current().domain, tv.video.get_absolute_url())
        buffer.append( "Video:%s\t %s\t%s\t %s" % (tv.video.title,tv.project.name, url, extra))
    response =  HttpResponse( "\n".join(buffer), content_type="text/csv")
    response['Content-Disposition'] = 'filename=team-status.csv'
    return response<|MERGE_RESOLUTION|>--- conflicted
+++ resolved
@@ -595,16 +595,13 @@
         video.update_search_index()
         update_one_team_video(team_video.pk)
 
-<<<<<<< HEAD
         # Create any necessary tasks.
         autocreate_tasks(team_video)
 
-=======
         if video.policy and video.policy.belongs_to_team:
             video.policy.object_id = team.pk
             video.policy.save(updates_metadata=False) 
             
->>>>>>> 72db6697
         messages.success(request, _(u'The video has been moved to the new team.'))
     else:
         for e in flatten_errorlists(form.errors):

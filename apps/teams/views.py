# Amara, universalsubtitles.org
#
# Copyright (C) 2012 Participatory Culture Foundation
#
# This program is free software: you can redistribute it and/or modify
# it under the terms of the GNU Affero General Public License as
# published by the Free Software Foundation, either version 3 of the
# License, or (at your option) any later version.
#
# This program is distributed in the hope that it will be useful,
# but WITHOUT ANY WARRANTY; without even the implied warranty of
# MERCHANTABILITY or FITNESS FOR A PARTICULAR PURPOSE.  See the
# GNU Affero General Public License for more details.
#
# You should have received a copy of the GNU Affero General Public License
# along with this program.  If not, see
# http://www.gnu.org/licenses/agpl-3.0.html.
import logging
import random

import babelsubs
from django.db import transaction
from django.conf import settings
from django.contrib import messages
from django.contrib.admin.views.decorators import staff_member_required
from django.contrib.auth.decorators import login_required, permission_required
from django.contrib.sites.models import Site
from django.core.urlresolvers import reverse
from django.db.models import Q, Count
from django.http import (
    Http404, HttpResponseForbidden, HttpResponseRedirect, HttpResponse,
    HttpResponseBadRequest, HttpResponseServerError
)
from django.shortcuts import get_object_or_404, redirect, render_to_response
from django.template import RequestContext
from django.utils import simplejson as json
from django.utils.translation import ugettext_lazy as _
from django.utils.encoding import iri_to_uri, force_unicode
from django.views.generic.list_detail import object_list

import teams.moderation_const as MODERATION
import widget
from apps.auth.models import UserLanguage, CustomUser as User
from apps.videos.templatetags.paginator import paginate
from messages import tasks as notifier
from accountlinker.models import ThirdPartyAccount
from teams.forms import (
    CreateTeamForm, AddTeamVideoForm, EditTeamVideoForm,
    AddTeamVideosFromFeedForm, TaskAssignForm, SettingsForm, TaskCreateForm,
    PermissionsForm, WorkflowForm, InviteForm, TaskDeleteForm,
    GuidelinesMessagesForm, RenameableSettingsForm, ProjectForm, LanguagesForm,
    UnpublishForm, MoveTeamVideoForm, TaskUploadForm, ChooseTeamForm
)
from teams.models import (
    Team, TeamMember, Invite, Application, TeamVideo, Task, Project, Workflow,
    Setting, TeamLanguagePreference, InviteExpiredException, BillingReport,
    ApplicationInvalidException
)
from teams.permissions import (
    can_add_video, can_assign_role, can_assign_tasks, can_create_task_subtitle,
    can_create_task_translate, can_view_tasks_tab, can_invite,
    roles_user_can_assign, can_join_team, can_edit_video, can_delete_tasks,
    can_perform_task, can_rename_team, can_change_team_settings,
    can_perform_task_for, can_delete_team, can_review, can_approve,
    can_delete_video, can_remove_video
)
from teams.signals import api_teamvideo_new, api_subtitles_rejected
from teams.tasks import (
    invalidate_video_caches, invalidate_video_moderation_caches,
    update_video_moderation, update_one_team_video, update_video_public_field,
    invalidate_video_visibility_caches, process_billing_report
)
from apps.videos.tasks import video_changed_tasks
from utils import render_to, render_to_json, DEFAULT_PROTOCOL
from utils.forms import flatten_errorlists
from utils.metrics import time as timefn
from utils.panslugify import pan_slugify
from utils.searching import get_terms
from utils.translation import get_language_choices, languages_with_labels
from utils.chunkediter import chunkediter
from videos.types import UPDATE_VERSION_ACTION
from videos import metadata_manager
from videos.tasks import (
    upload_subtitles_to_original_service, delete_captions_in_original_service,
    delete_captions_in_original_service_by_code
)
from videos.models import Action, VideoUrl, SubtitleLanguage, Video
from widget.rpc import add_general_settings
from widget.views import base_widget_params
from raven.contrib.django.models import client


logger = logging.getLogger("teams.views")


TASKS_ON_PAGE = getattr(settings, 'TASKS_ON_PAGE', 20)
TEAMS_ON_PAGE = getattr(settings, 'TEAMS_ON_PAGE', 10)
MAX_MEMBER_SEARCH_RESULTS = 40
HIGHTLIGHTED_TEAMS_ON_PAGE = getattr(settings, 'HIGHTLIGHTED_TEAMS_ON_PAGE', 10)
CUTTOFF_DUPLICATES_NUM_VIDEOS_ON_TEAMS = getattr(settings, 'CUTTOFF_DUPLICATES_NUM_VIDEOS_ON_TEAMS', 20)

VIDEOS_ON_PAGE = getattr(settings, 'VIDEOS_ON_PAGE', 16)
MEMBERS_ON_PAGE = getattr(settings, 'MEMBERS_ON_PAGE', 15)
APLICATIONS_ON_PAGE = getattr(settings, 'APLICATIONS_ON_PAGE', 15)
ACTIONS_ON_PAGE = getattr(settings, 'ACTIONS_ON_PAGE', 20)
DEV = getattr(settings, 'DEV', False)
DEV_OR_STAGING = DEV or getattr(settings, 'STAGING', False)


# Management
def index(request, my_teams=False):
    q = request.REQUEST.get('q')

    if my_teams and request.user.is_authenticated():
        ordering = 'name'
        qs = Team.objects.filter(members__user=request.user)
    else:
        ordering = request.GET.get('o', 'members')
        qs = Team.objects.for_user(request.user).annotate(_member_count=Count('users__pk'))

    if q:
        qs = qs.filter(Q(name__icontains=q)|Q(description__icontains=q))

    order_fields = {
        'name': 'name',
        'date': 'created',
        'members': '_member_count'
    }
    order_fields_name = {
        'name': _(u'Name'),
        'date': _(u'Newest'),
        'members': _(u'Most Members')
    }
    order_fields_type = {
        'name': 'asc',
        'date': 'desc',
        'members': 'desc'
    }
    order_type = request.GET.get('ot', order_fields_type.get(ordering, 'desc'))

    if ordering in order_fields and order_type in ['asc', 'desc']:
        qs = qs.order_by(('-' if order_type == 'desc' else '')+order_fields[ordering])

    highlighted_ids = list(Team.objects.for_user(request.user).filter(highlight=True).values_list('id', flat=True))
    random.shuffle(highlighted_ids)
    highlighted_qs = Team.objects.filter(pk__in=highlighted_ids[:HIGHTLIGHTED_TEAMS_ON_PAGE]) \
        .annotate(_member_count=Count('users__pk'))

    extra_context = {
        'my_teams': my_teams,
        'query': q,
        'ordering': ordering,
        'order_type': order_type,
        'order_name': order_fields_name.get(ordering, 'name'),
        'highlighted_qs': highlighted_qs,
    }
    return object_list(request, queryset=qs,
                       paginate_by=TEAMS_ON_PAGE,
                       template_name='teams/teams-list.html',
                       template_object_name='teams',
                       extra_context=extra_context)

@render_to('teams/create.html')
@staff_member_required
def create(request):
    user = request.user

    if not DEV and not (user.is_superuser and user.is_active):
        raise Http404

    if request.method == 'POST':
        form = CreateTeamForm(request.user, request.POST, request.FILES)
        if form.is_valid():
            team = form.save(user)
            messages.success(request, _("""
                Your team has been created. Here are some next steps:
                <ul>
                    <li><a href="%(edit)s">Edit team members' permissions</a></li>
                    <li><a href="%(activate)s">Activate and customize workflows for your team</a></li>
                    <li><a href="%(create)s">Create and customize projects</a></li>
                    <li><a href="%(lang)s">Edit language preferences</a></li>
                    <li><a href="%(custom)s">Customize instructions to caption makers and translators</a></li>
                </ul>
                """ % dict(
                    edit=reverse("teams:settings_permissions", kwargs={"slug": team.slug}),
                    activate=reverse("teams:settings_permissions", kwargs={"slug": team.slug}),
                    create=reverse("teams:settings_projects", kwargs={"slug": team.slug}),
                    lang=reverse("teams:settings_languages", kwargs={"slug": team.slug}),
                    custom=reverse("teams:settings_guidelines", kwargs={"slug": team.slug}),
                )))
            return redirect(reverse("teams:settings_basic", kwargs={"slug":team.slug}))
    else:
        form = CreateTeamForm(request.user)

    return { 'form': form }


# Settings
def _delete_team(request, team):
    if not can_delete_team(team, request.user):
        messages.error(request, _(u'You do not have permission to delete this team.'))
        return None

    team.deleted = True
    team.save()

    return HttpResponseRedirect(reverse('teams:index'))

@render_to('teams/settings.html')
@login_required
def settings_basic(request, slug):
    team = Team.get(slug, request.user)

    if not can_change_team_settings(team, request.user):
        messages.error(request, _(u'You do not have permission to edit this team.'))
        return HttpResponseRedirect(team.get_absolute_url())

    if request.POST.get('delete'):
        r = _delete_team(request, team)
        if r:
            return r

    if can_rename_team(team, request.user):
        FormClass = RenameableSettingsForm
    else:
        FormClass = SettingsForm

    if request.POST:
        form = FormClass(request.POST, request.FILES, instance=team)

        is_visible = team.is_visible

        if form.is_valid():
            try:
                form.save()
            except:
                logger.exception("Error on changing team settings")
                raise

            if is_visible != form.instance.is_visible:
                update_video_public_field.delay(team.id)
                invalidate_video_visibility_caches.delay(team)

            messages.success(request, _(u'Settings saved.'))
            return HttpResponseRedirect(request.path)
    else:
        form = FormClass(instance=team)

    return { 'team': team, 'form': form, }

@render_to('teams/settings-guidelines.html')
@login_required
def settings_guidelines(request, slug):
    team = Team.get(slug, request.user)

    if not can_change_team_settings(team, request.user):
        messages.error(request, _(u'You do not have permission to edit this team.'))
        return HttpResponseRedirect(team.get_absolute_url())

    initial = dict((s.key_name, s.data) for s in team.settings.messages_guidelines())
    if request.POST:
        form = GuidelinesMessagesForm(request.POST, initial=initial)

        if form.is_valid():
            for key, val in form.cleaned_data.items():
                setting, c = Setting.objects.get_or_create(team=team, key=Setting.KEY_IDS[key])
                setting.data = val
                setting.save()

            messages.success(request, _(u'Guidelines and messages updated.'))
            return HttpResponseRedirect(request.path)
    else:
        form = GuidelinesMessagesForm(initial=initial)

    return { 'team': team, 'form': form, }

@render_to('teams/settings-permissions.html')
@login_required
def settings_permissions(request, slug):
    team = Team.get(slug, request.user)
    workflow = Workflow.get_for_target(team.id, 'team')
    moderated = team.moderates_videos()

    if not can_change_team_settings(team, request.user):
        messages.error(request, _(u'You do not have permission to edit this team.'))
        return HttpResponseRedirect(team.get_absolute_url())

    if request.POST:
        form = PermissionsForm(request.POST, instance=team)
        workflow_form = WorkflowForm(request.POST, instance=workflow)

        if form.is_valid() and workflow_form.is_valid():
            form.save()

            if form.cleaned_data['workflow_enabled']:
                workflow_form.save()

            moderation_changed = moderated != form.instance.moderates_videos()

            if moderation_changed:
                update_video_moderation.delay(team)
                invalidate_video_moderation_caches.delay(team)

            messages.success(request, _(u'Settings saved.'))
            return HttpResponseRedirect(request.path)
    else:
        form = PermissionsForm(instance=team)
        workflow_form = WorkflowForm(instance=workflow)

    return { 'team': team, 'form': form, 'workflow_form': workflow_form, }

@render_to('teams/settings-projects.html')
@login_required
def settings_projects(request, slug):
    team = Team.get(slug, request.user)
    projects = team.project_set.exclude(name=Project.DEFAULT_NAME)

    if not can_change_team_settings(team, request.user):
        messages.error(request, _(u'You do not have permission to edit this team.'))
        return HttpResponseRedirect(team.get_absolute_url())

    return { 'team': team, 'projects': projects, }

def _set_languages(team, codes_preferred, codes_blacklisted):
    tlps = TeamLanguagePreference.objects.for_team(team)

    existing = set(tlp.language_code for tlp in tlps)

    desired_preferred = set(codes_preferred)
    desired_blacklisted = set(codes_blacklisted)
    desired = desired_preferred | desired_blacklisted

    # Figure out which languages need to be deleted/created/changed.
    to_delete = existing - desired

    to_create_preferred = desired_preferred - existing
    to_set_preferred = desired_preferred & existing

    to_create_blacklisted = desired_blacklisted - existing
    to_set_blacklisted = desired_blacklisted & existing

    # Delete unneeded prefs.
    for tlp in tlps.filter(language_code__in=to_delete):
        tlp.delete()

    # Change existing prefs.
    for tlp in tlps.filter(language_code__in=to_set_preferred):
        tlp.preferred, tlp.allow_reads, tlp.allow_writes = True, False, False
        tlp.save()

    for tlp in tlps.filter(language_code__in=to_set_blacklisted):
        tlp.preferred, tlp.allow_reads, tlp.allow_writes = False, False, False
        tlp.save()

    # Create remaining prefs.
    for lang in to_create_preferred:
        tlp = TeamLanguagePreference(team=team, language_code=lang,
                                     allow_reads=False, allow_writes=False,
                                     preferred=True)
        tlp.save()

    for lang in to_create_blacklisted:
        tlp = TeamLanguagePreference(team=team, language_code=lang,
                                     allow_reads=False, allow_writes=False,
                                     preferred=False)
        tlp.save()

@render_to('teams/settings-languages.html')
@login_required
def settings_languages(request, slug):
    team = Team.get(slug, request.user)

    if not can_change_team_settings(team, request.user):
        messages.error(request, _(u'You do not have permission to edit this team.'))
        return HttpResponseRedirect(team.get_absolute_url())

    preferred = [tlp.language_code for tlp in
                 TeamLanguagePreference.objects.for_team(team).filter(preferred=True)]
    blacklisted = [tlp.language_code for tlp in
                   TeamLanguagePreference.objects.for_team(team).filter(preferred=False)]
    initial = {'preferred': preferred, 'blacklisted': blacklisted}

    if request.POST:
        form = LanguagesForm(team, request.POST, initial=initial)

        if form.is_valid():
            _set_languages(team, form.cleaned_data['preferred'], form.cleaned_data['blacklisted'])

            messages.success(request, _(u'Settings saved.'))
            invalidate_video_caches.delay(team.pk)
            return HttpResponseRedirect(request.path)
    else:
        form = LanguagesForm(team, initial=initial)

    return { 'team': team, 'form': form }


def _default_project_for_team(team):
    """Get the default project to filter by for the videos/tasks lists
    """
    if team.slug == 'ted':
        # :( Logic for the TED team is hardcoded here
        try:
            return Project.objects.get(team=team, slug='tedtalks')
        except Project.DoesNotExist:
            logging.warning("_default_project_for_team: "
                    "tedtalks project does not exist")
            return None
    else:
        return None


# Videos
@timefn
@render_to('teams/videos-list.html')
def detail(request, slug, project_slug=None, languages=None):
    team = Team.get(slug, request.user)
    filtered = 0

    if project_slug is None or project_slug == '':
        project_slug = request.GET.get('project')

    if project_slug:
        if project_slug == 'any':
            project = None
        else:
            try:
                project = Project.objects.get(team=team, slug=project_slug)
            except Project.DoesNotExist:
                project = None
    else:
        project = _default_project_for_team(team)

    query = request.GET.get('q')
    sort = request.GET.get('sort')
    language = request.GET.get('lang'
)
    if language or project_slug:
        filtered = filtered + 1

    if language != 'none':
        qs = team.get_videos_for_languages_haystack(
             language, user=request.user, project=project, query=query, sort=sort)
    else:
        qs = team.get_videos_for_languages_haystack(
             num_completed_langs=0, user=request.user, project=project, query=query, sort=sort)

    extra_context = widget.add_onsite_js_files({})

    extra_context['all_videos_count'] = team.get_videos_for_languages_haystack(
        None, user=request.user, project=None, query=None, sort=sort).count()

    extra_context.update({
        'team': team,
        'project':project,
        'can_add_video': can_add_video(team, request.user, project),
        'can_edit_videos': can_add_video(team, request.user, project),
        'filtered': filtered
    })

    if extra_context['can_add_video'] or extra_context['can_edit_videos']:
        # Cheat and reduce the number of videos on the page if we're dealing with
        # someone who can edit videos in the team, for performance reasons.
        is_editor = True
        per_page = 8
    else:
        is_editor = False
        per_page = VIDEOS_ON_PAGE

    general_settings = {}
    add_general_settings(request, general_settings)
    extra_context['general_settings'] = json.dumps(general_settings)

    if team.video:
        extra_context['widget_params'] = base_widget_params(request, {
            'video_url': team.video.get_video_url(),
            'base_state': {}
        })

    readable_langs = TeamLanguagePreference.objects.get_readable(team)
    language_choices = [(code, name) for code, name in get_language_choices()
                        if code in readable_langs]

    extra_context['project_choices'] = team.project_set.exclude(name='_root')

    extra_context['language_choices'] = language_choices
    extra_context['query'] = query

    sort_names = {
        'name': 'Name, A-Z',
        '-name': 'Name, Z-A',
        'time': 'Time, Oldest',
        '-time': 'Time, Newest',
        'subs': 'Subtitles, Least',
        '-subs': 'Subtitles, Most',
    }
    if sort:
        extra_context['order_name'] = sort_names[sort]
    else:
        extra_context['order_name'] = sort_names['-time']

    extra_context['current_videos_count'] = qs.count()
    extra_context['filtered'] = filtered

    team_video_md_list, pagination_info = paginate(qs, per_page, request.GET.get('page'))
    extra_context.update(pagination_info)
    extra_context['team_video_md_list'] = team_video_md_list
    extra_context['team_workflows'] = list(
        Workflow.objects.filter(team=team.id)
                        .select_related('project', 'team', 'team_video'))

    if not filtered and not query:
        if project:
            is_indexing = project.videos_count != extra_context['current_videos_count']
        else:
            is_indexing = team.videos.all().count() != extra_context['current_videos_count']
        extra_context['is_indexing'] = is_indexing

    if is_editor:
        team_video_ids = [record.team_video_pk for record in team_video_md_list]
        team_videos = list(TeamVideo.objects.filter(id__in=team_video_ids).select_related('video', 'team', 'project'))
        team_videos = dict((tv.pk, tv) for tv in team_videos)
        for record in team_video_md_list:
            if record:
                record._team_video = team_videos.get(record.team_video_pk)
                if record._team_video:
                    record._team_video.original_language_code = record.original_language
                    record._team_video.completed_langs = record.video_completed_langs
    return extra_context

@render_to('teams/add_video.html')
@login_required
def add_video(request, slug):
    team = Team.get(slug, request.user)

    project_id = request.GET.get('project') or request.POST.get('project') or None
    project = Project.objects.get(team=team, pk=project_id) if project_id else team.default_project

    if request.POST and not can_add_video(team, request.user, project):
        messages.error(request, _(u"You can't add that video to this team/project."))
        return HttpResponseRedirect(team.get_absolute_url())

    initial = {
        'video_url': request.GET.get('url', ''),
        'title': request.GET.get('title', '')
    }

    if project:
        initial['project'] = project

    form = AddTeamVideoForm(team, request.user, request.POST or None, request.FILES or None, initial=initial)

    if form.is_valid():
        obj = form.save(False)
        obj.added_by = request.user
        obj.save()

        api_teamvideo_new.send(obj)
        video_changed_tasks.delay(obj.video.pk)
        messages.success(request, form.success_message())
        return redirect(team.get_absolute_url())

    return {
        'form': form,
        'team': team
    }

@login_required
def move_video(request):
    form = MoveTeamVideoForm(request.user, request.POST)

    if form.is_valid():
        team_video = form.cleaned_data['team_video']
        team = form.cleaned_data['team']
        project = form.cleaned_data['project']
        team_video.move_to(team, project)
        messages.success(request, _(u'The video has been moved to the new team.'))
    else:
        for e in flatten_errorlists(form.errors):
            messages.error(request, e)

    return HttpResponseRedirect(request.POST.get('next', '/'))

@render_to('teams/add_videos.html')
@login_required
def add_videos(request, slug):
    team = Team.get(slug, request.user)

    if not can_add_video(team, request.user):
        messages.error(request, _(u"You can't add videos to this team/project."))
        return HttpResponseRedirect(team.get_absolute_url())

    form = AddTeamVideosFromFeedForm(team, request.user, request.POST or None)

    if form.is_valid():
        form.save()
        messages.success(request, form.success_message())
        return redirect(team.get_absolute_url())

    return { 'form': form, 'team': team, }

@login_required
@render_to('teams/team_video.html')
def team_video(request, team_video_pk):
    team_video = get_object_or_404(TeamVideo, pk=team_video_pk)

    if not can_edit_video(team_video, request.user):
        messages.error(request, _(u'You can\'t edit this video.'))
        return HttpResponseRedirect(team_video.team.get_absolute_url())

    meta = team_video.video.metadata()
    form = EditTeamVideoForm(request.POST or None, request.FILES or None,
                             instance=team_video, user=request.user, initial=meta)

    if form.is_valid():
        form.save()
        messages.success(request, _('Video has been updated.'))
        return redirect(team_video)

    context = widget.add_onsite_js_files({})

    context.update({
        'team': team_video.team,
        'team_video': team_video,
        'form': form,
        'user': request.user,
        'widget_params': base_widget_params(request, {'video_url': team_video.video.get_video_url(), 'base_state': {}})
    })
    return context

@render_to_json
@login_required
def remove_video(request, team_video_pk):
    def _error_resp(request, next, error):
        if request.is_ajax():
            return { 'success': False, 'error': error }
        else:
            messages.error(request, error)
            return HttpResponseRedirect(next)

    team_video = get_object_or_404(TeamVideo, pk=team_video_pk)

    if request.method != 'POST':
        return _error_resp(request, reverse('teams:user_teams'),
                           _(u'Request must be a POST request.'))

    next = request.POST.get('next', reverse('teams:user_teams'))
    wants_delete = request.POST.get('del-opt') == 'total-destruction'

    if wants_delete:
        if not can_delete_video(team_video, request.user):
            return _error_resp(request, next,
                               _(u"You can't delete that video."))
    else:
        if not can_remove_video(team_video, request.user):
            return _error_resp(request, next,
                               _(u"You can't remove that video."))

    for task in team_video.task_set.all():
        task.delete()

    video = team_video.video

    if wants_delete:
        # create the action handler before deleting the video, so that
        # it can grab the video's title
        Action.delete_video_handler(video, team_video.team, request.user)
        video.delete()
        msg = _(u'Video has been deleted from Amara.')
    else:
        team_video.delete()
        msg = _(u'Video has been removed from the team.')

    if request.is_ajax():
        return { 'success': True }
    else:
        messages.success(request, msg)
        return HttpResponseRedirect(next)

@timefn
@render_to('teams/activity.html')
def activity(request, slug):
    team = Team.get(slug, request.user)

    try:
        user = request.user if request.user.is_authenticated() else None
        member = team.members.get(user=user) if user else None
    except TeamMember.DoesNotExist:
        member = False

    public_only = False if member else True

    # This section is here to work around MySQL's poor decisions.
    #
    # Much like the Tasks page, this query performs extremely poorly when run
    # normally.  So we split it into two parts here so that each will run fast.
    action_ids = Action.objects.for_team(team, public_only=public_only, ids=True)
    action_ids, pagination_info = paginate(action_ids, ACTIONS_ON_PAGE,
                                           request.GET.get('page'))
    action_ids = list(action_ids)

    activity_list = list(Action.objects.filter(id__in=action_ids).select_related(
            'video', 'user', 'new_language', 'new_language__video'
    ).order_by())
    activity_list.sort(key=lambda a: action_ids.index(a.pk))

    context = { 'activity_list': activity_list, 'team': team }
    context.update(pagination_info)

    return context


# Members
@timefn
@render_to('teams/members-list.html')
def detail_members(request, slug, role=None):
    q = request.REQUEST.get('q')
    lang = request.GET.get('lang')
    filtered = False

    team = Team.get(slug, request.user)
    qs = team.members.select_related('user').filter(user__is_active=True)

    if q:
        filtered = True
        for term in filter(None, [term.strip() for term in q.split()]):
            qs = qs.filter(Q(user__first_name__icontains=term)
                         | Q(user__last_name__icontains=term)
                         | Q(user__email__icontains=term)
                         | Q(user__username__icontains=term)
                         | Q(user__biography__icontains=term))

    if lang:
        filtered = True
        qs = qs.filter(user__userlanguage__language=lang)

    if role:
        filtered = True
        if role == 'admin':
            qs = qs.filter(role__in=[TeamMember.ROLE_OWNER, TeamMember.ROLE_ADMIN])
        else:
            qs = qs.filter(role=role)

    extra_context = widget.add_onsite_js_files({})
    extra_context['filtered'] = filtered

    team_member_list, pagination_info = paginate(qs, MEMBERS_ON_PAGE, request.GET.get('page'))
    extra_context.update(pagination_info)
    extra_context['team_member_list'] = team_member_list

    # if we are a member that can also edit roles, we create a dict of
    # roles that we can assign, this will vary from user to user, since
    # let's say an admin can change roles, but not for anyone above him
    # the owner, for example
    assignable_roles = []
    if roles_user_can_assign(team, request.user):
        for member in team_member_list:
            if can_assign_role(team, request.user, member.role, member.user):
                assignable_roles.append(member)

    users = team.members.values_list('user', flat=True)
    user_langs = set(UserLanguage.objects.filter(user__in=users).values_list('language', flat=True))

    extra_context.update({
        'team': team,
        'query': q,
        'role': role,
        'assignable_roles': assignable_roles,
        'languages': sorted(languages_with_labels(user_langs).items(), key=lambda pair: pair[1]),
    })

    if team.video:
        extra_context['widget_params'] = base_widget_params(request, {
            'video_url': team.video.get_video_url(),
            'base_state': {}
        })

    return extra_context

@login_required
def remove_member(request, slug, user_pk):
    team = Team.get(slug, request.user)

    member = get_object_or_404(TeamMember, team=team, user__pk=user_pk)

    return_path = reverse('teams:detail_members', args=[], kwargs={'slug': slug})

    if can_assign_role(team, request.user, member.role, member.user):
        user = member.user
        if not user == request.user:
            [application.on_member_removed(author=request.user, interface='web UI') for application in \
             team.applications.filter(user=user, status=Application.STATUS_APPROVED)]
            TeamMember.objects.filter(team=team, user=user).delete()
            messages.success(request, _(u'Member has been removed from the team.'))
            return HttpResponseRedirect(return_path)
        else:
            messages.error(request, _(u'Use the "Leave this team" button to remove yourself from this team.'))
            return HttpResponseRedirect(return_path)
    else:
        messages.error(request, _(u'You don\'t have permission to remove this member from the team.'))
        return HttpResponseRedirect(return_path)

@login_required
def applications(request, slug):
    team = Team.get(slug, request.user)

    if not team.is_member(request.user):
        return  HttpResponseForbidden("Not allowed")

    # default to showing only applications that need to be acted upon
    status = int(request.GET.get('status', Application.STATUS_PENDING))
    qs = team.applications.filter(status=status)

    extra_context = {
        'team': team
    }
    return object_list(request, queryset=qs,
                       paginate_by=APLICATIONS_ON_PAGE,
                       template_name='teams/applications.html',
                       template_object_name='applications',
                       extra_context=extra_context)

@login_required
def approve_application(request, slug, application_pk):
    team = Team.get(slug, request.user)

    if not team.is_member(request.user):
        raise Http404

    if can_invite(team, request.user):
        application = team.applications.get(pk=application_pk)
        try:
            application.approve(request.user, "web UI")
            messages.success(request, _(u'Application approved.'))
        except Application.DoesNotExist:
            messages.error(request, _(u'Application does not exist.'))
        except ApplicationInvalidException:
            messages.error(request, _(u'Application already processed.'))
    else:
        messages.error(request, _(u'You can\'t approve applications.'))

    return redirect('teams:applications', team.pk)

@login_required
def deny_application(request, slug, application_pk):
    team = Team.get(slug, request.user)

    if not team.is_member(request.user):
        raise Http404

    if can_invite(team, request.user):
        application = team.applications.get(pk=application_pk)
        try:
            application.deny(request.user, "web UI")
            messages.success(request, _(u'Application denied.'))
        except Application.DoesNotExist:
            messages.error(request, _(u'Application does not exist.'))
        except ApplicationInvalidException:
            messages.error(request, _(u'Application already processed.'))
    else:
        messages.error(request, _(u'You can\'t deny applications.'))

    return redirect('teams:applications', team.pk)

@render_to('teams/invite_members.html')
@login_required
def invite_members(request, slug):
    team = Team.get(slug, request.user)

    if not can_invite(team, request.user):
        return HttpResponseForbidden(_(u'You cannot invite people to this team.'))
    if request.POST:
        form = InviteForm(team, request.user, request.POST)
        if form.is_valid():
            # the form will fire the notifications for invitees
            # this cannot be done on model signal, since you might be
            # sending invites twice for the same user, and that borks
            # the naive signal for only created invitations
            form.save()
            return HttpResponseRedirect(reverse('teams:detail_members',
                                                args=[], kwargs={'slug': team.slug}))
    else:
        form = InviteForm(team, request.user)

    return {
        'team': team,
        'form': form,
    }

@login_required
def accept_invite(request, invite_pk, accept=True):
    invite = get_object_or_404(Invite, pk=invite_pk, user=request.user)
    try:
        if accept:
            invite.accept()
            return redirect(reverse("teams:detail", kwargs={"slug": invite.team.slug}))
        else:
            invite.deny()
            return redirect(request.META.get('HTTP_REFERER', '/'))
    except InviteExpiredException:
        return HttpResponseServerError(render_to_response("generic-error.html", {
            "error_msg": _("This invite is no longer valid"),
        }, RequestContext(request)))

@login_required
def join_team(request, slug):
    team = get_object_or_404(Team, slug=slug)
    user = request.user

    if not can_join_team(team, user):
        messages.error(request, _(u'You cannot join this team.'))
    else:
        member = TeamMember(team=team, user=user, role=TeamMember.ROLE_CONTRIBUTOR)
        member.save()
        messages.success(request, _(u'You are now a member of this team.'))
        notifier.team_member_new.delay(member.pk)
    return redirect(team)

def _check_can_leave(team, user):
    """Return an error message if the member cannot leave the team, otherwise None."""

    try:
        member = TeamMember.objects.get(team=team, user=user)
    except TeamMember.DoesNotExist:
        return u'You are not a member of this team.'

    if not team.members.exclude(pk=member.pk).exists():
        return u'You are the last member of this team.'

    is_last_owner = (
        member.role == TeamMember.ROLE_OWNER
        and not team.members.filter(role=TeamMember.ROLE_OWNER).exclude(pk=member.pk).exists()
    )
    if is_last_owner:
        return u'You are the last owner of this team.'

    is_last_admin = (
        member.role == TeamMember.ROLE_ADMIN
        and not team.members.filter(role=TeamMember.ROLE_ADMIN).exclude(pk=member.pk).exists()
        and not team.members.filter(role=TeamMember.ROLE_OWNER).exists()
    )
    if is_last_admin:
        return u'You are the last admin of this team.'

    return None

@login_required
def leave_team(request, slug):
    team = get_object_or_404(Team, slug=slug)
    user = request.user

    error = _check_can_leave(team, user)
    if error:
        messages.error(request, _(error))
    else:
        member = TeamMember.objects.get(team=team, user=user)
        tm_user_pk = member.user.pk
        team_pk = member.team.pk
        member.delete()
        [application.on_member_leave(request.user, "web UI") for application in \
         member.team.applications.filter(status=Application.STATUS_APPROVED)]

        notifier.team_member_leave(team_pk, tm_user_pk)

        messages.success(request, _(u'You have left this team.'))
    return redirect(request.META.get('HTTP_REFERER') or team)

@permission_required('teams.change_team')
def highlight(request, slug, highlight=True):
    item = get_object_or_404(Team, slug=slug)
    item.highlight = highlight
    item.save()
    return redirect(request.META.get('HTTP_REFERER', '/'))

def _member_search_result(member, team, task_id, team_video_id, task_type, task_lang):
    result = [member.user.id, u'%s (%s)' % (member.user, member.user.username)]

    if task_id:
        task = Task.objects.not_deleted().get(team=team, pk=task_id)
        if member.has_max_tasks():
            result += [False]
        else:
            result += [can_perform_task(member.user, task)]
    elif team_video_id:
        team_video = TeamVideo.objects.get(pk=team_video_id)
        if member.has_max_tasks():
            result += [False]
        else:
            result += [can_perform_task_for(member.user, task_type, team_video, task_lang)]
    else:
        result += [None]

    return result

@render_to_json
def search_members(request, slug):
    team = Team.get(slug, request.user)
    q = request.GET.get('term', '').replace('(', '').replace(')', '')
    terms = get_terms(q)

    task_id = request.GET.get('task')
    task_type = request.GET.get('task_type')
    task_lang = request.GET.get('task_lang')
    team_video_id = request.GET.get('team_video')

    members = team.members.filter(user__is_active=True)
    for term in terms:
        members = members.filter(
            Q(user__username__icontains=term) |
            Q(user__first_name__icontains=term) |
            Q(user__last_name__icontains=term)
        )
    members = members.select_related('user')[:MAX_MEMBER_SEARCH_RESULTS]

    results = [_member_search_result(m, team, task_id, team_video_id, task_type, task_lang)
               for m in members]

    return { 'results': results }

def role_saved(request, slug):
    messages.success(request, _(u'Member saved.'))
    return_path = reverse('teams:detail_members', args=[], kwargs={'slug': slug})
    return HttpResponseRedirect(return_path)


# Tasks
def _get_or_create_workflow(team_slug, project_id, team_video_id):
    try:
        workflow = Workflow.objects.get(team__slug=team_slug, project=project_id,
                                        team_video=team_video_id)
    except Workflow.DoesNotExist:
        # We special case this because Django won't let us create new models
        # with the IDs, we need to actually pass in the Model objects for
        # the ForeignKey fields.
        #
        # Most of the time we won't need to do these three extra queries.

        team = Team.objects.get(slug=team_slug)
        project = Project.objects.get(pk=project_id) if project_id else None
        team_video = TeamVideo.objects.get(pk=team_video_id) if team_video_id else None

        workflow = Workflow(team=team, project=project, team_video=team_video)

    return workflow

def _task_languages(team, user):
    languages = filter(None, Task.objects.filter(team=team, deleted=False)
                                         .values_list('language', flat=True)
                                         .distinct())

    language_labels = dict(get_language_choices(with_empty=True))

    # TODO: Handle the team language setting here once team settings are
    # implemented.
    languages = list(set(languages))
    lang_data = []
    for l in languages:
        if language_labels.get(l):
            lang_data.append({'code': l, 'name': language_labels[l]} )
        else:
            logger.error("Failed to find language code for task", extra={
                "data": {
                    "language_code": l,
                    "supported": language_labels
                }
            })
    return lang_data

def _tasks_list(request, team, project, filters, user):
    '''List tasks for the given team, optionally filtered.

    `filters` should be an object/dict with zero or more of the following keys:

    * type: a string describing the type of task. 'Subtitle', 'Translate', etc.
    * completed: true or false
    * assignee: user ID as an integer
    * team_video: team video ID as an integer

    '''
    tasks = Task.objects.filter(team=team.id, deleted=False)

    if project:
        tasks = tasks.filter(team_video__project = project)

    if filters.get('team_video'):
        tasks = tasks.filter(team_video=filters['team_video'])

    if filters.get('completed'):
        tasks = tasks.filter(completed__isnull=False)
    else:
        tasks = tasks.filter(completed=None)

    if filters.get('language'):
        if filters['language'] != 'all':
            tasks = tasks.filter(language=filters['language'])
    elif request.user.is_authenticated() and request.user.get_languages():
        languages = [ul.language for ul in request.user.get_languages()] + ['']
        tasks = tasks.filter(language__in=languages)

    if filters.get('q'):
        terms = get_terms(filters['q'])
        for term in terms:
            tasks = tasks.filter(team_video__video__title__icontains=term)

    if filters.get('type'):
        tasks = tasks.filter(type=Task.TYPE_IDS[filters['type']])

    if filters.get('assignee'):
        assignee = filters.get('assignee')

        if assignee == 'me':
            tasks = tasks.filter(assignee=user)
        elif assignee == 'none':
            tasks = tasks.filter(assignee=None)
        elif assignee and assignee.isdigit():
            tasks = tasks.filter(assignee=int(assignee))
        elif assignee and assignee != 'anyone':
            tasks = tasks.filter(assignee=User.objects.get(username=assignee))
    else:
        tasks = tasks.filter(assignee=None)

    return tasks

def _order_tasks(request, tasks):
    sort = request.GET.get('sort', '-created')
    # Most teams won't use priorities. For those who do, that should be
    # the default sorting.
    order_clause = ["-priority"]
    if sort == 'created':
        order_clause.append('created')
    elif sort == '-created':
        order_clause.append('-created')
    elif sort == 'expires':
        tasks = tasks.exclude(expiration_date=None)
        order_clause.append('expiration_date')
    elif sort == '-expires':
        tasks = tasks.exclude(expiration_date=None)
        order_clause.append('-expiration_date')
    tasks = tasks.order_by(*order_clause)
    return tasks

def _get_task_filters(request):
    return { 'language': request.GET.get('lang'),
             'type': request.GET.get('type'),
             'team_video': request.GET.get('team_video'),
             'assignee': request.GET.get('assignee'),
             'q': request.GET.get('q'), }

def _cache_video_url(tasks):
    team_video_pks = [t.team_video_id for t in tasks]
    video_pks = [t.team_video.video_id for t in tasks]

    video_urls = dict([(vu.video_id, vu.effective_url) for vu in
                       VideoUrl.objects.filter(video__in=video_pks, primary=True)])

    for t in tasks:
        t.cached_video_url = video_urls.get(t.team_video.video_id)

@timefn
@render_to('teams/dashboard.html')
def dashboard(request, slug):

    team = Team.get(slug, request.user)
    user = request.user if request.user.is_authenticated() else None
    try:
        member = team.members.get(user=user)
    except TeamMember.DoesNotExist:
        member = None

    if user:
        user_languages = set([ul for ul in user.get_languages()])
        user_filter = {'assignee':str(user.id),'language':'all'}
        user_tasks = _tasks_list(request, team, None, user_filter, user).order_by('expiration_date')[0:14]
        user_tasks = user_tasks.select_related('team_video')
        _cache_video_url(user_tasks)
    else:
        user_languages = None
        user_tasks = None

    filters = {'assignee': 'none'}

    widget_settings = {}
    from apps.widget.rpc import add_general_settings
    add_general_settings(request, widget_settings)
    
    workflow = team.get_workflow()

    videos = []

    allows_tasks = workflow and workflow.allows_tasks

    if allows_tasks:

        # TED's dashboard should only show TEDTalks tasks
        # http://i.imgur.com/fjjqx.gif
        if team.slug == 'ted':
            project = Project.objects.get(team=team, slug='tedtalks')
        else:
            project = None

        tasks = _order_tasks(request,
                             _tasks_list(request, team,
                                         project, filters,
                                         user))

        tasks = tasks.select_related('team_video', 'team_video__team',
                                     'team_video__project', 'team_video__video')
<<<<<<< HEAD


=======
        
>>>>>>> 393c193b
        for task in chunkediter(tasks, 100):
            if member and not can_perform_task(user, task):
                continue

            task_vid = task.team_video

            if not task_vid in videos:
                task_vid.tasks = []
                videos.append(task_vid)

            vid_index = videos.index(task_vid)
            videos[vid_index].tasks.append(task)

            if len(videos) >= VIDEOS_ON_PAGE:
                break
        
        for video in videos:
            _cache_video_url(videos.tasks)
    else:
        team_videos = team.videos.select_related("teamvideo").order_by("-teamvideo__created")[0:VIDEOS_ON_PAGE]

        if not user_languages:
            for tv in team_videos:
                videos.append(tv.teamvideo)
        else:
            lang_list = [l.language for l in user_languages]

            for video in team_videos.all():
                subtitled_languages = (video.subtitlelanguage_set
                                                 .filter(language__in=lang_list)
                                                 .filter(is_complete=True)
                                                 .values_list("language", flat=True))
                if len(subtitled_languages) != len(user_languages):
                    tv = video.teamvideo
                    tv.languages = [l for l in user_languages if l.language not in subtitled_languages]
                    videos.append(tv)

    context = {
        'team': team,
        'member': member,
        'user_tasks': user_tasks,
        'videos': videos,
        'allows_tasks': allows_tasks,
        'can_add_video': can_add_video(team, request.user),
        'widget_settings': widget_settings
    }
    
    return context

@timefn
@render_to('teams/tasks.html')
def team_tasks(request, slug, project_slug=None):
    team = Team.get(slug, request.user)

    if not can_view_tasks_tab(team, request.user):
        messages.error(request, _("You cannot view this team's tasks."))
        return HttpResponseRedirect(team.get_absolute_url())

    if not project_slug:
        project_slug = request.GET.get('project')

    user = request.user if request.user.is_authenticated() else None
    member = team.members.get(user=user) if user else None
    languages = _task_languages(team, request.user)
    languages = sorted(languages, key=lambda l: l['name'])
    filters = _get_task_filters(request)
    filtered = 0

    if project_slug != '' and project_slug != None:
        if project_slug == 'any':
            project = None
        else:
            try:
                project = Project.objects.get(team=team, slug=project_slug)
            except Project.DoesNotExist:
                project = None
    else:
        # User didn't specify a project to filter on.  We use the default
        # project only if:
        #   - There was no team_video specified
        #   - The user isn't looking at their own tasks
        if (filters.get('team_video') is None and
                filters.get('assignee') != 'me'):
            project = _default_project_for_team(team)
        else:
            project = None

    tasks = _order_tasks(request,
                         _tasks_list(request, team, project, filters, user))
    tasks, pagination_info = paginate(tasks, TASKS_ON_PAGE, request.GET.get('page'))

    # We pull out the task IDs here for performance.  It's ugly, I know.
    #
    # MySQL doesn't use the ideal indexes when you try to filter and
    # select_related all the various stuff, but if you split the process into
    # two queries they'll both be fast.
    #
    # Thanks, MySQL.
    task_ids = list(tasks.values_list('id', flat=True))
    tasks = list(Task.objects.filter(id__in=task_ids).select_related(
            'team_video__video',
            'team_video__team',
            'team_video__project',
            'assignee',
            'team',
            'new_subtitle_version__subtitle_language',
            'new_subtitle_version__author'))
    tasks.sort(key=lambda t: task_ids.index(t.pk))

    if filters.get('team_video'):
        filters['team_video'] = TeamVideo.objects.get(pk=filters['team_video'])

    if filters.get('assignee'):
        if filters['assignee'] == 'me':
            filters['assignee'] = team.members.get(user=request.user)
        elif filters['assignee'] == 'none':
            filters['assignee'] == None
        elif filters['assignee'].isdigit():
            filters['assignee'] = team.members.get(user=filters['assignee'])
        elif filters['assignee'] != 'anyone':
            filters['assignee'] = team.members.get(user=User.objects.get(username=filters['assignee']))

        filtered = filtered + 1

    if filters.get('language'):
        filtered = filtered + 1

    if filters.get('type'):
        filtered = filtered + 1

    if project_slug is not None:
        filtered = filtered + 1

    widget_settings = {}
    from apps.widget.rpc import add_general_settings
    add_general_settings(request, widget_settings)

    team_video_pks = [t.team_video_id for t in tasks]
    video_pks = (Video.objects.filter(teamvideo__in=team_video_pks)
                              .values_list('id', flat=True))

    video_urls = dict([(vu.video_id, vu.effective_url) for vu in
                       VideoUrl.objects.filter(video__in=video_pks,
                                               primary=True)])

    for t in tasks:
        t.cached_video_url = video_urls.get(t.team_video.video_id)

    context = {
        'team': team,
        'project': project, # TODO: Review
        'user_can_delete_tasks': can_delete_tasks(team, request.user),
        'user_can_assign_tasks': can_assign_tasks(team, request.user),
        'assign_form': TaskAssignForm(team, member),
        'languages': languages,
        'tasks': tasks,
        'filters': filters,
        'widget_settings': widget_settings,
        'filtered': filtered,
        'member': member,
        'project_choices': team.project_set.exclude(name='_root'),
    }

    context.update(pagination_info)

    return context

@render_to('teams/create_task.html')
def create_task(request, slug, team_video_pk):
    team = get_object_or_404(Team, slug=slug)
    team_video = get_object_or_404(TeamVideo, pk=team_video_pk, team=team)
    can_assign = can_assign_tasks(team, request.user, team_video.project)

    if request.POST:
        form = TaskCreateForm(request.user, team, team_video, request.POST)

        if form.is_valid():
            task = form.save(commit=False)

            task.team = team
            task.team_video = team_video

            task.set_expiration()

            if task.type == Task.TYPE_IDS['Subtitle']:
                languages_with_versions = list(
                    task.team_video.video.newsubtitlelanguage_set
                                         .having_versions())

                if not languages_with_versions:
                    task.language = ''
                else:
                    # There should never be more than one language with
                    # subtitles for a video eligible for a transcribe task.  If
                    # for some reason there is, we'll just take the first one
                    # the DB decides to give us.
                    sl = languages_with_versions[0]
                    task.language = sl.language_code
                    task.new_subtitle_version = sl.get_tip()

            if task.type in [Task.TYPE_IDS['Review'], Task.TYPE_IDS['Approve']]:
                task.approved = Task.APPROVED_IDS['In Progress']
                task.new_subtitle_version = task.team_video.video.latest_version(language_code=task.language)

            task.save()
            notifier.team_task_assigned.delay(task.pk)
            return HttpResponseRedirect(reverse('teams:team_tasks', args=[],
                                                kwargs={'slug': team.slug}))
    else:
        form = TaskCreateForm(request.user, team, team_video)

    subtitlable = json.dumps(can_create_task_subtitle(team_video, request.user))
    translatable_languages = json.dumps(can_create_task_translate(team_video, request.user))

    language_choices = json.dumps(get_language_choices(True))

    return { 'form': form, 'team': team, 'team_video': team_video,
             'translatable_languages': translatable_languages,
             'language_choices': language_choices,
             'subtitlable': subtitlable,
             'can_assign': can_assign, }

@login_required
def perform_task(request, slug=None, task_pk=None):
    task_pk = task_pk or request.POST.get('task_id')

    task = get_object_or_404(Task, pk=task_pk)

    if slug:
        team = get_object_or_404(Team,slug=slug)
        if task.team != team:
            return HttpResponseForbidden(_(u'You are not allowed to perform this task.'))

    if not can_perform_task(request.user, task):
        return HttpResponseForbidden(_(u'You are not allowed to perform this task.'))

    task.assignee = request.user
    task.save()

    # ... perform task ...
    return HttpResponseRedirect(task.get_perform_url())

def _delete_subtitle_version(version):
    sl = version.subtitle_language
    n = version.version_number

    # "Delete" this specific version...
    version.visibility_override = 'private'
    version.save()

    # We also want to "delete" all draft subs leading up to this version.
    previous_versions = (sl.subtitleversion_set.filter(version_number__lt=n)
                                               .order_by('-version_number'))
    for v in previous_versions:
        if v.is_public():
            break
        v.visibility_override = 'private'
        v.save()


def delete_task(request, slug):
    '''Mark a task as deleted.

    The task will not be physically deleted from the database, but will be
    flagged and won't appear in further task listings.

    '''
    team = get_object_or_404(Team, slug=slug)
    next = request.POST.get('next', reverse('teams:team_tasks', args=[],
                                            kwargs={'slug': slug}))

    form = TaskDeleteForm(team, request.user, data=request.POST)
    if form.is_valid():
        task = form.cleaned_data['task']
        video = task.team_video.video
        task.deleted = True

        if task.subtitle_version:
            if form.cleaned_data['discard_subs']:
                _delete_subtitle_version(task.subtitle_version)
                task.subtitle_version = None

            if task.get_type_display() in ['Review', 'Approve']:
                # TODO: Handle subtitle/translate tasks here too?
                if not form.cleaned_data['discard_subs'] and task.subtitle_version:
                    task.new_subtitle_version.visibility_override = 'public'
                    task.new_subtitle_version.save()
                    metadata_manager.update_metadata(video.pk)

        task.save()

        messages.success(request, _('Task deleted.'))
    else:
        messages.error(request, _('You cannot delete this task.'))

    return HttpResponseRedirect(next)

def assign_task(request, slug):
    '''Assign a task to the given user, or unassign it if null/None.'''
    team = get_object_or_404(Team, slug=slug)
    next = request.POST.get('next', reverse('teams:team_tasks', args=[], kwargs={'slug': slug}))

    form = TaskAssignForm(team, request.user, data=request.POST)
    if form.is_valid():
        task = form.cleaned_data['task']
        assignee = form.cleaned_data['assignee']

        if task.assignee == request.user:
            was_mine = True
        else:
            was_mine = False

        task.assignee = assignee
        task.set_expiration()
        task.save()
        notifier.team_task_assigned.delay(task.pk)

        if task.assignee is None and was_mine:
            messages.success(request, _('Task declined.'))
        else:
            messages.success(request, _('Task assigned.'))
    else:
        messages.error(request, _('You cannot assign this task.'))

    return HttpResponseRedirect(next)

@render_to_json
@login_required
def assign_task_ajax(request, slug):
    '''Assign a task to the given user, or unassign it if null/None.'''
    team = get_object_or_404(Team, slug=slug)

    form = TaskAssignForm(team, request.user, data=request.POST)
    if form.is_valid():
        task = form.cleaned_data['task']
        assignee = form.cleaned_data['assignee']

        task.assignee = assignee
        task.set_expiration()
        task.save()
        notifier.team_task_assigned.delay(task.pk)

        return { 'success': True }
    else:
        return HttpResponseForbidden(_(u'Invalid assignment attempt.'))

@login_required
def upload_draft(request, slug, video_id):
    if request.POST:
        video = Video.objects.get(video_id=video_id)
        form = TaskUploadForm(request.POST, request.FILES,
                              user=request.user, video=video)

        if form.is_valid():
            form.save()
            messages.success(request, _(u"Draft uploaded successfully."))
        else:
            for key, value in form.errors.items():
                messages.error(request, '\n'.join([force_unicode(i) for i in value]))

        return HttpResponseRedirect(reverse('teams:team_tasks', args=[],
                                            kwargs={'slug': slug}))
    else:
        return HttpResponseBadRequest()

# copied a lot of those from widget/views.py:download_subtitles
# we need to make them share some code. for sure.
def download_draft(request, slug, task_pk, type="srt"):
    task = Task.objects.get(pk=task_pk)
    team = get_object_or_404(Team,slug=slug)

    if task.team != team:
        return HttpResponseForbidden(_(u'You are not allowed to download this transcript.'))

    if type not in babelsubs.get_available_formats():
        raise Http404

    subtitle_version = task.get_subtitle_version()

    subtitles = babelsubs.to(subtitle_version.get_subtitles(), type)
    response = HttpResponse(unicode(subtitles), mimetype="text/plain")
    original_filename = '%s.%s' % (subtitle_version.video.lang_filename(task.language), type)

    if not 'HTTP_USER_AGENT' in request.META or u'WebKit' in request.META['HTTP_USER_AGENT']:
        # Safari 3.0 and Chrome 2.0 accepts UTF-8 encoded string directly.
        filename_header = 'filename=%s' % original_filename.encode('utf-8')
    elif u'MSIE' in request.META['HTTP_USER_AGENT']:
        try:
            original_filename.encode('ascii')
        except UnicodeEncodeError:
            original_filename = 'subtitles.%s' % type

        filename_header = 'filename=%s' % original_filename
    else:
        # For others like Firefox, we follow RFC2231 (encoding extension in HTTP headers).
        filename_header = 'filename*=UTF-8\'\'%s' % iri_to_uri(original_filename.encode('utf-8'))

    response['Content-Disposition'] = 'attachment; ' + filename_header

    return response


# Projects
def project_list(request, slug):
    team = get_object_or_404(Team, slug=slug)
    projects = Project.objects.for_team(team)
    return render_to_response("teams/project_list.html", {
        "team":team,
        "projects": projects
    }, RequestContext(request))

@render_to('teams/settings-projects-add.html')
@login_required
def add_project(request, slug):
    team = Team.get(slug, request.user)

    if request.POST:
        form = ProjectForm(request.POST)
        workflow_form = WorkflowForm(request.POST)

        if form.is_valid() and workflow_form.is_valid():

            if team.project_set.filter(slug=pan_slugify(form.cleaned_data['name'])).exists():
                messages.error(request, _(u"There's already a project with this name"))
            else:
                project = form.save(commit=False)
                project.team = team
                project.save()

                if project.workflow_enabled:
                    workflow = workflow_form.save(commit=False)
                    workflow.team = team
                    workflow.project = project
                    workflow.save()

                messages.success(request, _(u'Project added.'))
                return HttpResponseRedirect(
                        reverse('teams:settings_projects', args=[], kwargs={'slug': slug}))
    else:
        form = ProjectForm()
        workflow_form = WorkflowForm()

    return { 'team': team, 'form': form, 'workflow_form': workflow_form, }

@render_to('teams/settings-projects-edit.html')
@login_required
def edit_project(request, slug, project_slug):
    team = Team.get(slug, request.user)
    project = Project.objects.get(slug=project_slug, team=team)
    project_list_url = reverse('teams:settings_projects', args=[], kwargs={'slug': slug})

    if project.is_default_project:
        messages.error(request, _(u'You cannot edit that project.'))
        return HttpResponseRedirect(project_list_url)

    try:
        workflow = Workflow.objects.get(team=team, project=project)
    except Workflow.DoesNotExist:
        workflow = None

    if request.POST:
        if request.POST.get('delete', None) == 'Delete':
            project.delete()
            messages.success(request, _(u'Project deleted.'))
            return HttpResponseRedirect(project_list_url)
        else:
            form = ProjectForm(request.POST, instance=project)
            workflow_form = WorkflowForm(request.POST, instance=workflow)

            # if the project doesn't have workflow enabled, the workflow form
            # is going to fail to validate (workflow is None)
            # there's probably a better way of doing this...
            if form.is_valid() and workflow_form.is_valid if project.workflow_enabled else form.is_valid():
                form.save()

                if project.workflow_enabled:
                    workflow = workflow_form.save(commit=False)
                    workflow.team = team
                    workflow.project = project
                    workflow.save()

                messages.success(request, _(u'Project saved.'))
                return HttpResponseRedirect(project_list_url)

    else:
        form = ProjectForm(instance=project)
        workflow_form = WorkflowForm(instance=workflow)

    return { 'team': team, 'project': project, 'form': form, 'workflow_form': workflow_form, }

@render_to('teams/_third-party-accounts.html')
@login_required
def third_party_accounts(request, slug):
    from accountlinker.views import _generate_youtube_oauth_request_link
    team = get_object_or_404(Team, slug=slug)
    if not can_change_team_settings(team, request.user):
        messages.error(request, _(u'You do not have permission to edit this team.'))
        return HttpResponseRedirect(team.get_absolute_url())

    new_youtube_url = _generate_youtube_oauth_request_link(
            json.dumps({'team': team.pk}))
    linked_accounts = team.third_party_accounts.all()
    return {
        "team":team,
        "new_youtube_url": new_youtube_url,
        "linked_accounts": linked_accounts,
    }

@login_required
def sync_third_party_account(request, slug, account_id):
    team = get_object_or_404(Team, slug=slug)
    if not can_change_team_settings(team, request.user):
        messages.error(request, _(u'You do not have permission to edit this team.'))
        return HttpResponseRedirect(team.get_absolute_url())

    team.third_party_accounts.get(pk=account_id)
    for video in team.videos.all():
        version = video.latest_version()
        if version is not None:
            ThirdPartyAccount.objects.mirror_on_third_party(
                    version.video, version.language, UPDATE_VERSION_ACTION,
                    version)
    messages.success(request, _(u'Successfully synced subtitles.'))
    return HttpResponseRedirect(reverse('teams:third-party-accounts',
        kwargs={'slug': team.slug}))


# Unpublishing
def _create_task_after_unpublishing(subtitle_version):
    team_video = subtitle_version.language.video.get_team_video()
    lang = subtitle_version.language.language

    # If there's already an open task for this language we don't need another.
    open_task_exists = team_video.task_set.incomplete().filter(language=lang).exists()

    if open_task_exists:
        return None

    workflow = Workflow.get_for_team_video(team_video)
    if workflow.approve_allowed:
        type = Task.TYPE_IDS['Approve']
        can_do = can_approve
    else:
        type = Task.TYPE_IDS['Review']
        can_do = can_review

    # Try to guess the appropriate assignee by looking at the last task.
    last_task = (team_video.task_set.complete().filter(language=lang, type=type)
                                               .order_by('-completed')
                                               [:1])
    assignee = None
    if last_task:
        candidate = last_task[0].assignee
        if candidate and can_do(team_video, candidate, lang):
            assignee = candidate

    task = Task(team=team_video.team, team_video=team_video,
                assignee=assignee, language=lang, type=type,
                subtitle_version=subtitle_version)
    task.set_expiration()
    task.save()

    return task

def _propagate_unpublish_to_external_services(language_pk, language_code, video):
    """Push the 'unpublishing' of subs to third-party providers for the given language.

    The unpublishing must be fully complete before this function is called.

    """
    try:
        language = SubtitleLanguage.objects.get(pk=language_pk)
    except SubtitleLanguage.DoesNotExist:
        delete_captions_in_original_service_by_code.delay(language_code, video.pk)
        return

    # Find the latest public version to determine what kind of third-party call
    # we need to make.
    latest_version = language.latest_version(public_only=True)

    if latest_version:
        # There's a latest version that's still public, so third-party services
        # should use that one.
        upload_subtitles_to_original_service.delay(latest_version.pk)
    else:
        # There's no latest version that's still public, but we know the
        # language still exists.
        #
        # This means that all of the subs in the language have been unpublished
        # and are awaiting moderation.
        #
        # In this case we should delete the subs from the external service
        # entirely, since we know that all the subs we have are bad.
        delete_captions_in_original_service.delay(language_pk)

def _propagate_unpublish_to_tasks(team_video, language_pk, language_code):
    """Push the 'unpublishing' of a language to any tasks applying to it.

    The unpublishing must be fully complete before this function is called.

    """
    try:
        language = SubtitleLanguage.objects.get(pk=language_pk)
        if language and language.latest_version(public_only=False):
            # Don't kill any tasks if there are still versions remaining.
            return
    except SubtitleLanguage.DoesNotExist:
        pass

    tasks_to_delete = team_video.task_set.not_deleted()

    # If there is still no original language left, we can just delete all the
    # tasks for this video because someone deleted everything.
    #
    # If there *is* an original language left, we just delete tasks for the
    # languages that were unpublished.
    if team_video.video.subtitle_language():
        tasks_to_delete = tasks_to_delete.filter(language=language_code)

    tasks_to_delete.update(deleted=True)

def unpublish(request, slug):
    team = get_object_or_404(Team, slug=slug)

    form = UnpublishForm(request.user, team, request.POST)
    if not form.is_valid():
        messages.error(request, _(u'Invalid unpublishing request.\nErrors:\n') + '\n'.join(flatten_errorlists(form.errors)))
        return HttpResponseRedirect(request.POST.get('next', team.get_absolute_url()))

    version = form.cleaned_data['subtitle_version']
    team_video = version.language.video.get_team_video()
    video = version.language.video
    scope = form.cleaned_data['scope']
    should_delete = form.cleaned_data['should_delete']
    language = version.language

    results = []
    if scope == 'version':
        results.append([version.language.pk, version.language.language,
                        version.unpublish(delete=should_delete)])
    elif scope == 'dependents':
        translations = list(SubtitleLanguage.objects.filter(video=language.video,
                                                            standard_language=language,
                                                            is_forked=False))
        for l in [language] + translations:
            results.append([l.pk, l.language,
                            l.unpublish(delete=should_delete)])
    else:
        assert False, 'Invalid scope.'

    for language_pk, language_code, version_for_task in results:
        _propagate_unpublish_to_external_services(language_pk, language_code, video)
        _propagate_unpublish_to_tasks(team_video, language_pk, language_code)

        if version_for_task:
            _create_task_after_unpublishing(version_for_task)

    metadata_manager.update_metadata(team_video.video.pk)
    update_one_team_video(team_video.pk)

    messages.success(request, _(u'Successfully unpublished subtitles.'))
    api_subtitles_rejected.send(version)
    return HttpResponseRedirect(request.POST.get('next', team.get_absolute_url()))

@login_required
def auto_captions_status(request, slug):
    """
    Prints a simple table of partner status for captions, this should
    should be used internally (as a cvs file with tab delimiters)
    """
    buffer = []
    team = get_object_or_404(Team, slug=slug)
    if not team.is_member(request.user):
        return  HttpResponseForbidden("Not allowed")
    buffer.append( "Video\tproject\tURL\tstatus\tjob_id\ttask_id\tcreated on\tcompleted on")
    for tv in team.teamvideo_set.all().select_related("job", "project", "video"):
        jobs = tv.job_set.all()
        extra = ""
        if jobs.exists():
            j = jobs[0]
            extra = "%s\t%s\t%s\t%s\t%s" % (j.status, j.job_id, j.task_id, j.created_on, j.completed_on)
        url = "%s://%s%s" % (DEFAULT_PROTOCOL, Site.objects.get_current().domain, tv.video.get_absolute_url())
        buffer.append( "Video:%s\t %s\t%s\t %s" % (tv.video.title,tv.project.name, url, extra))
    response =  HttpResponse( "\n".join(buffer), content_type="text/csv")
    response['Content-Disposition'] = 'filename=team-status.csv'
    return response


# Billing
@staff_member_required
def billing(request):
    user = request.user

    if not DEV and not (user.is_superuser and user.is_active):
        raise Http404

    if request.method == 'POST':
        form = ChooseTeamForm(request.POST)
        if form.is_valid():
            team = form.cleaned_data.get('team')
            start_date = form.cleaned_data.get('start_date')
            end_date = form.cleaned_data.get('end_date')

            report = BillingReport.objects.create(team=team,
                    start_date=start_date, end_date=end_date)

            process_billing_report.delay(report.pk)

    else:
        form = ChooseTeamForm()

    reports = BillingReport.objects.all().order_by('-pk')

    return render_to_response('teams/billing/choose.html', {
        'form': form,
        'reports': reports
    }, RequestContext(request))<|MERGE_RESOLUTION|>--- conflicted
+++ resolved
@@ -1205,12 +1205,7 @@
 
         tasks = tasks.select_related('team_video', 'team_video__team',
                                      'team_video__project', 'team_video__video')
-<<<<<<< HEAD
-
-
-=======
-        
->>>>>>> 393c193b
+
         for task in chunkediter(tasks, 100):
             if member and not can_perform_task(user, task):
                 continue

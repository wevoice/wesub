--- conflicted
+++ resolved
@@ -58,11 +58,7 @@
 
 
     def _add_team_video(self):
-<<<<<<< HEAD
-        video = VideoFactory()
-=======
         video = VideoFactory(primary_audio_language_code='en')
->>>>>>> f1cdd1a1
         tv = TeamVideoFactory(team=self.team, added_by=self.admin, video=video)
         return video, tv
 
@@ -282,11 +278,7 @@
 
     @classmethod
     def _add_team_video(cls):
-<<<<<<< HEAD
-        video = VideoFactory()
-=======
         video = VideoFactory(primary_audio_language_code='en')
->>>>>>> f1cdd1a1
         tv = TeamVideoFactory(team=cls.team, added_by=cls.admin, video=video)
         return video, tv
 
@@ -463,11 +455,7 @@
         self.data_utils.add_subs(**data)
 
     def _add_team_video(self):
-<<<<<<< HEAD
-        video = VideoFactory()
-=======
         video = VideoFactory(primary_audio_language_code='en')
->>>>>>> f1cdd1a1
         tv = TeamVideoFactory(team=self.team, added_by=self.admin, video=video)
         return video, tv
 
@@ -1204,11 +1192,7 @@
 
     @classmethod
     def _add_team_video(cls):
-<<<<<<< HEAD
-        video = VideoFactory()
-=======
         video = VideoFactory(primary_audio_language_code='en')
->>>>>>> f1cdd1a1
         tv = TeamVideoFactory(team=cls.team, added_by=cls.admin, video=video)
         return video, tv
 

# Amara, universalsubtitles.org
#
# Copyright (C) 2015 Participatory Culture Foundation
#
# This program is free software: you can redistribute it and/or modify it under
# the terms of the GNU Affero General Public License as published by the Free
# Software Foundation, either version 3 of the License, or (at your option) any
# later version.
#
# This program is distributed in the hope that it will be useful, but WITHOUT
# ANY WARRANTY; without even the implied warranty of MERCHANTABILITY or FITNESS
# FOR A PARTICULAR PURPOSE.  See the GNU Affero General Public License for more
# details.
#
# You should have received a copy of the GNU Affero General Public License along
# with this program.  If not, see http://www.gnu.org/licenses/agpl-3.0.html.

from __future__ import absolute_import

from django.test import TestCase
from nose.tools import *
from rest_framework import status
from rest_framework.reverse import reverse
from rest_framework.test import APIClient

from auth.models import CustomUser as User, LoginToken
from utils import test_utils
from utils.factories import *

class UserAPITest(TestCase):
    def setUp(self):
        self.user = UserFactory()
        self.user.ensure_api_key_created()
        self.client = APIClient()
        self.client.force_authenticate(self.user)
        self.list_url = reverse('api:users-list')

    def detail_url(self, user):
        return reverse('api:users-detail', args=(user.username,))

    def assert_response_data_correct(self, response, user, method):
        for field in ('username', 'full_name', 'first_name', 'last_name',
                      'biography', 'homepage'):
            value = getattr(user, field)
            response_value = response.data[field]
            assert_equal(response_value, value,
                         '{} != {} (field: {})'.format(
                             response_value, value, field))

        if user.created_by:
            assert_equal(response.data['created_by'],
                         user.created_by.username)
        else:
            assert_equal(response.data['created_by'], None)
        assert_equal(response.data['avatar'], user.avatar())
        assert_equal(response.data['num_videos'], user.videos.count())
        assert_items_equal(response.data['languages'], user.get_languages())
        assert_equal(response.data['resource_uri'],
                     'http://testserver' + self.detail_url(user))

        if method == 'get':
            assert_not_in('email', response.data)
            assert_not_in('api_key', response.data)
        elif method == 'put':
            assert_equal(response.data['email'], user.email)
            assert_not_in('api_key', response.data)
        else:
            assert_equal(response.data['email'], user.email)
            assert_equal(response.data['api_key'], user.api_key.key)

    def test_get_details(self):
        user = UserFactory(
            username='test-username',
            full_name='Test Name',
            first_name='Test',
            last_name='Name',
            biography='test bio',
            homepage='http://example.com/homepage.html',
            languages=['en', 'fr', 'pt-br'],
        )
        for i in range(3):
            VideoFactory(user=self.user)
        response = self.client.get(self.detail_url(user))
        assert_equal(response.status_code, status.HTTP_200_OK,
                     response.content)
        self.assert_response_data_correct(response, user, 'get')

    def check_user_data(self, user, data, orig_user_data=None):
        if orig_user_data is None:
            orig_user_data = {
                'first_name': '',
                'last_name': '',
                'password': '',
            }
        for name in ('email', 'first_name', 'last_name'):
            if name in data:
                assert_equal(getattr(user, name), data[name])
            else:
                assert_equal(getattr(user, name), orig_user_data[name])
        if 'password' in data:
            assert_true(user.check_password(data['password']))
        elif 'password':
            assert_equal(user.password, orig_user_data['password'])

    def check_post(self, data):
        response = self.client.post(self.list_url, data=data)
        assert_equal(response.status_code, status.HTTP_201_CREATED,
                     response.content)
        user = User.objects.get(username=response.data['username'])
        self.check_user_data(user, data)
        assert_equal(user.created_by, self.user)
        self.assert_response_data_correct(response, user, 'post')
        return user, response

    def test_create_user(self):
        self.user.is_partner = True
        self.check_post({
            'username': 'test-user',
            'email': 'test@example.com',
            'password': 'test-password',
            'first_name': 'Test',
            'last_name': 'User',
            'full_name': 'Test User',
            'bio': 'test-bio',
            'homepage': 'http://example.com/test/'
        })

    def test_create_user_with_unique_username(self):
        UserFactory(username='test-user')
        user, response = self.check_post({
            'username': 'test-user',
            'find_unique_username': 1,
            'email': 'test@example.com',
            'password': 'test-password',
            'first_name': 'Test',
            'last_name': 'User',
            'full_name': 'Test User',
            'bio': 'test-bio',
            'homepage': 'http://example.com/test/'
        })
        assert_equal(user.username, 'test-user00')

    def test_create_partner(self):
        self.user.is_partner = True
        user, response = self.check_post({
            'username': 'test-user',
            'email': 'test@example.com',
            'password': 'test-password',
            'is_partner': True,
        })
        assert_true(user.is_partner)

    def test_only_partners_can_create_partners(self):
        self.user.is_partner = False
        user, response = self.check_post({
            'username': 'test-user',
            'email': 'test@example.com',
            'password': 'test-password',
            'is_partner': True,
        })
        assert_false(user.is_partner)

    def test_username_max_length(self):
        # we should only allow 30 chars for the username length
        response = self.client.post(self.list_url, {
            'username': 'a' * 31,
            'find_unique_username': 1,
            'email': 'test@example.com',
        })
        assert_equal(response.status_code, status.HTTP_400_BAD_REQUEST)

    def test_unique_username_max_length(self):
        # we should only allow 24 chars for the username length, since we may
        # add up to 6 extra to make it unique
        response = self.client.post(self.list_url, {
            'username': 'a' * 25,
            'find_unique_username': 1,
            'email': 'test@example.com',
        })
        assert_equal(response.status_code, status.HTTP_400_BAD_REQUEST)

    def test_create_user_partial_data(self):
        self.check_post({
            'username': 'test-user',
            'email': 'test@example.com',
        })

    def test_create_user_blank_data(self):
        self.check_post({
            'username': 'test-user',
            'email': 'test@example.com',
            'first_name': '',
            'last_name': '',
            'full_name': '',
            'bio': '',
            'homepage': '',
        })

    def test_create_user_non_unique_username(self):
        UserFactory(username='test-user')
        response = self.client.post(self.list_url, {
            'username': 'test-user',
            'email': 'test@example.com',
        })
        assert_equal(response.status_code, status.HTTP_400_BAD_REQUEST)

    def test_create_user_non_ascii_username(self):
        response = self.client.post(self.list_url, {
            'username': '\xc4\x8devap\xc4\x8di\xc4\x87i',
            'email': 'test@example.com',
        }, format='json')
        assert_equal(response.status_code, status.HTTP_400_BAD_REQUEST)

    def test_login_token(self):
        user, response = self.check_post({
            'username': 'test-user',
            'email': 'test@example.com',
            'create_login_token': True,
        })
        token = LoginToken.objects.get(user=user)
        self.check_login_token(response, token)

    def check_login_token(self, response, token):
        assert_equal(response.data['auto_login_url'],
                     'http://testserver' + reverse("auth:token-login",
                                                   args=(token.token,)))

    def check_put(self, data):
        orig_user_data = self.user.__dict__.copy()
        response = self.client.put(self.detail_url(self.user), data=data)
        assert_equal(response.status_code, status.HTTP_200_OK,
                     response.content)
        user = test_utils.reload_obj(self.user)
        self.check_user_data(user, data, orig_user_data)
        assert_equals(user.created_by, None)
<<<<<<< HEAD
        self.assert_response_data_correct(response, user, get=False)
        return response
=======
        self.assert_response_data_correct(response, user, 'put')
>>>>>>> ad2b415b

    def test_update_user(self):
        self.check_put({
            'email': 'new-email@example.com',
            'password': 'new-password',
            'first_name': 'New',
            'last_name': 'Newson',
        })

    def test_update_user_partial_data(self):
        self.check_put({
            'email': 'new-email@example.com',
        })

    def test_update_with_create_login_token(self):
        response = self.check_put({
            'create_login_token': True,
        })
        token = LoginToken.objects.get(user=self.user)
        self.check_login_token(response, token)
        # test a second update, we should create a new token
        response = self.check_put({
            'create_login_token': True,
        })
        token2 = LoginToken.objects.get(user=self.user)
        assert_not_equal(token.token, token2.token)
        self.check_login_token(response, token2)

    def test_cant_change_other_user(self):
        other_user = UserFactory()
        response = self.client.put(self.detail_url(other_user), data={
            'first_name': 'New',
        })
        assert_equal(response.status_code, status.HTTP_403_FORBIDDEN,
                     response.content)

    def test_cant_change_username(self):
        orig_username = self.user.username
        response = self.client.put(self.detail_url(self.user), data={
            'username': 'new-username',
        })
        assert_equal(response.status_code, status.HTTP_200_OK)
        assert_equal(test_utils.reload_obj(self.user).username, orig_username)<|MERGE_RESOLUTION|>--- conflicted
+++ resolved
@@ -233,12 +233,8 @@
         user = test_utils.reload_obj(self.user)
         self.check_user_data(user, data, orig_user_data)
         assert_equals(user.created_by, None)
-<<<<<<< HEAD
-        self.assert_response_data_correct(response, user, get=False)
+        self.assert_response_data_correct(response, user, 'put')
         return response
-=======
-        self.assert_response_data_correct(response, user, 'put')
->>>>>>> ad2b415b
 
     def test_update_user(self):
         self.check_put({

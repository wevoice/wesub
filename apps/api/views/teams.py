# Amara, universalsubtitles.org
#
# Copyright (C) 2015 Participatory Culture Foundation
#
# This program is free software: you can redistribute it and/or modify it under
# the terms of the GNU Affero General Public License as published by the Free
# Software Foundation, either version 3 of the License, or (at your option) any
# later version.
#
# This program is distributed in the hope that it will be useful, but WITHOUT
# ANY WARRANTY; without even the implied warranty of MERCHANTABILITY or FITNESS
# FOR A PARTICULAR PURPOSE.  See the GNU Affero General Public License for more
# details.
#
# You should have received a copy of the GNU Affero General Public License along
# with this program.  If not, see http://www.gnu.org/licenses/agpl-3.0.html.
"""
Teams
-----

Team Resource
*************

Get a list of teams
^^^^^^^^^^^^^^^^^^^

.. http:get:: /api/teams/

    Get a paginated list of all teams

    :>json string name: Name of the team
    :>json slug slug: Machine name for the team slug (used in URLs)
    :>json string description: Team description
    :>json boolean is_visible: Should this team's videos be publicly visible?
    :>json string membership_policy: Team membership policy. One of:

        - ``Open``
        - ``Application``
        - ``Invitation by any team member``
        - ``Invitation by manager``
        - ``Invitation by admin``

    :>json string video_policy: Team video policy.  One of:

        - ``Any team member``
        - ``Managers and admins``
        - ``Admins only``

<<<<<<< HEAD
    :>json uri activity_uri: Team activity resource
=======
>>>>>>> 45cc457e
    :>json uri members_uri: Team member list resource
    :>json uri safe_members_uri: "Safe" team members list resource
    :>json uri projects_uri: Team projects resource
    :>json uri applications_uri: Team applications resource (or null if the
        membership policy is not by application)
    :>json uri languages_uri: Team preferred/blacklisted languages resource
    :>json uri tasks_uri: Team tasks resource (or null if tasks are not enabled)
    :>json uri resource_uri: Team resource

.. http:get:: /api/teams/(team-slug)/

    Get details on a single team

    The data is the same as the list endpoint

Updating team settings
~~~~~~~~~~~~~~~~~~~~~~

.. http:put:: /api/teams/(team-slug)

    :<json string name: (required) Name of the team
    :<json slug slug: (required) Manchine name for the team (used in URLs)
    :<json string description: Team description
    :<json boolean is_visible: Should this team be publicly visible?
    :<json string membership_policy:  Team membership policy.  One of:

        - ``Open``
        - ``Application``
        - ``Invitation by any team member``
        - ``Invitation by manager``
        - ``Invitation by admin``

    :<json string video_policy:  Team video policy.  One of:

        - ``Any team member``
        - ``Managers and admins``
        - ``Admins only``

Members Resource
****************

API endpoint for team memberships

Listing members of a team
^^^^^^^^^^^^^^^^^^^^^^^^^

.. http:get:: /api/teams/(team-slug)/members/

    :>json username username: username
    :>json string role: One of: ``owner``, ``admin``, ``manager``, or
        ``contributor``

Get info on a team member
^^^^^^^^^^^^^^^^^^^^^^^^^

.. http:get:: /api/teams/(team-slug)/members/(username)

    The data is in the same format as the listing endpoint.

Adding a member to the team
^^^^^^^^^^^^^^^^^^^^^^^^^^^

.. http:post:: /api/teams/(team-slug)/members/

    :<json username username: username of the user to add
    :<json string role: One of: ``owner``, ``admin``, ``manager``, or
        ``contributor``

Change a team member's role
^^^^^^^^^^^^^^^^^^^^^^^^^^^

.. http:put:: /api/teams/(team-slug)/members/(username)/

    :<json string role: One of: ``owner``, ``admin``, ``manager``, or
        ``contributor``

Removing a user from a team
^^^^^^^^^^^^^^^^^^^^^^^^^^^

.. http:delete:: /api/teams/(team-slug)/members/(username)/

Safe Members Resource
*********************

This resource behaves the same as the normal Team Member resource except
with couple differences for the POST action to add members.

- An invitation is sent to the user to join the team instead of simply
  adding them
- If no user exists with the username, and the email field is included
  in the POST data, we will create a user and send an email to the email
  account.

Projects Resource
*****************

List a team's projects
^^^^^^^^^^^^^^^^^^^^^^

.. http:get:: /api/teams/(team-slug)/projects/

    :>json string name: project name
    :>json slug slug: slug for the project
    :>json string description: project description
    :>json string guidelines: Project guidelines for users working on it
    :>json datetime created: datetime when the project was created
    :>json datetime modified: datetime when the project was last changed
    :>json boolean workflow_enabled: Are tasks enabled for this project?
    :>json uri resource_uri: Project details resource

Get details on a project
^^^^^^^^^^^^^^^^^^^^^^^^

.. http:get:: /api/teams/(team-slug)/projects/(project-slug)/

    The data is the same as the listing endpoint

Creating a project
^^^^^^^^^^^^^^^^^^

.. http:post:: /api/teams/(team-slug)/projects/

    :<json string name: project name
    :<json slug slug: slug for the project
    :<json string description: project description **(optional)**
    :<json string guidelines: Project guidelines for users working on it
        **(optional)**

Updating a project
^^^^^^^^^^^^^^^^^^

.. http:put:: /api/teams/(team-slug)/projects/(project-slug)/

    Uses the same data as the POST method

Delete a project
^^^^^^^^^^^^^^^^

.. http:delete:: /api/teams/(team-slug)/projects/(project-slug)/


Tasks Resource
**************

List all tasks for a team
^^^^^^^^^^^^^^^^^^^^^^^^^

.. http:get:: /api/teams/(team-slug)/tasks/

    :queryparam username assignee: Show only tasks assigned to a username
    :queryparam integer priority: Show only tasks with a given priority
    :queryparam string type: Show only tasks of a given type
    :queryparam video-id video_id: Show only tasks that pertain to a given video
    :queryparam string order_by: Apply sorting to the task list.  Possible values:

        - ``created``   Creation date
        - ``-created``  Creation date (descending)
        - ``priority``  Priority
        - ``-priority`` Priority (descending)
        - ``type``      Task type (details below)
        - ``-type``     Task type (descending)

    :queryparam boolean completed: Show only complete tasks
    :queryparam integer completed-before: Show only tasks completed before a
        given date (as a unix timestamp)
    :queryparam integer completed-after: Show only tasks completed before a
        given date (as a unix timestamp)
    :queryparam boolean open: Show only incomplete tasks

Get details on a specific task
^^^^^^^^^^^^^^^^^^^^^^^^^^^^^^

.. http:get:: /api/teams/(team-slug)/tasks/(task-id)/

    :>json video-id video_id: ID of the video being worked on
    :>json bcp-47 language: Language code being worked on
    :>json integer id: ID for the task
    :>json string type: type of task.  One of ``Subtitle``, ``Translate``,
         ``Review``, or ``Approve``
    :>json username assignee: username of the task assignee (or null)
    :>json integer priority: Priority for the task
    :>json datetime created: Date/time when the task was created
    :>json datetime completed: Date/time when the task was completed (or null)
    :>json string approved: Approval status of the task.  One of
        ``In Progress``, ``Approved``, or ``Rejected``
    :>json resource_uri: Task resource

Create a new task
^^^^^^^^^^^^^^^^^

.. http:post:: /api/teams/(team-slug)/tasks/

    :<json video-id video_id: Video ID
    :<json bcp-47 language: language code
    :<json string type: task type to create.  Must be ``Subtitle`` or
        ``Translate``
    :<json username assignee: Username of the task assignee **(optional)**
    :<json integer priority: Priority for the task **(optional)**

Update an existing task
^^^^^^^^^^^^^^^^^^^^^^^

.. http:put:: /api/teams/(team-slug)/tasks/(task-id)/

    :<json username assignee: Username of the task assignee or null to unassign
    :<json integer priority: priority of the task
    :<json boolean send_back: send a truthy value to send the back back
        **(optional)**
    :<json boolean complete: send a truthy value to complete/approve the task
        **(optional)**
    :<json integer version_number: Specify the version number of the subtitles
        that were created for this task **(optional)**

.. note::
    If both send_back and approved are specified, then send_back will take
    preference.

Delete an existing task
^^^^^^^^^^^^^^^^^^^^^^^

.. http:delete:: /api/teams/(team-slug)/tasks/(task-id)/

Applications Resource
*********************

This endpoint only works for teams with membership by application.

List applications
^^^^^^^^^^^^^^^^^

.. http:get:: /api/teams/(team-slug)/applications

    :queryparam string status: Include only applications with this status
    :queryparam integer before: Include only applications submitted before
        this time (as a unix timestamp)
    :queryparam integer after: Include only applications submitted after this
        time (as a unix timestamp)
    :queryparam username user: Include only applications from this user

    List results are paginated

Get details on a single application
^^^^^^^^^^^^^^^^^^^^^^^^^^^^^^^^^^^

.. http:get:: /api/teams/(team-slug)/applications/(application-id)/:

    :>json username user: Username of the applicant
    :>json string note: note given by the applicant
    :>json string status: status value.  Possible values are ``Denied``,
        ``Approved``, ``Pending``, ``Member Removed`` and ``Member Left``
    :>json integer id: application ID
    :>json datetime created: creation date/time
    :>json datetime modified: last modified date/time
    :>json uri resource_uri: Application resource

Approve/Deny an application
^^^^^^^^^^^^^^^^^^^^^^^^^^^

.. http:put:: /api/teams/(team-slug)/applications/(application-id)/

    :<json string status: ``Denied`` to deny the application and ``Approved`` to
        approve it.

Preferred Languages Resource
****************************

Preferred languages will have tasks auto-created for each video.

.. http:put:: /api/teams/(team-slug)/languages/preferred/

    Send a list of language codes as data.

Blacklisted Languages Resource
******************************

Subtitles for blacklisted languages will not be allowed.

.. http:put:: /api/teams/(team-slug)/languages/blacklisted/

    Send a list of language codes as data.
"""

from __future__ import absolute_import
from datetime import datetime

from django.core.exceptions import PermissionDenied
from django.db import IntegrityError
from django.db import transaction
from django.http import Http404
from django.shortcuts import get_object_or_404
from rest_framework import mixins
from rest_framework import serializers
from rest_framework import status
from rest_framework import viewsets
from rest_framework.decorators import api_view
from rest_framework.response import Response
from rest_framework.reverse import reverse
from rest_framework.views import APIView

from api.fields import TimezoneAwareDateTimeField
from auth.models import CustomUser as User
from teams.models import (Team, TeamMember, Project, Task, TeamVideo,
                          Application, TeamLanguagePreference)
from utils.translation import ALL_LANGUAGE_CODES
import messages.tasks
import subtitles.signals
import teams.permissions as team_permissions
import videos.tasks

def timestamp_to_datetime(timestamp):
    return datetime.fromtimestamp(int(timestamp))

class MappedChoiceField(serializers.ChoiceField):
    """Choice field that maps internal values to choices."""

    default_error_messages = {
        'unknown-choice': "Unknown choice: {choice}",
    }

    def __init__(self, choices, *args, **kwargs):
        self.map = dict((value, choice) for value, choice in choices)
        self.rmap = dict((choice, value) for value, choice in choices)
        super(MappedChoiceField, self).__init__(self.rmap.keys(), *args,
                                                **kwargs)

    def to_internal_value(self, choice):
        try:
            return self.rmap[choice]
        except KeyError:
            self.fail('unknown-choice', choice=choice)

    def to_representation(self, value):
        return self.map[value]

class TeamSerializer(serializers.ModelSerializer):
    # Handle mapping internal values for membership/video policy to the values
    # we use in the api (currently the english display name)
    MEMBERSHIP_POLICY_CHOICES = (
        (Team.OPEN, u'Open'),
        (Team.APPLICATION, u'Application'),
        (Team.INVITATION_BY_ALL, u'Invitation by any team member'),
        (Team.INVITATION_BY_MANAGER, u'Invitation by manager'),
        (Team.INVITATION_BY_ADMIN, u'Invitation by admin'),
    )
    VIDEO_POLICY_CHOICES = (
        (Team.VP_MEMBER, u'Any team member'),
        (Team.VP_MANAGER, u'Managers and admins'),
        (Team.VP_ADMIN, u'Admins only'),
    )
    membership_policy = MappedChoiceField(
        MEMBERSHIP_POLICY_CHOICES, required=False,
        default=Team._meta.get_field('membership_policy').get_default())
    video_policy = MappedChoiceField(
        VIDEO_POLICY_CHOICES, required=False,
        default=Team._meta.get_field('video_policy').get_default())

    activity_uri = serializers.HyperlinkedIdentityField(
        view_name='api:team-activity',
        lookup_field='slug',
    )
    members_uri = serializers.SerializerMethodField()
    safe_members_uri = serializers.SerializerMethodField()
    projects_uri = serializers.SerializerMethodField()
    applications_uri = serializers.SerializerMethodField()
    tasks_uri = serializers.SerializerMethodField()
    languages_uri = serializers.SerializerMethodField()
    resource_uri = serializers.SerializerMethodField()

    def get_members_uri(self, team):
        return reverse('api:team-members-list', kwargs={
            'team_slug': team.slug,
        }, request=self.context['request'])

    def get_safe_members_uri(self, team):
        return reverse('api:safe-team-members-list', kwargs={
            'team_slug': team.slug,
        }, request=self.context['request'])

    def get_projects_uri(self, team):
        return reverse('api:projects-list', kwargs={
            'team_slug': team.slug,
        }, request=self.context['request'])

    def get_applications_uri(self, team):
        if not team.is_by_application():
            return None
        return reverse('api:team-application-list', kwargs={
            'team_slug': team.slug,
        }, request=self.context['request'])

    def get_languages_uri(self, team):
        if not team.is_old_style():
            return None
        return reverse('api:team-languages', kwargs={
            'team_slug': team.slug,
        }, request=self.context['request'])

    def get_tasks_uri(self, team):
        if not team.workflow_enabled:
            return None
        return reverse('api:tasks-list', kwargs={
            'team_slug': team.slug,
        }, request=self.context['request'])

    def get_resource_uri(self, team):
        return reverse('api:teams-detail', kwargs={
            'team_slug': team.slug,
        }, request=self.context['request'])

    class Meta:
        model = Team
        fields = ('name', 'slug', 'description', 'is_visible',
                  'membership_policy', 'video_policy', 'activity_uri',
                  'members_uri', 'safe_members_uri', 'projects_uri',
                  'applications_uri', 'languages_uri', 'tasks_uri',
                  'resource_uri')

class TeamUpdateSerializer(TeamSerializer):
    name = serializers.CharField(required=False)
    slug = serializers.SlugField(required=False)

class TeamViewSet(mixins.CreateModelMixin,
                  mixins.RetrieveModelMixin,
                  mixins.UpdateModelMixin,
                  mixins.ListModelMixin,
                  viewsets.GenericViewSet):
    lookup_field = 'slug'
    lookup_url_kwarg = 'team_slug'
    paginate_by = 20

    def get_queryset(self):
        return Team.objects.for_user(self.request.user)

    def get_serializer_class(self):
        if 'slug' in self.kwargs:
            return TeamUpdateSerializer
        else:
            return TeamSerializer

    def perform_create(self, serializer):
        if not team_permissions.can_create_team(self.request.user):
            raise PermissionDenied()
        team = serializer.save()
        TeamMember.objects.create_first_member(team=team,
                                               user=self.request.user)

    def perform_update(self, serializer):
        if not team_permissions.can_change_team_settings(serializer.instance,
                                                         self.request.user):
            raise PermissionDenied()
        serializer.save()

    def perform_destroy(self, instance):
        if not team_permissions.can_delete_team(instance, self.request.user):
            raise PermissionDenied()
        instance.delete()

class TeamMemberSerializer(serializers.Serializer):
    default_error_messages = {
        'user-does-not-exist': "User does not exist: {username}",
        'user-already-member': "User is already a team member",
    }

    ROLE_CHOICES = (
         TeamMember.ROLE_OWNER,
         TeamMember.ROLE_ADMIN,
         TeamMember.ROLE_MANAGER,
         TeamMember.ROLE_CONTRIBUTOR,
    )

    username = serializers.CharField(source='user.username')
    role = serializers.ChoiceField(ROLE_CHOICES)

    def validate_username(self, username):
        try:
            self.user = User.objects.get(username=username)
            return username
        except User.DoesNotExist:
            self.fail('user-does-not-exist', username=username)

    def create(self, validated_data):
        try:
            return self.context['team'].members.create(
                user=self.user,
                role=validated_data['role'],
            )
        except IntegrityError:
            self.fail('user-already-member')

class TeamMemberUpdateSerializer(TeamMemberSerializer):
    username = serializers.CharField(source='user.username', read_only=True)

    def update(self, instance, validated_data):
        instance.role = validated_data['role']
        instance.save()
        return instance

class TeamSubviewMixin(object):
    def initial(self, request, *args, **kwargs):
        super(TeamSubviewMixin, self).initial(request, *args, **kwargs)
        try:
            self.team = Team.objects.get(slug=kwargs['team_slug'])
        except Team.DoesNotExist:
            self.team = None
            raise Http404

    def get_serializer_context(self):
        return {
            'team': self.team,
            'user': self.request.user,
            'request': self.request,
        }

class TeamSubview(TeamSubviewMixin, viewsets.ModelViewSet):
    pass

class TeamMemberViewSet(TeamSubview):
    lookup_field = 'username'
    paginate_by = 20

    def get_serializer_class(self):
        if 'username' in self.kwargs:
            return TeamMemberUpdateSerializer
        else:
            return TeamMemberSerializer

    def get_queryset(self):
        if not self.team.user_is_member(self.request.user):
            raise PermissionDenied()
        return self.team.members.all().select_related("user")

    def get_object(self):
        if not self.team.user_is_member(self.request.user):
            raise PermissionDenied()
        member = get_object_or_404(self.team.members,
                                   user__username=self.kwargs['username'])
        return member

    def check_join_permissions(self, role):
        if not (role == TeamMember.ROLE_CONTRIBUTOR and
                team_permissions.can_join_team(self.team, self.request.user)):
            raise PermissionDenied()

    def check_add_permissions(self, role):
        if not team_permissions.can_add_member(
                self.team, self.request.user, role):
            raise PermissionDenied()

    def perform_create(self, serializer):
        if serializer.user == self.request.user:
            self.check_join_permissions(serializer.validated_data['role'])
        else:
            self.check_add_permissions(serializer.validated_data['role'])
        serializer.save()

    def perform_update(self, serializer):
        if not team_permissions.can_assign_role(
            self.team, self.request.user, serializer.validated_data['role'],
            serializer.instance.user):
            raise PermissionDenied()
        serializer.save()

    def perform_destroy(self, member):
        if not team_permissions.can_remove_member(self.team,
                                                  self.request.user):
            raise PermissionDenied()
        if member.role == TeamMember.ROLE_OWNER:
            raise serializers.ValidationError("Can't remove team owner")
        member.delete()

class SafeTeamMemberSerializer(TeamMemberSerializer):
    email = serializers.EmailField(required=False, write_only=True)

    default_error_messages = {
        'email-required': "Email required to create user",
    }

    def validate_username(self, username):
        return username

    def validate(self, attrs):
        try:
            self.user = User.objects.get(username=attrs['user']['username'])
        except User.DoesNotExist:
            if 'email' not in attrs:
                self.fail('email-required')
            self.user = User.objects.create(
                username=attrs['user']['username'],
                email=attrs['email'])
        return attrs

    def create(self, validated_data):
        team = self.context['team']
        if team.members.filter(user=self.user).exists():
            self.fail('user-already-member')
        invite = team.invitations.create(user=self.user,
                                         author=self.context['user'],
                                         role=validated_data['role'])
        messages.tasks.team_invitation_sent.delay(invite.id)
        # return an unsaved TeamMember for serialization purposes
        return TeamMember(user=self.user, team=team,
                          role=validated_data['role'])

class SafeTeamMemberViewSet(TeamMemberViewSet):
    def get_serializer_class(self):
        if 'username' in self.kwargs:
            return TeamMemberUpdateSerializer
        else:
            return SafeTeamMemberSerializer

    def create(self, request, *args, **kwargs):
        response = super(SafeTeamMemberViewSet, self).create(request, *args,
                                                             **kwargs)
        # use 202 status code since we invited the user instead of created a
        # membership
        response.status_code = status.HTTP_202_ACCEPTED
        return response

class ProjectSerializer(serializers.ModelSerializer):
    resource_uri = serializers.SerializerMethodField()
    created = TimezoneAwareDateTimeField(read_only=True)
    modified = TimezoneAwareDateTimeField(read_only=True)

    class Meta:
        model = Project
        fields = ('name', 'slug', 'description', 'guidelines',
                  'modified', 'created', 'workflow_enabled', 'resource_uri')
        # Based on the model code, slug can be blank, but this seems bad to
        # allow for API requests
        read_only_fields = ('modified', 'created')
        extra_kwargs = {
            'slug': { 'required': True },
        }

    def get_resource_uri(self, project):
        return reverse('api:projects-detail', kwargs={
            'team_slug': self.context['team'].slug,
            'slug': project.slug,
        }, request=self.context['request'])

    def create(self, validated_data):
        return Project.objects.create(team=self.context['team'],
                                      **validated_data)

class ProjectUpdateSerializer(ProjectSerializer):
    class Meta(ProjectSerializer.Meta):
        extra_kwargs = {
            'name': { 'required': False },
            'slug': { 'required': False },
        }

class ProjectViewSet(TeamSubview):
    lookup_field = 'slug'
    serializer_class = ProjectSerializer
    update_serializer_class = ProjectUpdateSerializer

    def get_queryset(self):
        if not self.team.user_is_member(self.request.user):
            raise PermissionDenied()
        return Project.objects.for_team(self.team)

    def get_serializer_class(self):
        if 'slug' in self.kwargs:
            return self.update_serializer_class
        else:
            return self.serializer_class

    def get_object(self):
        if not self.team.user_is_member(self.request.user):
            raise PermissionDenied()
        return super(ProjectViewSet, self).get_object()

    def perform_create(self, serializer):
        if not team_permissions.can_create_project(
            self.request.user, self.team):
            raise PermissionDenied()
        serializer.save()

    def perform_update(self, serializer):
        if not team_permissions.can_edit_project(
            self.team, self.request.user, serializer.instance):
            raise PermissionDenied()
        serializer.save()

    def perform_destroy(self, project):
        if not team_permissions.can_delete_project(
            self.request.user, self.team, project):
            raise PermissionDenied()
        project.delete()

class TeamVideoField(serializers.Field):
    default_error_messages = {
        'unknown-video': "Unknown video: {video_id}",
    }

    def to_internal_value(self, video_id):
        team = self.context['team']
        try:
            return team.teamvideo_set.get(video__video_id=video_id)
        except TeamVideo.DoesNotExist:
            self.fail('unknown-video', video_id=video_id)

    def to_representation(self, team_video):
        return team_video.video.video_id

class TeamMemberField(serializers.Field):
    default_error_messages = {
        'unknown-member': "Unknown member: {username}",
    }

    def to_internal_value(self, username):
        team = self.context['team']
        try:
            user = User.objects.get(username=username)
        except User.DoesNotExist:
            self.fail('unknown-member', username=username)
        if not team.user_is_member(user):
            self.fail('unknown-member', username=username)
        return user

    def to_representation(self, user):
        return user.username

class TaskSerializer(serializers.ModelSerializer):
    resource_uri = serializers.SerializerMethodField()
    video_id = TeamVideoField(source='team_video')
    assignee = TeamMemberField(required=False)
    type = MappedChoiceField(Task.TYPE_CHOICES)
    created = TimezoneAwareDateTimeField(read_only=True)
    completed = TimezoneAwareDateTimeField(read_only=True)
    approved = MappedChoiceField(
        Task.APPROVED_CHOICES, required=False,
        default=Task._meta.get_field('approved').get_default(),
    )

    class Meta:
        model = Task
        fields = (
            'id', 'video_id', 'language', 'type', 'assignee', 'priority',
            'created', 'completed', 'approved', 'resource_uri',
        )
        read_only_fields = (
            'completed',
        )

    def get_resource_uri(self, task):
        return reverse('api:tasks-detail', kwargs={
            'team_slug': self.context['team'].slug,
            'id': task.id,
        }, request=self.context['request'])

    def create(self, validated_data):
        validated_data['team'] = self.context['team']
        return super(TaskSerializer, self).create(validated_data)

class TaskUpdateSerializer(TaskSerializer):
    video_id = TeamVideoField(source='team_video', required=False,
                              read_only=True)
    type = MappedChoiceField(Task.TYPE_CHOICES, required=False,
                             read_only=True)
    complete = serializers.BooleanField(required=False, write_only=True)
    send_back = serializers.BooleanField(required=False, write_only=True)

    class Meta(TaskSerializer.Meta):
        fields = TaskSerializer.Meta.fields + (
            'complete', 'send_back',
        )

    def update(self, task, validated_data):
        send_back = validated_data.pop('send_back', False)
        complete = validated_data.pop('complete', False)
        self.check_max_tasks(task, validated_data.get('assignee'))
        task = super(TaskUpdateSerializer, self).update(task, validated_data)
        if send_back:
            task.approved = Task.APPROVED_IDS['Rejected']
            self._complete_task(task)
        elif complete:
            task.approved = Task.APPROVED_IDS['Approved']
            self._complete_task(task)
        return task

    def check_max_tasks(self, task, assignee):
        if not assignee:
            return
        member = self.context['team'].get_member(assignee)
        if member.has_max_tasks() and task.assignee != assignee:
            raise PermissionDenied()

    def _complete_task(self, task):
        if task.assignee is None:
            task.assignee = self.context['user']
        task.complete()
        version = task.get_subtitle_version()
        if version and version.is_public():
            subtitles.signals.subtitles_completed.send(
                version.subtitle_language)
            subtitles.signals.subtitles_published.send(
                version.subtitle_language, version=version)

class TaskViewSet(TeamSubview):
    lookup_field = 'id'
    paginate_by = 20

    def get_queryset(self):
        if not self.team.user_is_member(self.request.user):
            raise PermissionDenied()
        return (self.order_queryset(self.team.task_set.not_deleted())
                .select_related('team_video__video', 'assignee'))

    def order_queryset(self, qs):
        valid_orderings = set(['created', 'priority', 'type'])
        reverse_orderings = set('-' + o for o in valid_orderings)
        order_by = self.request.query_params.get('order_by')
        if order_by in valid_orderings.union(reverse_orderings):
            return qs.order_by(order_by)
        else:
            return qs

    def filter_queryset(self, qs):
        params = self.request.query_params
        if 'assignee' in params:
            qs = qs.filter(assignee__username=params['assignee'])
        if 'priority' in params:
            qs = qs.filter(priority=params['priority'])
        if 'language' in params:
            qs = qs.filter(language=params['language'])
        if 'type' in params:
            try:
                qs = qs.filter(type=Task.TYPE_IDS[params['type']])
            except KeyError:
                qs = qs.none()
        if 'video_id' in params:
            qs = qs.filter(team_video__video__video_id=params['video_id'])
        if 'completed' in params:
            qs = qs.filter(completed__isnull=False)
        if 'completed-after' in params:
            try:
                qs = qs.filter(completed__gte=timestamp_to_datetime(
                    params['completed-after']))
            except (TypeError, ValueError):
                qs = qs.none()
        if 'completed-before' in params:
            try:
                qs = qs.filter(completed__lt=timestamp_to_datetime(
                    params['completed-before']))
            except (TypeError, ValueError):
                qs = qs.none()
        if 'open' in params:
            qs = qs.filter(completed__isnull=True)
        return qs

    def get_serializer_class(self):
        if 'id' not in self.kwargs:
            return TaskSerializer
        else:
            return TaskUpdateSerializer

    def perform_create(self, serializer):
        team_video = serializer.validated_data['team_video']
        if not team_permissions.can_assign_tasks(
            self.team, self.request.user, team_video.project):
            raise PermissionDenied()
        self.task_was_assigned = False
        task = serializer.save()
        self._post_save(task)

    def perform_update(self, serializer):
        team_video = serializer.instance.team_video
        if not team_permissions.can_assign_tasks(
            self.team, self.request.user, team_video.project):
            raise PermissionDenied()
        self.task_was_assigned = serializer.instance.assignee is not None
        task = serializer.save()
        self._post_save(task)

    def perform_destroy(self, instance):
        if not team_permissions.can_delete_tasks(
            self.team, self.request.user, instance.team_video.project,
            instance.language):
            raise PermissionDenied()
        instance.deleted = True
        instance.save()

    def _post_save(self, task):
        if task.assignee and not self.task_was_assigned:
            messages.tasks.team_task_assigned.delay(task.id)
            task.set_expiration()
            task.save()
        videos.tasks.video_changed_tasks.delay(task.team_video.video_id)

class ApplicationSerializer(serializers.ModelSerializer):
    user = serializers.CharField(source='user.username', read_only=True)
    status = MappedChoiceField(
        Application.STATUSES,
        default=Application._meta.get_field('status').get_default())
    resource_uri = serializers.SerializerMethodField()
    created = TimezoneAwareDateTimeField(read_only=True)
    modified = TimezoneAwareDateTimeField(read_only=True)

    default_error_messages = {
        'invalid-status-choice': "Unknown status: {status}",
        'not-pending': "Application not pending",
    }

    def get_resource_uri(self, application):
        return reverse('api:team-application-detail', kwargs={
            'team_slug': self.context['team'].slug,
            'id': application.id,
        }, request=self.context['request'])

    class Meta:
        model = Application
        fields = (
            'id', 'status', 'user', 'note', 'created', 'modified',
            'resource_uri',
        )
        read_only_fields = (
            'id', 'note', 'created', 'modified',
        )

    def validate_status(self, status):
        if status not in (Application.STATUS_APPROVED,
                          Application.STATUS_DENIED):
            self.fail('invalid-status-choice', status=status)
        return status

    def update(self, instance, validated_data):
        if instance.status != Application.STATUS_PENDING:
            self.fail('not-pending')
        if validated_data['status'] == Application.STATUS_APPROVED:
            instance.approve(self.context['user'], 'API')
        elif validated_data['status'] == Application.STATUS_DENIED:
            instance.deny(self.context['user'], 'API')
        return instance

class TeamApplicationViewSet(TeamSubviewMixin,
                             mixins.RetrieveModelMixin,
                             mixins.UpdateModelMixin,
                             mixins.ListModelMixin,
                             viewsets.GenericViewSet):
    serializer_class = ApplicationSerializer
    lookup_field = 'id'
    paginate_by = 20

    def get_queryset(self):
        self.check_read_permission()
        if self.team.membership_policy != Team.APPLICATION:
            return self.team.applications.none()
        return self.team.applications.all().select_related('user')

    def get_object(self):
        self.check_read_permission()
        return super(TeamApplicationViewSet, self).get_object()

    def check_read_permission(self):
        if not team_permissions.can_invite(self.team, self.request.user):
            raise PermissionDenied()

    def filter_queryset(self, qs):
        params = self.request.query_params
        if 'user' in params:
            qs = qs.filter(user__username=params['user'])
        if 'status' in params:
            try:
                status_id = Application.STATUSES_IDS[params['status']]
                qs = qs.filter(status=status_id)
            except KeyError:
                qs = qs.none()
        if 'after' in params:
            qs = qs.filter(created__gte=timestamp_to_datetime(params['after']))
        if 'before' in params:
            qs = qs.filter(created__lt=timestamp_to_datetime(params['before']))
        return qs

@api_view(['GET'])
def team_languages(request, team_slug):
    """
    Links to a team's preferred/blacklisted language endpoints.

    These endpoints allows you to control which languages you want worked on in
    a team.  Preferred languages will have tasks auto-created for each video.
    Subtitles for blacklisted languages will not be allowed.
    """

    return Response({
        'preferred': reverse('api:team-languages-preferred', kwargs={
            'team_slug': team_slug,
        }, request=request),
        'blacklisted': reverse('api:team-languages-blacklisted', kwargs={
            'team_slug': team_slug,
        }, request=request),
    })

class TeamLanguageView(TeamSubviewMixin, APIView):
    def queryset(self):
        return (TeamLanguagePreference.objects.for_team(self.team)
                .filter(**self.field_values))

    def get(self, request, *args, **kwargs):
        return Response(sorted(tlp.language_code for tlp in self.queryset()))

    def put(self, request, *args, **kwargs):
        if not isinstance(request.data, list):
            raise serializers.ValidationError("Data must be a list")
        for code in request.data:
            if code not in ALL_LANGUAGE_CODES:
                raise serializers.ValidationError(
                    "Invalid language code: {}".format(code))
        with transaction.commit_on_success():
            self.add_languages(request.data)
            self.remove_languages(request.data)
        return Response(sorted(request.data))

    def add_languages(self, language_codes):
        for code in language_codes:
            tlp, created = TeamLanguagePreference.objects.get_or_create(
                team=self.team, language_code=code,
                defaults=self.field_values)
            if not created:
                for name, value in self.field_values.items():
                    setattr(tlp, name, value)
                tlp.save()

    def remove_languages(self, language_codes):
        self.queryset().exclude(language_code__in=language_codes).delete()

class TeamPreferredLanguagesView(TeamLanguageView):
    field_values = {
        'preferred': True,
        'allow_reads': False,
        'allow_writes': False,
    }

class TeamBlacklistedLanguagesView(TeamLanguageView):
    field_values = {
        'preferred': False,
        'allow_reads': False,
        'allow_writes': False,
    }<|MERGE_RESOLUTION|>--- conflicted
+++ resolved
@@ -46,10 +46,7 @@
         - ``Managers and admins``
         - ``Admins only``
 
-<<<<<<< HEAD
     :>json uri activity_uri: Team activity resource
-=======
->>>>>>> 45cc457e
     :>json uri members_uri: Team member list resource
     :>json uri safe_members_uri: "Safe" team members list resource
     :>json uri projects_uri: Team projects resource

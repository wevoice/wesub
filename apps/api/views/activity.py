# Amara, universalsubtitles.org
#
# Copyright (C) 2015 Participatory Culture Foundation
#
# This program is free software: you can redistribute it and/or modify it under
# the terms of the GNU Affero General Public License as published by the Free
# Software Foundation, either version 3 of the License, or (at your option) any
# later version.
#
# This program is distributed in the hope that it will be useful, but WITHOUT
# ANY WARRANTY; without even the implied warranty of MERCHANTABILITY or FITNESS
# FOR A PARTICULAR PURPOSE.  See the GNU Affero General Public License for more
# details.
#
# You should have received a copy of the GNU Affero General Public License along
# with this program.  If not, see http://www.gnu.org/licenses/agpl-3.0.html.
"""
Activity
--------

<<<<<<< HEAD

Video Activity Resource
***********************

.. http:get:: /api/videos/(video-id)/activity/

    :queryparam string type: Filter by activity type (:ref:`activity_types`)
    :queryparam string user: Filter by user who performed the action
    :queryparam bcp-47 language: Filter by the subtitle language
    :queryparam iso-8601 before: Only include activity before this date/time
    :queryparam iso-8601 after: Only include activity after

    :>json string type: Activity type (:ref:`activity_types`)
    :>json iso-8601 date: Date/time of the activity
    :>json username user: User who performed the activity
    :>json video-id video: Video related to the activity (or null)
    :>json bcp-47 language: Language of the subtitles related to the activity
        (or null)
    :>json uri user_uri: Link to the user resource endpoint
    :>json uri video_uri: Link to the video resource endpoint
    :>json uri language_uri: Link to the subtitle language resource endpoint

    Depending on the activity type, extra fields may be present in the
    response data (:ref:`activity_types`).

Team Activity Resource
**********************

.. http:get:: /api/teams/(slug)/activity/

    :queryparam string type: Filter by activity type (:ref:`activity_types`)
    :queryparam string user: Filter by user who performed the action
    :queryparam video-id video: Filter by video
    :queryparam bcp-47 video_language: Filter by video language
    :queryparam bcp-47 language: Filter by the subtitle language
    :queryparam iso-8601 before: Only include activity before this date/time
    :queryparam iso-8601 after: Only include activity after

    Response data is the same as the video activity resource.

User Activity Resource
**********************

.. http:get:: /api/users/(username)/activity/

    :queryparam string type: Filter by activity type (:ref:`activity_types`)
    :queryparam video-id video: Filter by video
    :queryparam bcp-47 video_language: Filter by video language
    :queryparam bcp-47 language: Filter by the subtitle language
    :queryparam slug team: Filter by team
    :queryparam iso-8601 before: Only include activity before this date/time
    :queryparam iso-8601 after: Only include activity after

    Response data is the same as the video activity resource.

.. _activity_types:

Activity Types
**************

An activity type classifies the activity.  Some types have extra data that is
associated with them

+----------------------+----------------------------+------------------------+
| Type                 | Created When              | Notes/Extra Fields      |
+======================+===========================+=========================+
| video-added          | Video added to amara      |                         |
+----------------------+---------------------------+-------------------------+
| comment-added        | Comment posted            | ``language`` will be    |
|                      |                           | null for video comments |
|                      |                           | and set for subtitle    |
|                      |                           | comments                |
+----------------------+---------------------------+-------------------------+
| version-added        | Subtitle version added    |                         |
+----------------------+---------------------------+-------------------------+
| video-url-added      | URL added to video        | ``url`` will contain    |
|                      |                           | the new URL             |
+----------------------+---------------------------+-------------------------+
| video-url-edited     | Primary video URL change  | ``old_url``/``new_url`` |
|                      |                           | will contain the        |
|                      |                           | old/new primary URL     |
+----------------------+---------------------------+-------------------------+
| video-url-deleted    | URL removed from video    | ``url`` will contain    |
|                      |                           | the deleted URL         |
+----------------------+---------------------------+-------------------------+
| video-deleted        | Video deleted from amara  | ``title`` will contain  |
|                      |                           | the deleted video's     |
|                      |                           | title                   |
+----------------------+---------------------------+-------------------------+
| **Team Related Activity**                                                  |
+----------------------+---------------------------+-------------------------+
| member-joined        | User joined team          |                         |
+----------------------+---------------------------+-------------------------+
| member-left          | User left team            |                         |
+----------------------+---------------------------+-------------------------+
| **Task Related Activity**                                                  |
+----------------------+---------------------------+-------------------------+
| version-approved     | Subtitles approved        |                         |
+----------------------+---------------------------+-------------------------+
| version-rejected     | Subtitles sent back by    |                         |
|                      | approver                  |                         |
+----------------------+---------------------------+-------------------------+
| version-accepted     | Subtitles approved by     |                         |
|                      | reviewer                  |                         |
+----------------------+---------------------------+-------------------------+
| version-declined     | Subtitles sent back by    |                         |
|                      | reviewer                  |                         |
+----------------------+---------------------------+-------------------------+


Legacy Activity Resource
************************

Deprecated API endpoint that lists contains all amara activity.  You should
use the team/video/user query param to find the activity you want.  New code
should use the Video, Team, or User, resources (see above).
=======
Activity Resource
*****************
>>>>>>> 45cc457e

List activity
^^^^^^^^^^^^^

.. http:get:: /api/activity/

    :queryparam slug team: Show only items related to a given team
    :queryparam boolean team-activity: If team is given, we normally return
        activity on the team's videos.  If you want to see activity for the
        team itself (members joining/leaving and team video deletions, then
        add team-activity=1)
    :queryparam video-id video: Show only items related to a given video
    :queryparam integer type: Show only items with a given activity type.
        Possible values:

        1.  Add video
        2.  Change title
        3.  Comment
        4.  Add version
        5.  Add video URL
        6.  Add translation
        7.  Subtitle request
        8.  Approve version
        9.  Member joined
        10. Reject version
        11. Member left
        12. Review version
        13. Accept version
        14. Decline version
        15. Delete video

    :queryparam bcp-47 language: Show only items with a given language code
    :queryparam timestamp before: Only include items before this time
    :queryparam timestamp after: Only include items after this time

.. note::
    If both team and video are given as GET params, then team will be used and
    video will be ignored.

Get details on one activity item
^^^^^^^^^^^^^^^^^^^^^^^^^^^^^^^^

.. http:get:: /api/activity/[activity-id]/

    :>json integer type: activity type.  The values are listed above
<<<<<<< HEAD
    :>json datetime date: date/time of the activity
=======
    :>json datetime created: date/time of the activity
>>>>>>> 45cc457e
    :>json video-id video: ID of the video
    :>json uri video_uri: Video Resource
    :>json bcp-47 language: language for the activity
    :>json uri language_url: Subtile Language Resource
    :>json uri resource_uri: Activity Resource
    :>json username user: username of the user user associated with the
        activity, or null
    :>json string comment: comment body for comment activity, null for other
        types
    :>json string new_video_title: new title for the title-change activity, null
        for other types
    :>json integer id: object id **(deprecated use resource_uri if you need to
        get details on a particular activity)**
"""

from __future__ import absolute_import

from datetime import datetime

from django.core.exceptions import PermissionDenied
from django.shortcuts import get_object_or_404
from django.utils import timezone
from rest_framework import filters
from rest_framework import generics
from rest_framework import serializers
from rest_framework import viewsets
from rest_framework.reverse import reverse
import dateutil.parser
import pytz

from activity.models import ActivityRecord
from api.fields import TimezoneAwareDateTimeField
from subtitles.models import SubtitleLanguage
from auth.models import CustomUser as User
from teams.models import Team
from videos.models import Video

class ActivitySerializer(serializers.ModelSerializer):
    type = serializers.SlugField()
    user = serializers.CharField(source='user.username')
    date = TimezoneAwareDateTimeField(source='created')
    video = serializers.CharField(source='video.video_id')
    language = serializers.SerializerMethodField()
    user_uri = serializers.HyperlinkedRelatedField(
        source='user',
        view_name='api:users-detail',
        lookup_field='username',
        read_only=True)
    video_uri = serializers.HyperlinkedRelatedField(
        source='video',
        view_name='api:video-detail',
        lookup_field='video_id',
        read_only=True)
    language_uri = serializers.SerializerMethodField()

    def get_language(self, record):
        return record.language_code or None

    def get_language_uri(self, record):
        if not (record.language_code and record.video):
            return None
        return reverse('api:subtitle-language-detail', kwargs={
            'video_id': record.video.video_id,
            'language_code': record.language_code,
        }, request=self.context['request'])

    def to_representation(self, record):
        data = super(ActivitySerializer, self).to_representation(record)
        extra_data_method_name = 'get_{}_extra'.format(
            record.type.replace('-', '_'))
        extra_field_method = getattr(self, extra_data_method_name, None)
        if extra_field_method:
            data.update(extra_field_method(record))
        return data

    def get_video_url_added_extra(self, record):
        url_edit = record.get_related_obj()
        return {
            'url': url_edit.new_url,
        }

    def get_video_url_edited_extra(self, record):
        url_edit = record.get_related_obj()
        return {
            'old_url': url_edit.old_url,
            'new_url': url_edit.new_url,
        }

    def get_video_url_deleted_extra(self, record):
        url_edit = record.get_related_obj()
        return {
            'url': url_edit.old_url,
        }

    def get_video_deleted_extra(self, record):
        video_deletion = record.get_related_obj()
        return {
            'title': video_deletion.title,
        }

    class Meta:
        model = ActivityRecord
        fields = (
            'type', 'date', 'user', 'video', 'language', 'user_uri',
            'video_uri', 'language_uri',
        )

class ActivityFilterBackend(filters.BaseFilterBackend):
    # map filter query params to the model field to filter on
    filter_map = {
        'type': 'type',
        'user': 'user__username',
        'team': 'team__slug',
        'language': 'language_code',
        'video': 'video__video_id',
        'video_language': 'video_language_code',
        'before': 'created__lt',
        'after': 'created__gte',
    }

    def filter_queryset(self, request, queryset, view):
        for name in request.GET:
            if name in self.filter_map and name in view.enabled_filters:
                try:
                    value = self.parse_value(name, request.GET[name])
                    queryset = queryset.filter(**{
                        self.filter_map[name]: value
                    })
                except ValueError, KeyError:
                    # This happens if you specify an invalid type, date, etc.
                    return queryset.none()
        return queryset

    def parse_value(self, name, value):
        if name in ('before', 'after'):
            return timezone.make_naive(dateutil.parser.parse(value),
                                       timezone.get_default_timezone())
        else:
            return value

class VideoActivityView(generics.ListAPIView):
    serializer_class = ActivitySerializer
    filter_backends = (ActivityFilterBackend,)
    enabled_filters = ['type', 'user', 'language', 'before', 'after']

    def get_queryset(self):
        video = get_object_or_404(Video, video_id=self.kwargs['video_id'])
        return ActivityRecord.objects.for_video(video)

class TeamActivityView(generics.ListAPIView):
    serializer_class = ActivitySerializer
    filter_backends = (ActivityFilterBackend,)
    enabled_filters = ['video', 'video_language', 'type', 'user',
                       'language', 'before', 'after']

    def get_queryset(self):
        team = get_object_or_404(Team, slug=self.kwargs['slug'])
        return ActivityRecord.objects.for_team(team)

class UserActivityView(generics.ListAPIView):
    serializer_class = ActivitySerializer
    filter_backends = (ActivityFilterBackend,)
    enabled_filters = ['video', 'team', 'video_language', 'type', 
                       'language', 'before', 'after']

    def get_queryset(self):
        user = get_object_or_404(User, username=self.kwargs['username'])
        return ActivityRecord.objects.for_user(user)

class LegacyActivitySerializer(serializers.ModelSerializer):
    type = serializers.IntegerField(source='type_code')
    type_name = serializers.SlugField(source='type')
    user = serializers.CharField(source='user.username')
    comment = serializers.SerializerMethodField()
    new_video_title = serializers.SerializerMethodField()
    created = TimezoneAwareDateTimeField(read_only=True)
    video = serializers.CharField(source='video.video_id')
    video_uri = serializers.HyperlinkedRelatedField(
        source='video',
        view_name='api:video-detail',
        lookup_field='video_id',
        read_only=True)
    language = serializers.SerializerMethodField()
    language_url = serializers.SerializerMethodField()
    resource_uri = serializers.HyperlinkedIdentityField(
        view_name='api:activity-detail',
        lookup_field='id',
    )

    def get_language(self, record):
        return record.language_code or None

    def get_comment(self, record):
        if record.type == 'comment-added':
            return record.get_related_obj().content
        else:
            return None

    def get_new_video_title(self, record):
        if record.type == 'video-title-changed':
            return record.get_related_obj().new_title
        else:
            return None

    def get_language_url(self, record):
        if not (record.language_code and record.video):
            return None
        return reverse('api:subtitle-language-detail', kwargs={
            'video_id': record.video.video_id,
            'language_code': record.language_code,
        }, request=self.context['request'])

    class Meta:
        model = ActivityRecord
        fields = (
            'id', 'type', 'type_name', 'created', 'video', 'video_uri',
            'language', 'language_url', 'user', 'comment', 'new_video_title',
            'resource_uri'
        )

class ActivityViewSet(viewsets.ReadOnlyModelViewSet):
    lookup_field = 'id'
    serializer_class = LegacyActivitySerializer
    paginate_by = 20

    def get_queryset(self):
        params = self.request.query_params
        if 'team' in params:
            try:
                team = Team.objects.get(slug=params['team'])
            except Team.DoesNotExist:
                return ActivityRecord.objects.none()
            if not team.user_is_member(self.request.user):
                raise PermissionDenied()
            qs = ActivityRecord.objects.for_team(team)
            if 'team-activity' in params:
                qs = qs.team_activity()
            else:
                qs = qs.team_video_activity()
        elif 'video' in params:
            try:
                video = Video.objects.get(video_id=params['video'])
            except Video.DoesNotExist:
                return ActivityRecord.objects.none()
            team_video = video.get_team_video()
            if (team_video and not
                team_video.team.user_is_member(self.request.user)):
                raise PermissionDenied()
            qs = video.activity.original()
        else:
            qs = ActivityRecord.objects.for_api_user(self.request.user)
        return qs.select_related(
                'video', 'user', 'language', 'language__video')

    def filter_queryset(self, queryset):
        params = self.request.query_params
        if 'type' in params:
            try:
                type_filter = int(params['type'])
            except ValueError:
                queryset = ActivityRecord.objects.none()
            else:
                queryset = queryset.filter(type=type_filter)
        if 'language' in params:
            queryset = queryset.filter(language_code=params['language'])
        if 'before' in params:
            queryset = queryset.filter(
                created__lt=datetime.fromtimestamp(int(params['before'])))
        if 'after' in params:
            queryset = queryset.filter(
                created__gte=datetime.fromtimestamp(int(params['after'])))
        return queryset<|MERGE_RESOLUTION|>--- conflicted
+++ resolved
@@ -18,8 +18,6 @@
 Activity
 --------
 
-<<<<<<< HEAD
-
 Video Activity Resource
 ***********************
 
@@ -135,10 +133,6 @@
 Deprecated API endpoint that lists contains all amara activity.  You should
 use the team/video/user query param to find the activity you want.  New code
 should use the Video, Team, or User, resources (see above).
-=======
-Activity Resource
-*****************
->>>>>>> 45cc457e
 
 List activity
 ^^^^^^^^^^^^^
@@ -184,11 +178,7 @@
 .. http:get:: /api/activity/[activity-id]/
 
     :>json integer type: activity type.  The values are listed above
-<<<<<<< HEAD
     :>json datetime date: date/time of the activity
-=======
-    :>json datetime created: date/time of the activity
->>>>>>> 45cc457e
     :>json video-id video: ID of the video
     :>json uri video_uri: Video Resource
     :>json bcp-47 language: language for the activity

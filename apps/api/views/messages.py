--- conflicted
+++ resolved
@@ -25,17 +25,10 @@
 
     Send a message to a user/team
 
-<<<<<<< HEAD
     :<json user-identifier user: Recipient (see :ref:`user_ids`)
-    :<json slug team: Recipient Team's slug
+    :<json slug team: Recipient team's slug
     :<json string subject: Subject of the message
     :<json string content: Content of the message
-=======
-    :>json user-identifier user: Recipient (see :ref:`user_ids`)
-    :>json slug team: Recipient Team's slug
-    :>json string subject: Subject of the message
-    :>json string content: Content of the message
->>>>>>> bc8218a5
 
 .. note:: You can only send either ``user`` or ``team``, not both.
 """

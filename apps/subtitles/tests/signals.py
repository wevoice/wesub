--- conflicted
+++ resolved
@@ -63,11 +63,7 @@
         language = v1.subtitle_language
         self.assertEquals(self.subtitles_changed_handler.call_count, 1)
         self.subtitles_changed_handler.assert_called_with(
-<<<<<<< HEAD
-            signal=mock.ANY, sender=language)
-=======
             signal=mock.ANY, sender=language, version=v1)
->>>>>>> 2bc11439
 
     def test_subtitles_changed_on_language_change(self):
         v1 = pipeline.add_subtitles(self.video, 'en', None)
@@ -79,9 +75,6 @@
 
         self.assertEquals(self.subtitles_changed_handler.call_count, 1)
         self.subtitles_changed_handler.assert_called_with(
-<<<<<<< HEAD
-            signal=mock.ANY, sender=language)
-=======
             signal=mock.ANY, sender=language, version=None)
 
     def test_send_subtitles_changed_false(self):
@@ -91,5 +84,4 @@
 
         language.subtitles_complete = True
         language.save(send_subtitles_changed=False)
-        self.assertEquals(self.subtitles_changed_handler.call_count, 0)
->>>>>>> 2bc11439
+        self.assertEquals(self.subtitles_changed_handler.call_count, 0)
# -*- coding: utf-8 -*-
# Amara, universalsubtitles.org
#
# Copyright (C) 2012 Participatory Culture Foundation
#
# This program is free software: you can redistribute it and/or modify it under
# the terms of the GNU Affero General Public License as published by the Free
# Software Foundation, either version 3 of the License, or (at your option) any
# later version.
#
# This program is distributed in the hope that it will be useful, but WITHOUT
# ANY WARRANTY; without even the implied warranty of MERCHANTABILITY or FITNESS
# FOR A PARTICULAR PURPOSE.  See the GNU Affero General Public License for more
# details.
#
# You should have received a copy of the GNU Affero General Public License along
# with this program.  If not, see http://www.gnu.org/licenses/agpl-3.0.html.

"""Django models represention subtitles."""

import datetime
import itertools

from django.conf import settings
from django.core.exceptions import ValidationError
from django.db import models
from django.utils import simplejson as json
from django.utils.translation import ugettext_lazy as _

from apps.auth.models import CustomUser as User
from apps.videos.models import Video
from babelsubs.storage import SubtitleSet
from babelsubs import load_from

from utils.compress import compress, decompress
from utils.redis_utils import RedisSimpleField

ALL_LANGUAGES = sorted([(val, _(name)) for val, name in settings.ALL_LANGUAGES],
                       key=lambda v: v[1])


# Utility functions -----------------------------------------------------------
def mapcat(fn, iterable):
    """Mapcatenate.

    Map the given function over the given iterable.  Each mapping should result
    in an interable itself.  Concatenate these results.

    E.g.:

        foo = lambda i: [i, i+1]
        mapcatenate(foo, [20, 200, 2000])
        [20, 21, 200, 201, 2000, 2001]

    """
    return itertools.chain.from_iterable(itertools.imap(fn, iterable))

def ensure_stringy(val):
    """Ensure the given value is a stringy type, like str or unicode.

    If not, a ValidationError will be raised.

    This method is necessary because Django will often do the wrong thing when
    you pass a non-stringy object to a CharField (it will str() the object which
    probably isn't what you want).

    """
    if val == None:
        return

    if not isinstance(val, basestring):
        raise ValidationError('Value must be a string.')

def graphviz(video):
    """Return the dot code for a Graphviz visualization of a video's history."""

    lines = []

    lines.append("digraph video_%s {" % video.video_id)
    lines.append("rankdir = BT;")

    def _name(sv):
        return '%s%d' % (sv.language_code, sv.version_number)

    for sl in video.newsubtitlelanguage_set.all():
        for sv in sl.subtitleversion_set.all():
            lines.append('%s[label="%s"];' % (_name(sv), _name(sv)))

    for sl in video.newsubtitlelanguage_set.all():
        for sv in sl.subtitleversion_set.all():
            for pv in sv.parents.all():
                lines.append("%s -> %s;" % (_name(pv), _name(sv)))

    lines.append("}")

    return lines

def print_graphviz(video_id):
    video = Video.objects.get(video_id=video_id)
    print '\n'.join(graphviz(video))


# Lineage functions -----------------------------------------------------------
def lineage_to_json(lineage):
    return json.dumps(lineage)

def json_to_lineage(json_lineage):
    return json.loads(json_lineage)

def get_lineage(parents):
    """Return a lineage map for a version that has the given parents."""
    lineage = {}

    # The new version's lineage should be the result of merging the parents'
    # lineages, taking the later version whenever there's a conflict, and adding
    # the parent versions themselves to the map.
    for parent in parents:
        l, v = parent.language_code, parent.version_number

        if l not in lineage or lineage[l] < v:
            lineage[l] = v

        for l, v in parent.lineage.items():
            if l not in lineage or lineage[l] < v:
                lineage[l] = v

    return lineage


# SubtitleLanguages -----------------------------------------------------------
class SubtitleLanguageManager(models.Manager):
    #  _   _                ______       ______
    # | | | |               | ___ \      |  _  \
    # | |_| | ___ _ __ ___  | |_/ / ___  | | | |_ __ __ _  __ _  ___  _ __  ___
    # |  _  |/ _ \ '__/ _ \ | ___ \/ _ \ | | | | '__/ _` |/ _` |/ _ \| '_ \/ __|
    # | | | |  __/ | |  __/ | |_/ /  __/ | |/ /| | | (_| | (_| | (_) | | | \__ \
    # \_| |_/\___|_|  \___| \____/ \___| |___/ |_|  \__,_|\__, |\___/|_| |_|___/
    #                                                      __/ |
    #                                                     |___/
    #
    # This manager's methods use custom SQL to perform efficient queries without
    # denormalizing our data model into a tangled mess.
    #
    # These methods are not fun, and they are not pretty, but they ARE fast.
    #
    # Prepare yourself.

    def having_versions(self):
        """Return a QS of SLs that have at least 1 version.

        TODO: See if we need to denormalize this into a field.  I don't think we
        will (and would strongly prefer not to (see the has_version/had_version
        mess we were in before)).

        """
        return self.get_query_set().extra(where=[
            """
            EXISTS
            (SELECT 1
               FROM subtitles_subtitleversion AS sv
              WHERE sv.subtitle_language_id = subtitles_subtitlelanguage.id)
            """,
        ])

    def not_having_versions(self):
        """Return a QS of SLs that have zero versions.

        TODO: See if we need to denormalize this into a field.  I don't think we
        will (and would strongly prefer not to (see the has_version/had_version
        mess we were in before)).

        """
        return self.get_query_set().extra(where=[
            """
            NOT EXISTS
            (SELECT 1
               FROM subtitles_subtitleversion AS sv
              WHERE sv.subtitle_language_id = subtitles_subtitlelanguage.id)
            """,
        ])


    def having_nonempty_versions(self):
        """Return a QS of SLs that have at least 1 version with 1 or more subtitles."""
        return self.get_query_set().extra(where=[
            """
            EXISTS
            (SELECT 1
               FROM subtitles_subtitleversion AS sv
              WHERE sv.subtitle_language_id = subtitles_subtitlelanguage.id
                AND sv.subtitle_count > 0)
            """,
        ])

    def not_having_nonempty_versions(self):
        """Return a QS of SLs that have zero versions with 1 or more subtitles."""
        return self.get_query_set().extra(where=[
            """
            NOT EXISTS
            (SELECT 1
               FROM subtitles_subtitleversion AS sv
              WHERE sv.subtitle_language_id = subtitles_subtitlelanguage.id
                AND sv.subtitle_count > 0)
            """,
        ])


    def having_nonempty_tip(self):
        """Return a QS of SLs that have a tip version with 1 or more subtitles."""
        return self.get_query_set().extra(where=[
            """
            EXISTS (
               SELECT 1 FROM subtitles_subtitleversion AS sv
                INNER JOIN (
                   SELECT subtitle_language_id,
                          MAX(version_number) AS tip_version_number
                   FROM subtitles_subtitleversion AS subver
                   GROUP BY subtitle_language_id
                ) AS tip_versions ON (
                    sv.subtitle_language_id = tip_versions.subtitle_language_id
                    AND sv.version_number = tip_versions.tip_version_number
                )
                WHERE sv.subtitle_count > 0
                  AND sv.subtitle_language_id = subtitles_subtitlelanguage.id
            )
            """,
        ])

    def not_having_nonempty_tip(self):
        """Return a QS of SLs that do not have a tip version with 1 or more subtitles."""
        return self.get_query_set().extra(where=[
            """
            NOT EXISTS (
               SELECT 1 FROM subtitles_subtitleversion AS sv
                INNER JOIN (
                   SELECT subtitle_language_id,
                          MAX(version_number) AS tip_version_number
                   FROM subtitles_subtitleversion AS subver
                   GROUP BY subtitle_language_id
                ) AS tip_versions ON (
                    sv.subtitle_language_id = tip_versions.subtitle_language_id
                    AND sv.version_number = tip_versions.tip_version_number
                )
                WHERE sv.subtitle_count > 0
                  AND sv.subtitle_language_id = subtitles_subtitlelanguage.id
            )
            """,
        ])


    def having_public_versions(self):
        """Return a QS of SLs that have at least 1 publicly-visible versions.

        TODO: See if we need to denormalize this into a field.  I don't think we
        will (and would strongly prefer not to (see the has_version/had_version
        mess we were in before)).

        """
        return self.get_query_set().extra(where=[
            """
            EXISTS
            (SELECT 1
               FROM subtitles_subtitleversion AS sv
              WHERE sv.subtitle_language_id = subtitles_subtitlelanguage.id
            AND NOT (    sv.visibility = 'private'
                     AND sv.visibility_override = '')
            AND NOT (sv.visibility_override = 'private'))
            """,
        ])

    def not_having_public_versions(self):
        """Return a QS of SLs that have zero publicly-visible versions.

        TODO: See if we need to denormalize this into a field.  I don't think we
        will (and would strongly prefer not to (see the has_version/had_version
        mess we were in before)).

        """
        return self.get_query_set().extra(where=[
            """
            NOT EXISTS
            (SELECT 1
               FROM subtitles_subtitleversion AS sv
              WHERE sv.subtitle_language_id = subtitles_subtitlelanguage.id
            AND NOT (    sv.visibility = 'private'
                     AND sv.visibility_override = '')
            AND NOT (sv.visibility_override = 'private'))
            """,
        ])

class SubtitleLanguage(models.Model):
    """SubtitleLanguages are the equivalent of a 'branch' in a VCS.

    These exist mostly to coordiante access to a language amongst users.  Most
    of the actual data for the subtitles is stored in the version themselves.

    """
    # Basic Data
    video = models.ForeignKey(Video, related_name='newsubtitlelanguage_set')
    language_code = models.CharField(max_length=16, choices=ALL_LANGUAGES)
    created = models.DateTimeField(editable=False)

    # Should be True if the latest version for this set of subtitles covers all
    # of the video, False otherwise.  This is set and handled entirely
    # independently of versions though.
    subtitles_complete = models.BooleanField(default=False)

    # Writelocking
    writelock_time = models.DateTimeField(null=True, blank=True,
                                          editable=False)
    writelock_owner = models.ForeignKey(User, null=True, blank=True,
                                        editable=False,
                                        related_name='writelocked_newlanguages')
    writelock_session_key = models.CharField(max_length=255, blank=True,
                                             editable=False)

    # Denormalized signoff/collaborator count fields.
    # These are stored here for speed of retrieval and filtering.
    #
    # They are updated in the update_signoff_counts() method, which is called
    # from the Collaborator .save() method.
    #
    # I'd really like to reconsider whether we need these when we actually start
    # using them.  If we can use some SQL magic in a manager to avoid the
    # denormalized fields but still have speedy queries I'd prefer that to
    # having to make sure these are properly synced.
    unofficial_signoff_count = models.PositiveIntegerField(default=0,
                                                           editable=False)
    official_signoff_count = models.PositiveIntegerField(default=0,
                                                         editable=False)
    pending_signoff_count = models.PositiveIntegerField(default=0,
                                                        editable=False)
    pending_signoff_unexpired_count = models.PositiveIntegerField(default=0,
                                                                  editable=False)
    pending_signoff_expired_count = models.PositiveIntegerField(default=0,
                                                                editable=False)

    # Statistics
    subtitles_fetched_counter = RedisSimpleField()

    # Manager
    objects = SubtitleLanguageManager()

    class Meta:
        unique_together = [('video', 'language_code')]


    def __unicode__(self):
        return 'SubtitleLanguage %s / %s / %s' % (
            (self.id or '(unsaved)'), self.video.video_id,
            self.get_language_code_display()
        )


    def save(self, *args, **kwargs):
        creating = not self.pk

        if creating and not self.created:
            self.created = datetime.datetime.now()

        return super(SubtitleLanguage, self).save(*args, **kwargs)


    def get_tip(self, public=False):
        """Return the tipmost version of this language (if any).

        If public is given, returns the tipmost version that is visible to the
        general public (if any).

        """
        if public:
            versions = SubtitleVersion.objects.public()
        else:
            versions = SubtitleVersion.objects.all()

        versions = versions.filter(subtitle_language=self)
        versions = versions.order_by('-version_number')
        versions = versions[:1]

        if versions:
            return versions[0]
        else:
            return None


    def _sanity_check_parents(self, version, parents):
        r"""Check that the given parents are sane for an SV about to be created.

        There are a few rules checked here.

        First, versions cannot have more than one parent from a single language.
        For example, the following is invalid:

            en fr

            1
            |\
            \ \
             \ 2
              \|
               1

        Second, a parent cannot have a parent that precedes something existing
        in its own lineage.  It's easiest to understand this with an example.
        The following is invalid:

            en fr
            3
            |\
            2 \
            |  \
            1   \
             \   |
              \  |
               2 |
               |/
               1

        This is invalid because English was based off of French version 2, and
        then you tried to say a later version was based on French version 1.

        If English version 3 had been based on French version 2 (or later) that
        would be have been okay.

        """

        # There can be at most one parent from any given language.
        if len(parents) != len(set([v.language_code for v in parents])):
            raise ValidationError(
                "Versions cannot have two parents from the same language!")

        for parent in parents:
            if parent.language_code in version.lineage:
                if parent.version_number < version.lineage[parent.language_code]:
                    raise ValidationError(
                        "Versions cannot have parents that precede parents in "
                        "their lineage!")


    def add_version(self, *args, **kwargs):
        """Add a SubtitleVersion to the tip of this language.

        You probably don't need this.  You probably want
        apps.subtitles.pipeline.add_subtitles instead.

        Does not check any writelocking -- that's up to the pipeline.

        """
        kwargs['subtitle_language'] = self
        kwargs['language_code'] = self.language_code
        kwargs['video'] = self.video

        tip = self.get_tip()

        version_number = ((tip.version_number + 1) if tip else 1)
        kwargs['version_number'] = version_number

        parents = (kwargs.pop('parents', None) or [])

        if tip:
            parents.append(tip)

        kwargs['lineage'] = get_lineage(parents)

        ensure_stringy(kwargs.get('title'))
        ensure_stringy(kwargs.get('description'))

        sv = SubtitleVersion(*args, **kwargs)

        self._sanity_check_parents(sv, parents)

        sv.full_clean()
        sv.save()

        for p in parents:
            sv.parents.add(p)

        return sv


    def update_signoff_counts(self):
        """Update the denormalized signoff count fields and save."""

        cs = self.collaborator_set.all()

        self.official_signoff_count = len(
            [c for c in cs if c.signoff and c.signoff_is_official])

        self.unofficial_signoff_count = len(
            [c for c in cs if c.signoff and (not c.signoff_is_official)])

        self.pending_signoff_count = len(
            [c for c in cs if (not c.signoff)])

        self.pending_signoff_expired_count = len(
            [c for c in cs if (not c.signoff) and c.expired])

        self.pending_signoff_unexpired_count = len(
            [c for c in cs if (not c.signoff) and (not c.expired)])

        self.save()

    def get_description(self):
        v = self.get_tip()

        if v:
            return v.description

        return self.video.description

    def get_title(self):
        v = self.get_tip()

        if v:
            return v.title

        return self.video.title

    def get_num_versions(self):
        return self.subtitleversion_set.count()

    def get_subtitle_count(self):
        tip = self.get_tip()
        if tip:
            return tip.get_subtitle_count()
        return 0


    def is_primary_audio_language(self):
        return self.video.primary_audio_language_code == self.language_code


    def versions_for_user(self, user):
        from teams.models import TeamVideo
        from teams.permissions import get_member

        try:
            team_video = (TeamVideo.objects.select_related('team')
                                           .get(video=self.video))
        except TeamVideo.DoesNotExist:
            team_video = None

        if team_video:
            member = get_member(user, team_video.team)

            if not member:
                return self.subtitleversion_set.public()

        return self.subtitleversion_set.all()

    def version(self, public_only=True, version_number=None):
<<<<<<< HEAD
        """
        Convinience method to fetch the subtitle set with the given
        attributes for visibility and version number, returns None
        if nothing is found
        """
        assert self.pk, "Can't find a version for a language that hasn't been saved"
        args = {'language_code': self.language_code}
        if version_number:
            args['version_number'] = version_number
        base_queryset = SubtitleVersion.objects.all()
        if public_only:
            base_queryset = SubtitleVersion.objects.public()
=======
        """Return a SubtitleVersion of this language matching the arguments.

        Returns None if no versions match.

        """
        assert self.pk, "Can't find a version for a language that hasn't been saved"

        qs = self.subtitleversion_set
        qs = qs.public() if public_only else qs.all()

        if version_number != None:
            qs = qs.filter(version_number=version_number)
        else:
            qs = qs.order_by('-version_number')

>>>>>>> 3b50d110
        try:
            return qs[:1].get()
        except SubtitleVersion.DoesNotExist:
            return None


    def get_translation_source_language_code(self):
        """
        Returns the language code of the language that served as the
        source language for this translation, or None if no languages
        are found on the lineage.

        Right now, we're only allowing for 1 source language, but that
        could be revisited in the future.
        """
        tip_version = self.get_tip()
        if not tip_version:
            return None

        lineage = tip_version.lineage
        source_codes = lineage.keys()

        return source_codes[0] if source_codes else None

    def get_translation_source_language(self):
        """
        Returns the new SubtitleLanguage object that served as the
        source language for this translation, or None if no languages
        are found on the lineage.

        Right now, we're only allowing for 1 source language, but that
        could be revisited in the future.
        """

        source_lc = self.get_translation_source_language_code()

        if not source_lc:
            return None

        try:
            return SubtitleLanguage.objects.get(
                video=self.video, language_code=source_lc)
        except (SubtitleLanguage.DoesNotExist, IndexError):
            return None


# SubtitleVersions ------------------------------------------------------------
class SubtitleVersionManager(models.Manager):
    def public(self):
        """Return a queryset of all publicly-visible versions."""
        return (self.get_query_set()
                    .exclude(visibility='private', visibility_override='')
                    .exclude(visibility_override='private'))

class SubtitleVersion(models.Model):
    """SubtitleVersions are the equivalent of a 'changeset' in a VCS.

    They are designed with a few key principles in mind.

    First, SubtitleVersions should be mostly immutable.  Once written they
    should never be changed, unless a team needs to publish or unpublish them.
    Any other changes should simply create a new version.

    Second, SubtitleVersions are self-contained.  There's a little bit of
    denormalization going on with the video and language_code fields, but this
    makes it much easier for a SubtitleVersion to stand on its own and will
    improve performance overall.

    Because they're (mostly) immutable, the denormalization is less of an issue
    than it would be otherwise.

    You should only create new SubtitleVersions through the `add_version` method
    of SubtitleLanguage instances.  This will ensure consistency and handle
    updating the parentage and version numbers correctly.

    """
    parents = models.ManyToManyField('self', symmetrical=False, blank=True)

    video = models.ForeignKey(Video, related_name='newsubtitleversion_set')
    subtitle_language = models.ForeignKey(SubtitleLanguage)
    language_code = models.CharField(max_length=16, choices=ALL_LANGUAGES)

    # If you just want to *check* the visibility of a version you probably want
    # to use the is_public and is_private methods instead, which handle the
    # logic of visibility + visibility_override.
    visibility = models.CharField(max_length=10,
                                  choices=(('public', 'public'),
                                           ('private', 'private')),
                                  default='public')

    # Visibility override can be used by team admins to force a specific type of
    # visibility for a version.  If set, it takes precedence over, but does not
    # affect, the main visibility field.
    visibility_override = models.CharField(max_length=10, blank=True,
                                           choices=(('public', 'public'),
                                                    ('private', 'private')),
                                           default='')

    version_number = models.PositiveIntegerField(default=1)

    author = models.ForeignKey(User, default=User.get_anonymous,
                               related_name='newsubtitleversion_set')

    title = models.CharField(max_length=2048, blank=True)
    description = models.TextField(blank=True)
    note = models.CharField(max_length=512, blank=True, default='')

    # Denormalized count of the number of subtitles this version contains, for
    # easier filtering later.
    subtitle_count = models.PositiveIntegerField(default=0)

    created = models.DateTimeField(editable=False)

    # Subtitles are stored in a text blob, serialized as base64'ed zipped XML
    # (oh the joys of Django).  Use the subtitles property to get and set them.
    # You shouldn't be touching this field.
    serialized_subtitles = models.TextField(blank=True)

    # Lineage is stored as a blob of JSON to save on DB rows.  You shouldn't
    # need to touch this field yourself, use the lineage property.
    serialized_lineage = models.TextField(blank=True)

    objects = SubtitleVersionManager()

    def get_subtitles(self):
        """Return the SubtitleSet for this version.

        A SubtitleSet will always be returned.  It may be empty if there are no
        subtitles.

        """
        # We cache the parsed subs for speed.
        if self._subtitles == None:
            self._subtitles = load_from(decompress(self.serialized_subtitles),
                    type='dfxp').to_internal()

        return self._subtitles

    def set_subtitles(self, subtitles):
        """Set the SubtitleSet for this version.

        You have a few options here:

        * Passing None will set the subtitles to an empty set.
        * Passing a SubtitleSet will set the subtitles to that set.
        * Passing a string of XML will treat it as DXFP and set it directly.
        * Passing a vanilla list (or any iterable) of subtitle tuples will
          create a SubtitleSet from that.

        """
        # TODO: Fix the language code to use the proper standard.
        if subtitles == None:
            subtitles = SubtitleSet(self.language_code)
        elif isinstance(subtitles, str) or isinstance(subtitles, unicode):
            subtitles = SubtitleSet(self.language_code, initial_data=subtitles)
        elif isinstance(subtitles, SubtitleSet):
            pass
        else:
            try:
                i = iter(subtitles)
                subtitles = SubtitleSet.from_list(self.language_code, i)
            except TypeError:
                raise TypeError("Cannot create SubtitleSet from type %s"
                                % str(type(subtitles)))

        self.subtitle_count = len(subtitles)
        self.serialized_subtitles = compress(subtitles.to_xml())

        # We cache the parsed subs for speed.
        self._subtitles = subtitles


    def get_lineage(self):
        # We cache the parsed lineage for speed.
        if self._lineage == None:
            if self.serialized_lineage:
                self._lineage = json_to_lineage(self.serialized_lineage)
            else:
                self._lineage = {}

        return self._lineage

    def set_lineage(self, lineage):
        self.serialized_lineage = lineage_to_json(lineage)
        self._lineage = lineage

    lineage = property(get_lineage, set_lineage)

    class Meta:
        unique_together = [('video', 'subtitle_language', 'version_number'),
                           ('video', 'language_code', 'version_number')]


    def __init__(self, *args, **kwargs):
        """Create a new SubtitleVersion.

        You probably don't need this.  You probably want
        apps.subtitles.pipeline.add_subtitles instead.  Or at the very least you
        want the add_version method of SubtitleLanguage instances.

        `subtitles` can be given in any of the forms supported by set_subtitles.

        `lineage` should be a Python dictionary describing the lineage of this
        version.

        """
        # This is a bit clumsy, but we need to handle the subtitles kwarg like
        # this for it to work properly.  If it's given, we set the subtitles
        # appropriately after we create the version object.  If it's not given,
        # we *don't* set the subtitles at all -- we just let the
        # serialized_subtitles field stay as it is.
        has_subtitles = 'subtitles' in kwargs
        subtitles = kwargs.pop('subtitles', None)

        lineage = kwargs.pop('lineage', None)

        super(SubtitleVersion, self).__init__(*args, **kwargs)

        self._subtitles = None
        if has_subtitles:
            self.set_subtitles(subtitles)

        self._lineage = None
        if lineage != None:
            self.lineage = lineage

    def __unicode__(self):
        return u'SubtitleVersion %s / %s / %s v%s' % (
            (self.id or '(unsaved)'), self.video.video_id,
            self.get_language_code_display(), self.version_number
        )


    def save(self, *args, **kwargs):
        creating = not self.pk

        if creating and not self.created:
            self.created = datetime.datetime.now()

        # Sanity checking of the denormalized data.
        assert self.language_code == self.subtitle_language.language_code, \
               "Version language code does not match Language language code!"

        assert self.video_id == self.subtitle_language.video_id, \
               "Version video does not match Language video!"

        return super(SubtitleVersion, self).save(*args, **kwargs)


    def get_ancestors(self):
        """Return all ancestors of this version.  WARNING: MAY EAT YOUR DB!

        Returning all ancestors of a version is very database-intensive, because
        we need to walk each relation.  It will make roughly l^b database calls,
        where l is the length of a branch of history and b is the "branchiness".

        You probably don't need this.  You probably want to use the lineage
        instead.  This is mostly here for sanity tests.

        """
        def _ancestors(version):
            return [version] + list(mapcat(_ancestors, version.parents.all()))

        return set(mapcat(_ancestors, self.parents.all()))

    def get_subtitle_count(self):
        return len([s for s in self.get_subtitles().subtitle_items()])

    def get_changes(self):
        """
        Return ``(time_change, text_change)``
        """

        if hasattr(self, '_time_change') and hasattr(self, '_text_change'):
            return (self._time_change, self._text_change)

        # Not sure what to do for merges yet
        try:
            parent = self.parents.all()[0]
        except IndexError:
            return (0.0, 0.0)

        subtitles = [s for s in self.get_subtitles().subtitle_items()]
        last_subtitles = [s for s in parent.get_subtitles().subtitle_items()]

        sub_dict = dict([("-".join(map(str, s[0:2])), s[2])
                                for s in subtitles])
        last_sub_dict = dict([("-".join(map(str, s[0:2])), s[2])
                                for s in last_subtitles])

        sub_dict_reverse = dict((v, k) for k, v in sub_dict.iteritems())
        last_sub_dict_reverse = dict((v, k)
                                    for k, v in last_sub_dict.iteritems())

        text_count_changed = 0
        time_count_changed = 0

        for sub_timing in sub_dict:
            if sub_timing in last_sub_dict:
                if not last_sub_dict[sub_timing] == sub_dict[sub_timing]:
                    text_count_changed += 1

        for sub_text in sub_dict_reverse:
            try:
                last = last_sub_dict_reverse[sub_text]
                current = sub_dict_reverse[sub_text]
            except KeyError:
                continue

            if not last == current:
                time_count_changed += 1

        for sub_timing in last_sub_dict:
            if sub_timing not in sub_dict.keys():
                text_count_changed += 1
                time_count_changed += 1

        subs_length = len(subtitles)
        time_change = min(time_count_changed / 1. / subs_length, 1)
        text_change = min(text_count_changed / 1. / subs_length, 1)

        self._text_change = text_change
        self._time_change = time_change

        return time_change, text_change


    def is_private(self):
        if self.visibility_override == 'public':
            return False
        elif self.visibility_override == 'private':
            return True
        else:
            return self.visibility == 'private'

    def is_public(self):
        if self.visibility_override == 'public':
            return True
        elif self.visibility_override == 'private':
            return False
        else:
            return self.visibility == 'public'


# Collaborators ---------------------------------------------------------------
class CollaboratorManager(models.Manager):
    def get_for(self, subtitle_language):
        return self.get_query_set().filter(subtitle_language=subtitle_language)

    def get_all_signoffs_for(self, subtitle_language):
        return self.get_for(subtitle_language).filter(signoff=True)

    def get_peer_signoffs_for(self, subtitle_language):
        return (self.get_all_signoffs_for(subtitle_language)
                    .filter(signoff_is_official=False))

    def get_official_signoffs_for(self, subtitle_language):
        return (self.get_all_signoffs_for(subtitle_language)
                    .filter(signoff_is_official=True))

    def get_unsignedoff_for(self, subtitle_language, include_expired=False):
        qs = self.get_for(subtitle_language).filter(signoff=False)

        if not include_expired:
            qs = qs.exclude(expired=True)

        return qs

class Collaborator(models.Model):
    """Collaborator models represent a user working on a specific language."""

    user = models.ForeignKey(User)
    subtitle_language = models.ForeignKey(SubtitleLanguage)

    signoff = models.BooleanField(default=False)
    signoff_is_official = models.BooleanField(default=False)
    expired = models.BooleanField(default=False)

    expiration_start = models.DateTimeField(editable=False)

    created = models.DateTimeField(editable=False)

    objects = CollaboratorManager()

    class Meta:
        unique_together = (('user', 'subtitle_language'),)


    def save(self, *args, **kwargs):
        creating = not self.pk

        if creating and not self.created:
            self.created = datetime.datetime.now()

        if creating and not self.expiration_start:
            self.expiration_start = self.created

        result = super(Collaborator, self).save(*args, **kwargs)

        # Update the denormalized signoff count fields for SubtitleLanguages.
        # This has to be done after we've saved this Collaborator so the changes
        # will take effect.
        self.subtitle_language.update_signoff_counts()

        return result

<|MERGE_RESOLUTION|>--- conflicted
+++ resolved
@@ -549,20 +549,6 @@
         return self.subtitleversion_set.all()
 
     def version(self, public_only=True, version_number=None):
-<<<<<<< HEAD
-        """
-        Convinience method to fetch the subtitle set with the given
-        attributes for visibility and version number, returns None
-        if nothing is found
-        """
-        assert self.pk, "Can't find a version for a language that hasn't been saved"
-        args = {'language_code': self.language_code}
-        if version_number:
-            args['version_number'] = version_number
-        base_queryset = SubtitleVersion.objects.all()
-        if public_only:
-            base_queryset = SubtitleVersion.objects.public()
-=======
         """Return a SubtitleVersion of this language matching the arguments.
 
         Returns None if no versions match.
@@ -578,7 +564,6 @@
         else:
             qs = qs.order_by('-version_number')
 
->>>>>>> 3b50d110
         try:
             return qs[:1].get()
         except SubtitleVersion.DoesNotExist:

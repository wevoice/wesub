--- conflicted
+++ resolved
@@ -106,56 +106,14 @@
             raise NotImplementedError(
                 "Mirror to third party does not support the %s action" % action)
 
-<<<<<<< HEAD
         if not version:
             version = language.get_tip()
 
         if version and version.is_private():
             return
-=======
-        if not version and action == UPDATE_VERSION_ACTION:
-            raise ValueError("You need to pass a version when updating subs")
-
-        if version:
-            if not version.is_public or not version.is_synced():
-                # We can't mirror unsynced or non-public versions.
-                return
->>>>>>> 1b2afc72
-
-            if not version.language.is_complete:
-                # Don't sync incomplete languages
-                return
-
-            status = version.moderation_status
-
-            if (status != APPROVED) and (status != UNMODERATED):
-                return
-
-        team_video = video.get_team_video()
-        ignore_new_syncing_logic = False
-
-        if team_video:
-            team = team_video.team
-            has_linked_youtube_account = team.third_party_accounts.filter(
-                    type=VIDEO_TYPE_YOUTUBE).exists()
-            if has_linked_youtube_account:
-                # Ignore the new syncing logic.  Use the linked Youtube account
-                # to publish subtitles to Youtube.
-                ignore_new_syncing_logic = True
-            else:
-                # The assumption is that it's the partner's official Youtube
-                # account and they don't want it messed up with strange subs.
-                return
-        else:
-            # If a video isn't part of a team, and its Youtube username matches
-            # that of any linked Youtube account in Amara---we don't sync to
-            # Youtube.
-            yt_url = video.videourl_set.filter(type=VIDEO_TYPE_YOUTUBE)
-            if yt_url.exists():
-                usernames = [url.owner_username for url in yt_url]
-                linked_accounts = self.filter(username__in=usernames).exists()
-                if linked_accounts:
-                    return
+
+        if not version.video.get_team_video():
+            return
 
         try:
             rule = YoutubeSyncRule.objects.all()[0]
@@ -168,7 +126,7 @@
             already_updated = False
             vt = video_type_registrar.video_type_for_url(vurl.url)
 
-            if should_sync and not ignore_new_syncing_logic:
+            if should_sync:
                 try:
                     vt.update_subtitles(version, always_push_account)
                     already_updated = True

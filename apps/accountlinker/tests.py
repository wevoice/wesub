--- conflicted
+++ resolved
@@ -27,13 +27,10 @@
 from teams.models import Team, TeamVideo
 from auth.models import CustomUser as User
 from tasks import get_youtube_data
-<<<<<<< HEAD
 from subtitles.pipeline import add_subtitles
-=======
 from apps.testhelpers import views as helpers
->>>>>>> 78bd7883
-
-from mock import Mock, MagicMock
+
+from mock import Mock
 
 def _set_subtitles(video, language, original, complete, translations=[]):
     translations = [{'code': lang, 'is_original': False, 'is_complete': True,

# -*- coding: utf-8 -*-
# Amara, universalsubtitles.org
#
# Copyright (C) 2013 Participatory Culture Foundation
#
# This program is free software: you can redistribute it and/or modify
# it under the terms of the GNU Affero General Public License as
# published by the Free Software Foundation, either version 3 of the
# License, or (at your option) any later version.
#
# This program is distributed in the hope that it will be useful,
# but WITHOUT ANY WARRANTY; without even the implied warranty of
# MERCHANTABILITY or FITNESS FOR A PARTICULAR PURPOSE. See the
# GNU Affero General Public License for more details.
#
# You should have received a copy of the GNU Affero General Public License
# along with this program. If not, see
# http://www.gnu.org/licenses/agpl-3.0.html.
from django.core import mail
from django.core.urlresolvers import reverse
from django.test import TestCase

from auth.models import CustomUser as User, EmailConfirmation
<<<<<<< HEAD
from messages import tasks as n
=======
>>>>>>> 1b29756a
from messages import tasks as notifier
from messages.models import Message
from subtitles import models as sub_models
from subtitles.pipeline import add_subtitles
<<<<<<< HEAD
from teams import tasks as team_tasks
from teams.forms import InviteForm
from teams.models import (
    Team, TeamMember, Application, Workflow, TeamVideo, Task, Setting, Invite,
    Application
)
from teams.moderation_const import WAITING_MODERATION
=======
from teams.forms import InviteForm
from teams.models import (
    Team, TeamMember, Application, Workflow, TeamVideo, Task
)
from videos.models import Action, Video
>>>>>>> 1b29756a
from utils import send_templated_email
from utils.factories import *
from videos.models import Action, Video
from videos.tasks import video_changed_tasks

class MessageTest(TestCase):
    def setUp(self):
        self.author = User.objects.all()[:1].get()
        self.subject = "Let's talk"
        self.body = "Will you please help me out with Portuguese trans?"
        self.user = User.objects.exclude(pk=self.author.pk)[:1].get()

    def _create_message(self, to_user):
        self.message = Message(user=to_user,
                           author=self.author,
                           subject=self.subject,
                          content=self.body)
        self.message.save()

    def _send_email(self, to_user):
        send_templated_email(to_user, "test email", "messages/email/email-confirmed.html", {})

    def test_send_email_to_allowed_user(self):
        self.user.notify_by_email = True
        self.user.save()
        assert self.user.is_active and self.user.email

        self._send_email(self.user)
        self.assertEqual(len(mail.outbox), 1)

    def test_send_email_to_optout_user(self):
        self.user.notify_by_email = False
        self.user.save()
        assert self.user.is_active and self.user.email

        self._send_email(self.user)
        self.assertEquals(len(mail.outbox), 0)

    def test_message_to_optout_user(self):
        self.user.notify_by_message = False
        self.user.notify_by_email = False
        self.user.save()
        self._send_email(self.user)
        self._create_message(self.user)
        self.assertEquals(len(mail.outbox), 0)
        self.assertEquals(Message.objects.unread().filter(user=self.user).count(), 0)
        self.assertEquals(Message.objects.filter(user=self.user).count(), 1)

    def test_member_join(self):
        def _get_counts(member):
            email_to = "%s" %( member.user.email)
            return Message.objects.filter(user=member.user).count() , \
                len([x for x in mail.outbox if email_to in x.recipients()])


        team , created= Team.objects.get_or_create(name='test', slug='test')
        # creates dummy users:
        for x in xrange(0,5):
            user, member = User.objects.get_or_create(
                username="test%s" % x,
                email = "test%s@example.com" % x,
            )
            tm = TeamMember(team=team, user=user)
            if x == 0:
                tm.role = TeamMember.ROLE_OWNER
                owner = tm
            elif x == 1:
                tm.role = TeamMember.ROLE_ADMIN
                admin = tm
            elif x == 2:
                tm.role = TeamMember.ROLE_MANAGER
                manager = tm
            elif x == 3:
                tm.role = TeamMember.ROLE_CONTRIBUTOR
                contributor = tm
            if x < 4:
                # don't save the last role until we have counts
                tm.save()
            else:
                tm.role= TeamMember.ROLE_CONTRIBUTOR

        # now make sure we count previsou messages
        owner_messge_count_1, owner_email_count_1 = _get_counts(owner)
        admin_messge_count_1, admin_email_count_1 = _get_counts(admin)
        manager_messge_count_1, manager_email_count_1 = _get_counts(manager)
        contributor_messge_count_1, contributor_email_count_1 = _get_counts(contributor)
        # save the last team member and check that each group has appropriate counts
        tm.save()
        notifier.team_member_new(tm.pk)
        # owner and admins should receive email + message
        owner_messge_count_2, owner_email_count_2 = _get_counts(owner)
        self.assertEqual(owner_messge_count_1 + 1, owner_messge_count_2)
        self.assertEqual(owner_email_count_1 + 1, owner_email_count_2)
        admin_messge_count_2, admin_email_count_2 = _get_counts(admin)
        self.assertEqual(admin_messge_count_1 + 1, admin_messge_count_2)
        self.assertEqual(admin_email_count_1 + 1, admin_email_count_2)
        # manager shoud not
        manager_messge_count_2, manager_email_count_2 = _get_counts(manager)
        self.assertEqual(manager_messge_count_1 , manager_messge_count_2)
        self.assertEqual(manager_email_count_1 , manager_email_count_2)
        # contributor shoud not
        contributor_messge_count_2, contributor_email_count_2 = _get_counts(contributor)
        self.assertEqual(contributor_messge_count_1 , contributor_messge_count_2)
        self.assertEqual(contributor_email_count_1 , contributor_email_count_2)


        # now, this has to show up on everybody activitis fed
        action = Action.objects.get(team=team, user=tm.user, action_type=Action.MEMBER_JOINED)
        self.assertTrue(Action.objects.for_user(tm.user).filter(pk=action.pk).exists())
        self.assertTrue(Action.objects.for_user(owner.user).filter(pk=action.pk).exists())
        self.assertTrue(Action.objects.for_user(manager.user).filter(pk=action.pk).exists())
        self.assertTrue(Action.objects.for_user(contributor.user).filter(pk=action.pk).exists())
        self.assertTrue(Action.objects.for_user(admin.user).filter(pk=action.pk).exists())

    def test_member_leave(self):
        return # fix me now
        def _get_counts(member):
            email_to = "%s" %( member.user.email)
            return Message.objects.filter(user=member.user).count() , \
                len([x for x in mail.outbox if email_to in x.recipients()])


        team , created= Team.objects.get_or_create(name='test', slug='test')

        # creates dummy users:
        for x in xrange(0,5):
            user, member = User.objects.get_or_create(
                username="test%s" % x,
                email = "test%s@example.com" % x,
                notify_by_email = True,
            )
            tm = TeamMember(team=team, user=user)
            if x == 0:
                tm.role = TeamMember.ROLE_OWNER
                owner = tm
            elif x == 1:
                tm.role = TeamMember.ROLE_ADMIN
                admin = tm
            elif x == 2:
                tm.role = TeamMember.ROLE_MANAGER
                manager = tm
            elif x == 3:
                tm.role = TeamMember.ROLE_CONTRIBUTOR
                contributor = tm
            if x < 4:
                # don't save the last role until we have counts
                tm.save()
            else:
                tm.role= TeamMember.ROLE_CONTRIBUTOR

        tm.save()
        # now make sure we count previsou messages
        owner_messge_count_1, owner_email_count_1 = _get_counts(owner)
        admin_messge_count_1, admin_email_count_1 = _get_counts(admin)
        manager_messge_count_1, manager_email_count_1 = _get_counts(manager)
        contributor_messge_count_1, contributor_email_count_1 = _get_counts(contributor)

        # now delete and check numers

        tm_user = tm.user
        tm_user_pk = tm.user.pk
        team_pk = tm.team.pk
        tm.delete()
        notifier.team_member_leave(team_pk, tm_user_pk)
        # save the last team member and check that each group has appropriate counts
        # owner and admins should receive email + message
        owner_messge_count_2, owner_email_count_2 = _get_counts(owner)
        self.assertEqual(owner_messge_count_1 + 1, owner_messge_count_2)
        self.assertEqual(owner_email_count_1 + 1, owner_email_count_2)
        admin_messge_count_2, admin_email_count_2 = _get_counts(admin)
        self.assertEqual(admin_messge_count_1 + 1, admin_messge_count_2)
        self.assertEqual(admin_email_count_1 + 1, admin_email_count_2)
        # manager shoud not
        manager_messge_count_2, manager_email_count_2 = _get_counts(manager)
        self.assertEqual(manager_messge_count_1 , manager_messge_count_2)
        self.assertEqual(manager_email_count_1 , manager_email_count_2)
        # contributor shoud not
        contributor_messge_count_2, contributor_email_count_2 = _get_counts(contributor)
        self.assertEqual(contributor_messge_count_1 , contributor_messge_count_2)
        self.assertEqual(contributor_email_count_1 , contributor_email_count_2)


        # now, this has to show up on everybody activitis fed
        action = Action.objects.get(team=team, user=tm_user, action_type=Action.MEMBER_LEFT)
        self.assertTrue(Action.objects.for_user(tm.user).filter(pk=action.pk).exists())
        self.assertTrue(Action.objects.for_user(owner.user).filter(pk=action.pk).exists())
        self.assertTrue(Action.objects.for_user(manager.user).filter(pk=action.pk).exists())
        self.assertTrue(Action.objects.for_user(contributor.user).filter(pk=action.pk).exists())
        self.assertTrue(Action.objects.for_user(admin.user).filter(pk=action.pk).exists())

    def test_application_new(self):
        def _get_counts(member):
            email_to = "%s" %(member.user.email)
            return Message.objects.filter(user=member.user).count() , \
                len([x for x in mail.outbox if email_to in x.recipients()])


        team , created= Team.objects.get_or_create(name='test', slug='test')
        applying_user = User.objects.all()[0]
        # creates dummy users:
        for x in xrange(0,4):
            user, member = User.objects.get_or_create(
                username="test%s" % x,
                email = "test%s@example.com" % x,
                notify_by_email = True,
                notify_by_message = True,
            )
            tm = TeamMember(team=team, user=user)
            if x == 0:
                tm.role = TeamMember.ROLE_OWNER
                owner = tm
            elif x == 1:
                tm.role = TeamMember.ROLE_ADMIN
                admin = tm
            elif x == 2:
                tm.role = TeamMember.ROLE_MANAGER
                manager = tm
            elif x == 3:
                tm.role = TeamMember.ROLE_CONTRIBUTOR
                contributor = tm
            tm.save()

        # now make sure we count previsou messages
        owner_messge_count_1, owner_email_count_1 = _get_counts(owner)
        admin_messge_count_1, admin_email_count_1 = _get_counts(admin)
        manager_messge_count_1, manager_email_count_1 = _get_counts(manager)
        contributor_messge_count_1, contributor_email_count_1 = _get_counts(contributor)

        # now delete and check numers
        app = Application.objects.create(team=team,user=applying_user)
        app.save()
        notifier.application_sent.run(app.pk)
        # owner and admins should receive email + message
        owner_messge_count_2, owner_email_count_2 = _get_counts(owner)
        self.assertEqual(owner_messge_count_1 + 1, owner_messge_count_2)
        self.assertEqual(owner_email_count_1 + 1, owner_email_count_2)
        admin_messge_count_2, admin_email_count_2 = _get_counts(admin)
        self.assertEqual(admin_messge_count_1 + 1, admin_messge_count_2)
        self.assertEqual(admin_email_count_1 + 1, admin_email_count_2)
        # manager shoud not
        manager_messge_count_2, manager_email_count_2 = _get_counts(manager)
        self.assertEqual(manager_messge_count_1 , manager_messge_count_2)
        self.assertEqual(manager_email_count_1 , manager_email_count_2)
        # contributor shoud not
        contributor_messge_count_2, contributor_email_count_2 = _get_counts(contributor)
        self.assertEqual(contributor_messge_count_1 , contributor_messge_count_2)
        self.assertEqual(contributor_email_count_1 , contributor_email_count_2)


    def test_account_verified(self):
       user = User.objects.filter(
           notify_by_email=True, email__isnull=False)[0]
       c = EmailConfirmation.objects.send_confirmation(user)
       num_emails = len(mail.outbox)
       num_messages = Message.objects.filter(user=user).count()
       EmailConfirmation.objects.confirm_email(c.confirmation_key)
       self.assertEqual(num_emails +1, len(mail.outbox))
       self.assertEqual(num_messages +1,
                        Message.objects.filter(user=user).count())

    def test_team_inviation_sent(self):
        team, created= Team.objects.get_or_create(name='test', slug='test')
        owner, created = TeamMember.objects.get_or_create(
            team=team, user=User.objects.all()[2], role='owner')
        applying_user = User.objects.all()[0]
        applying_user.notify_by_email = True
        applying_user.save()
        mail.outbox = []
        message = "Will you be my valentine?"
        f = InviteForm(user=owner.user, team=team,data={
            "user_id":applying_user.id,
            "role":"admin",
            "message": message,
        })
        f.is_valid()
        f.save()
        self.assertEqual(len(mail.outbox), 1)
        msg = mail.outbox[0]
        self.assertIn(applying_user.email, msg.to[0] )
        self.assertIn(message, msg.body, )


    def test_moderated_notifies_only_when_published(self):
        # TODO: should this use the new visibility settings instead of the old
        # moderation stuff?
        """
        Set up a public team, add new video and new version.
        Notification should be sent.
        Setup  a team with moderated videos
        """
        def video_with_two_followers():
            v, c = Video.get_or_create_for_url("http://blip.tv/file/get/Miropcf-AboutUniversalSubtitles847.ogv")
            f1 = User.objects.all()[0]
            f2 = User.objects.all()[1]
            f1.notify_by_email = f2.notify_by_email = True
            f1.save()
            f2.save()
            v.followers.add(f1, f2)
            return v
        def new_version(v):

            subs = [
                (0, 1000, 'Hello', {}),
                (2000, 5000, 'world.', {})
            ]
            add_subtitles(v, 'en', subs, author=self.author,
                    committer=self.author)
            subs = [
                (0, 1000, 'Hello', {}),
                (3000, 5000, 'world.', {})
            ]
            return add_subtitles(v, 'en', subs, author=self.author,
                    committer=self.author)

        v = video_with_two_followers()
        mail.outbox = []
        v = video_with_two_followers()
        sv = new_version(v)
        video_changed_tasks(v.pk, sv.pk)
        # notifications are only sent on the second version of a video
        # as optimization
        sv = new_version(v)
        video_changed_tasks(v.pk, sv.pk)
        # video is public , followers should be notified
        self.assertEquals(len(mail.outbox), 2)
        mail.outbox = []
        # add to a moderated video
        team = Team.objects.create(slug='my-team', name='myteam',
                workflow_enabled=True)
        workflow = Workflow(team=team, review_allowed=20,approve_allowed=20)
        workflow.save()

        tv = TeamVideo(team=team, video=v, added_by=User.objects.all()[2])
        tv.save()
        sv = new_version(v)
        # with the widget, this would set up correctly
        sv.moderation_status = WAITING_MODERATION
        sv.save()

        video_changed_tasks(v.pk, sv.pk)
        sv = sub_models.SubtitleVersion.objects.get(pk=sv.pk)
        self.assertFalse(sv.is_public())
        # no emails should be sent before the video is approved
        self.assertEqual(len(mail.outbox), 0)
        # approve video
        t = Task(type=40, approved=20, team_video=tv, team=team, language='en',
                new_subtitle_version=sv, assignee=self.author)
        t.save()
        t.complete()
        self.assertTrue(sv.is_public())
        video_changed_tasks(v.pk, sv.pk)
        # Once the video is approved, we should send out the
        # team-task-approved-published.html email and the
        # email_notification_non_editors.html to the author
        self.assertEqual(len(mail.outbox), 2)

    def test_send_message_view(self):
        to_user = User.objects.filter(notify_by_email=True)[0]
        user, c = User.objects.get_or_create(username='username')
        user.notify_by_email = True
        user.set_password('username')
        user.save()
        mail.outbox = []
        self.client.login(username='username', password='username')
        self.client.post(reverse('messages:new'), {"user":to_user.pk, "subject": "hey", 'content':'test'})
        self.assertEqual(len(mail.outbox), 1)
        m = mail.outbox[0]
        self.assertTrue(to_user.email in m.to)


    def test_messages_remain_after_team_membership(self):
        # Here's the scenario:
        # User is invited to a team
        # - User accepts invitation
        # - Message for the invitation gets deleted -> wrong!
        user = User.objects.filter(notify_by_message=True)[0]
        owner = User.objects.filter(notify_by_message=True)[1]
        team = Team.objects.create(name='test-team', slug='test-team', membership_policy=Team.APPLICATION)

        invite_form = InviteForm(team, owner, {
            'user_id': user.pk,
            'message': 'Subtitle ALL the things!',
            'role':'contributor',
        })
        invite_form.is_valid()
        self.assertFalse(invite_form.errors)
        self.assertEquals(Message.objects.for_user(user).count(), 0)
        invite = invite_form.save()
        # user has the invitation message on their inbox now
        self.assertEquals(Message.objects.for_user(user).count(), 1)
        invite_message = Message.objects.for_user(user)[0]
        # now user accepts invite
        invite.accept()
        # he should be a team memebr
        self.assertTrue(team.members.filter(user=user).exists())
        # message should be still on their inbos
        self.assertIn(invite_message, Message.objects.for_user(user))


class TeamBlockSettingsTest(TestCase):
    def test_block_settings_for_team(self):
        team = TeamFactory()

        owner = UserFactory(
            notify_by_email=True,
            notify_by_message=True)
        TeamMemberFactory(team=team, user=owner,
                          role=TeamMember.ROLE_OWNER)

        user = UserFactory(notify_by_email=True)
        member = TeamMemberFactory(team=team, user=user)

        team_video = TeamVideoFactory(team=team)
        video = team_video.video

        invite = Invite.objects.create(team=team, user=user, author=owner)

        task_assigned = Task.objects.create(team=team, team_video=team_video,
                                            type=10, assignee=member.user)

        subs = [
            (0, 1000, 'Hello', {}),
            (2000, 5000, 'world.', {})
        ]
        sv = add_subtitles(video, 'en', subs)
        task_with_version = Task.objects.create(team=team,
                                                team_video=team_video,
                                                type=10,
                                                assignee=member.user,
                                                new_subtitle_version=sv,
                                                language='en')

        to_test = (
            ("block_invitation_sent_message",
             n.team_invitation_sent,
             (invite.pk,)),

            ("block_application_sent_message",
             n.application_sent,
             (Application.objects.get_or_create(team=team, note='', user=user)[0].pk,)),

            ("block_application_denided_message",
             n.team_application_denied,
             (Application.objects.get_or_create(team=team, note='', user=user)[0].pk,)),

            ("block_team_member_new_message",
             n.team_member_new,
             (member.pk, )),

            ("block_team_member_leave_message",
             n.team_member_leave,
             (team.pk,member.user.pk )),

            ("block_task_assigned_message",
             n.team_task_assigned,
             (task_assigned.pk,)),

            ("block_reviewed_and_published_message",
             n.reviewed_and_published,
             (task_with_version.pk,)),

            ("block_reviewed_and_pending_approval_message",
             n.reviewed_and_pending_approval,
             (task_with_version.pk,)),
            
            ("block_reviewed_and_sent_back_message",
             n.reviewed_and_sent_back,
             (task_with_version.pk,)),

            ("block_approved_message",
             n.approved_notification,
             (task_with_version.pk,)),

        )
        for setting_name, function, args in to_test:
            team.settings.all().delete()
            Message.objects.all().delete()
            if setting_name == 'block_application_sent_message':
                pass
            function.run(*args)
            self.assertTrue(Message.objects.count() > 0,
                "%s is off, so this message should be sent" % setting_name)
            Setting.objects.create(team=team, key=Setting.KEY_IDS[setting_name])
            Message.objects.all().delete()
            function.run(*args)
            self.assertEquals(Message.objects.all().count(), 0,
                "%s is on, so this message should *not * be sent" % setting_name)

        # add videos notification is a bit different
        setting_name = "block_new_video_message"
        Setting.objects.create(team=team, key=Setting.KEY_IDS[setting_name])
        team_tasks.add_videos_notification_daily()
        self.assertEquals(Message.objects.all().count(), 0,
            "%s is on, so this message should *not * be sent" % setting_name)<|MERGE_RESOLUTION|>--- conflicted
+++ resolved
@@ -21,15 +21,9 @@
 from django.test import TestCase
 
 from auth.models import CustomUser as User, EmailConfirmation
-<<<<<<< HEAD
-from messages import tasks as n
-=======
->>>>>>> 1b29756a
-from messages import tasks as notifier
 from messages.models import Message
 from subtitles import models as sub_models
 from subtitles.pipeline import add_subtitles
-<<<<<<< HEAD
 from teams import tasks as team_tasks
 from teams.forms import InviteForm
 from teams.models import (
@@ -37,17 +31,11 @@
     Application
 )
 from teams.moderation_const import WAITING_MODERATION
-=======
-from teams.forms import InviteForm
-from teams.models import (
-    Team, TeamMember, Application, Workflow, TeamVideo, Task
-)
-from videos.models import Action, Video
->>>>>>> 1b29756a
 from utils import send_templated_email
 from utils.factories import *
 from videos.models import Action, Video
 from videos.tasks import video_changed_tasks
+import messages.tasks
 
 class MessageTest(TestCase):
     def setUp(self):
@@ -132,7 +120,7 @@
         contributor_messge_count_1, contributor_email_count_1 = _get_counts(contributor)
         # save the last team member and check that each group has appropriate counts
         tm.save()
-        notifier.team_member_new(tm.pk)
+        messages.tasks.team_member_new(tm.pk)
         # owner and admins should receive email + message
         owner_messge_count_2, owner_email_count_2 = _get_counts(owner)
         self.assertEqual(owner_messge_count_1 + 1, owner_messge_count_2)
@@ -207,7 +195,7 @@
         tm_user_pk = tm.user.pk
         team_pk = tm.team.pk
         tm.delete()
-        notifier.team_member_leave(team_pk, tm_user_pk)
+        messages.tasks.team_member_leave(team_pk, tm_user_pk)
         # save the last team member and check that each group has appropriate counts
         # owner and admins should receive email + message
         owner_messge_count_2, owner_email_count_2 = _get_counts(owner)
@@ -275,7 +263,7 @@
         # now delete and check numers
         app = Application.objects.create(team=team,user=applying_user)
         app.save()
-        notifier.application_sent.run(app.pk)
+        messages.tasks.application_sent.run(app.pk)
         # owner and admins should receive email + message
         owner_messge_count_2, owner_email_count_2 = _get_counts(owner)
         self.assertEqual(owner_messge_count_1 + 1, owner_messge_count_2)
@@ -478,43 +466,43 @@
 
         to_test = (
             ("block_invitation_sent_message",
-             n.team_invitation_sent,
+             messages.tasks.team_invitation_sent,
              (invite.pk,)),
 
             ("block_application_sent_message",
-             n.application_sent,
+             messages.tasks.application_sent,
              (Application.objects.get_or_create(team=team, note='', user=user)[0].pk,)),
 
             ("block_application_denided_message",
-             n.team_application_denied,
+             messages.tasks.team_application_denied,
              (Application.objects.get_or_create(team=team, note='', user=user)[0].pk,)),
 
             ("block_team_member_new_message",
-             n.team_member_new,
+             messages.tasks.team_member_new,
              (member.pk, )),
 
             ("block_team_member_leave_message",
-             n.team_member_leave,
+             messages.tasks.team_member_leave,
              (team.pk,member.user.pk )),
 
             ("block_task_assigned_message",
-             n.team_task_assigned,
+             messages.tasks.team_task_assigned,
              (task_assigned.pk,)),
 
             ("block_reviewed_and_published_message",
-             n.reviewed_and_published,
+             messages.tasks.reviewed_and_published,
              (task_with_version.pk,)),
 
             ("block_reviewed_and_pending_approval_message",
-             n.reviewed_and_pending_approval,
+             messages.tasks.reviewed_and_pending_approval,
              (task_with_version.pk,)),
             
             ("block_reviewed_and_sent_back_message",
-             n.reviewed_and_sent_back,
+             messages.tasks.reviewed_and_sent_back,
              (task_with_version.pk,)),
 
             ("block_approved_message",
-             n.approved_notification,
+             messages.tasks.approved_notification,
              (task_with_version.pk,)),
 
         )

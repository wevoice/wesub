--- conflicted
+++ resolved
@@ -95,18 +95,6 @@
     thread = models.PositiveIntegerField(blank=True, null=True, db_index=True)
     hide_cookie_name = 'hide_new_messages'
 
-<<<<<<< HEAD
-    SYSTEM_NOTIFICATION = 'S'
-    MESSAGE = 'M'
-    OLD_MESSAGE = 'O'
-    MESSAGE_TYPES = (SYSTEM_NOTIFICATION, MESSAGE, OLD_MESSAGE)
-    MESSAGE_TYPE_CHOICES = (
-        (SYSTEM_NOTIFICATION, 'System Notification'),
-        (MESSAGE, 'Regular Message'),
-        (OLD_MESSAGE, 'Old Type Message'),
-    )
-=======
->>>>>>> 316864f9
     def validate_message_type(value):
         if value not in MESSAGE_TYPES:
             raise ValidationError('%s is not a valid message type' % value)
